--- conflicted
+++ resolved
@@ -79,11 +79,6 @@
 #include "tools/altvstime.h"
 #include "tools/wutdialog.h"
 
-<<<<<<< HEAD
-//REMOVE THIS
-#include "dialogs/chelper.h"
-=======
->>>>>>> 2bea7c16
 
 //FIXME Port to QML2
 #if 0
@@ -1091,10 +1086,6 @@
 }
 
 void KStars::slotManualFocus() {
-    // REMOVE THIS
-    QPointer<CHelper> chelper = new CHelper(  );
-    chelper->show();
-
     QPointer<FocusDialog> focusDialog = new FocusDialog( this ); // = new FocusDialog( this );
     if ( Options::useAltAz() ) focusDialog->activateAzAltPage();
 
