--- conflicted
+++ resolved
@@ -233,13 +233,6 @@
     m_HorizontalCoordinateGrid->draw( skyp );
 
     //Draw constellation boundary lines only if we draw western constellations
-<<<<<<< HEAD
-    if ( m_Cultures->current() == "Western" ){
-        m_CBoundLines->draw( skyp );
-        m_ConstellationArt->draw( skyp );
-    }
-    if ( m_Cultures->current() == "Inuit" ){
-=======
     if ( m_Cultures->current() == "Western" )
     {
         m_CBoundLines->draw( skyp );
@@ -247,7 +240,6 @@
     }
     else if ( m_Cultures->current() == "Inuit" )
     {
->>>>>>> 2bea7c16
         m_ConstellationArt->draw( skyp );
     }
 
