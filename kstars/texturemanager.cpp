/*
    Copyright (C) 2010 Henry de Valence <hdevalence@gmail.com>

    This program is free software; you can redistribute it and/or modify
    it under the terms of the GNU General Public License as published by
    the Free Software Foundation; either version 2 of the License, or
    (at your option) any later version.

    This program is distributed in the hope that it will be useful,
    but WITHOUT ANY WARRANTY; without even the implied warranty of
    MERCHANTABILITY
    or FITNESS FOR A PARTICULAR PURPOSE.  See the
    GNU General Public License for more details.

    You should have received a copy of the GNU General Public License along
    with this program; if not, write to the Free Software Foundation, Inc.,
    51 Franklin Street, Fifth Floor, Boston, MA 02110-1301 USA.

*/

#include "texturemanager.h"
#ifdef KSTARS_LITE
#include <QStandardPaths>
#include <QImage>
#else
#include "skymap.h"
#include "kstars.h"
<<<<<<< HEAD
#endif

#include "auxiliary/kspaths.h"
=======
#include "kspaths.h"

>>>>>>> 3d64057a
#ifdef HAVE_OPENGL
# include <QGLWidget>
#endif

// We returning reference to image. We refer to this image when search
// for image fails
const static QImage emptyImage;

TextureManager* TextureManager::m_p;


TextureManager *TextureManager::Create() {
    if( !m_p )
        m_p = new TextureManager();
    return m_p;
}

const QImage& TextureManager::getImage(const QString& name)
{
    Create();
    if(name == "")
        return emptyImage;
    CacheIter it = findTexture( name );
    if( it != m_p->m_textures.constEnd() ) {
        return *it;
    } else {
        return emptyImage;
    }
}

// FIXME: should be cache images which are not found?
TextureManager::CacheIter TextureManager::findTexture(const QString& name)
{
    Create();
    // Lookup in cache first
    CacheIter it = m_p->m_textures.constFind( name );
    if( it != m_p->m_textures.constEnd() ) {
        return it;
    } else {
        // Try to load from file in 'textures' subdirectory
<<<<<<< HEAD
        QString filename = KSPaths::locate(QStandardPaths::DataLocation, QString("textures/%1.png").arg(name));
=======
        QString filename = KSPaths::locate(QStandardPaths::GenericDataLocation, QString("textures/%1.png").arg(name));
>>>>>>> 3d64057a
        if( !filename.isNull() ) {
            return (TextureManager::CacheIter)m_p->m_textures.insert( name, QImage(filename,"PNG") );
        } else {
            //Try to load from the file in 'skycultures/western' subdirectory for western constellation art
<<<<<<< HEAD
            QString filename = KSPaths::locate(QStandardPaths::DataLocation, QString("skycultures/western/%1.png").arg(name));
=======
            QString filename = KSPaths::locate(QStandardPaths::GenericDataLocation, QString("skycultures/western/%1.png").arg(name));
>>>>>>> 3d64057a
            if( !filename.isNull() ) {
                return (TextureManager::CacheIter)m_p->m_textures.insert( name, QImage(filename,"PNG") );
               } else {
                //Try to load from the file in 'skycultures/inuit' subdirectory for Inuit constellation art
<<<<<<< HEAD
                QString filename = KSPaths::locate(QStandardPaths::DataLocation, QString("skycultures/inuit/%1.png").arg(name));
=======
                QString filename = KSPaths::locate(QStandardPaths::GenericDataLocation, QString("skycultures/inuit/%1.png").arg(name));
>>>>>>> 3d64057a
                if( !filename.isNull() ) {
                    return (TextureManager::CacheIter)m_p->m_textures.insert( name, QImage(filename,"PNG") );
                   }else {
                // Try to load from file in main data directory
<<<<<<< HEAD
                filename = KSPaths::locate(QStandardPaths::DataLocation, QString("%1.png").arg(name));
=======
                filename = KSPaths::locate(QStandardPaths::GenericDataLocation, QString("%1.png").arg(name));
>>>>>>> 3d64057a
                if( !filename.isNull() ) {
                    return (TextureManager::CacheIter)m_p->m_textures.insert( name, QImage(filename,"PNG") );
                } else {
                    return m_p->m_textures.constEnd();
                }

              }
            }
        }
    }
}

#ifdef HAVE_OPENGL
static void bindImage(const QImage& img, QGLWidget* cxt)
{
    GLuint tid = cxt->bindTexture(img, GL_TEXTURE_2D, GL_RGBA, QGLContext::DefaultBindOption);
    glBindTexture(GL_TEXTURE_2D, tid);
}

// FIXME: should we check that image have appropriate size as bindFromImage do?
void TextureManager::bindTexture(const QString& name, QGLWidget* cxt)
{
    Create();
    Q_ASSERT( "Must be called only with valid GL context" && cxt );

    CacheIter it = findTexture( name );
    if( it != m_p->m_textures.constEnd() )
        bindImage( *it, cxt );
}

void TextureManager::bindFromImage(const QImage& image, QGLWidget* cxt)
{
    Create();
    Q_ASSERT( "Must be called only with valid GL context" && cxt );

    if ( image.width() != image.height() || ( image.width() & ( image.width() - 1 ) ) ) {
        // Compute texture size
        int longest  = qMax( image.width(), image.height() );
        int tex_size = 2;
        while ( tex_size < longest ) {
            tex_size *= 2;
        }
        // FIXME: Check if Qt does this for us already. [Note that it does scale to the nearest power of two]
        bindImage( 
            image.scaled( tex_size, tex_size, Qt::IgnoreAspectRatio, Qt::SmoothTransformation ),
            cxt );
    } else {
        bindImage( image, cxt );
    }
}
#endif

TextureManager::TextureManager(QObject* parent): QObject(parent)
{}<|MERGE_RESOLUTION|>--- conflicted
+++ resolved
@@ -25,14 +25,11 @@
 #else
 #include "skymap.h"
 #include "kstars.h"
-<<<<<<< HEAD
 #endif
 
 #include "auxiliary/kspaths.h"
-=======
 #include "kspaths.h"
 
->>>>>>> 3d64057a
 #ifdef HAVE_OPENGL
 # include <QGLWidget>
 #endif
@@ -73,38 +70,23 @@
         return it;
     } else {
         // Try to load from file in 'textures' subdirectory
-<<<<<<< HEAD
-        QString filename = KSPaths::locate(QStandardPaths::DataLocation, QString("textures/%1.png").arg(name));
-=======
         QString filename = KSPaths::locate(QStandardPaths::GenericDataLocation, QString("textures/%1.png").arg(name));
->>>>>>> 3d64057a
         if( !filename.isNull() ) {
             return (TextureManager::CacheIter)m_p->m_textures.insert( name, QImage(filename,"PNG") );
         } else {
             //Try to load from the file in 'skycultures/western' subdirectory for western constellation art
-<<<<<<< HEAD
-            QString filename = KSPaths::locate(QStandardPaths::DataLocation, QString("skycultures/western/%1.png").arg(name));
-=======
             QString filename = KSPaths::locate(QStandardPaths::GenericDataLocation, QString("skycultures/western/%1.png").arg(name));
->>>>>>> 3d64057a
             if( !filename.isNull() ) {
                 return (TextureManager::CacheIter)m_p->m_textures.insert( name, QImage(filename,"PNG") );
                } else {
                 //Try to load from the file in 'skycultures/inuit' subdirectory for Inuit constellation art
-<<<<<<< HEAD
-                QString filename = KSPaths::locate(QStandardPaths::DataLocation, QString("skycultures/inuit/%1.png").arg(name));
-=======
                 QString filename = KSPaths::locate(QStandardPaths::GenericDataLocation, QString("skycultures/inuit/%1.png").arg(name));
->>>>>>> 3d64057a
                 if( !filename.isNull() ) {
                     return (TextureManager::CacheIter)m_p->m_textures.insert( name, QImage(filename,"PNG") );
                    }else {
                 // Try to load from file in main data directory
-<<<<<<< HEAD
-                filename = KSPaths::locate(QStandardPaths::DataLocation, QString("%1.png").arg(name));
-=======
+
                 filename = KSPaths::locate(QStandardPaths::GenericDataLocation, QString("%1.png").arg(name));
->>>>>>> 3d64057a
                 if( !filename.isNull() ) {
                     return (TextureManager::CacheIter)m_p->m_textures.insert( name, QImage(filename,"PNG") );
                 } else {
