/***************************************************************************
                          skymapevents.cpp  -  K Desktop Planetarium
                             -------------------
    begin                : Sat Feb 10 2001
    copyright            : (C) 2001 by Jason Harris
    email                : jharris@30doradus.org
 ***************************************************************************/

/***************************************************************************
 *                                                                         *
 *   This program is free software; you can redistribute it and/or modify  *
 *   it under the terms of the GNU General Public License as published by  *
 *   the Free Software Foundation; either version 2 of the License, or     *
 *   (at your option) any later version.                                   *
 *                                                                         *
 ***************************************************************************/

//This file contains Event handlers for the SkyMap class.

#include <QCursor>
#include <QPainter>
#include <QMouseEvent>
#include <QWheelEvent>
#include <QResizeEvent>
#include <QKeyEvent>
#include <QKeySequence>
#include <QPaintEvent>

#include <kstatusbar.h>
#include <kio/job.h>

#include "skymap.h"
#include "skyqpainter.h"
#include "skyglpainter.h"
#include "Options.h"
#include "kstars.h"
#include "kstarsdata.h"
#include "ksutils.h"
#include "simclock.h"
#include "kspopupmenu.h"
#include "skyobjects/ksplanetbase.h"
#include "widgets/infoboxwidget.h"

#include "projections/projector.h"

#include "skycomponents/skymapcomposite.h"

// TODO: Remove if debug key binding is removed
#include "skycomponents/skylabeler.h"
#include "skycomponents/starcomponent.h"


void SkyMap::resizeEvent( QResizeEvent * )
{
    computeSkymap = true; // skymap must be new computed

    //FIXME: No equivalent for this line in Qt4 ??
    //	if ( testWState( Qt::WState_AutoMask ) ) updateMask();

    // Resize the widget that draws the sky map.
    // FIXME: The resize event doesn't pass to children. Any better way of doing this?
    m_SkyMapDraw->resize( size() );

    // Resize infoboxes container.
    // FIXME: this is not really pretty. Maybe there are some better way to this???
    m_iboxes->resize( size() );
}

void SkyMap::keyPressEvent( QKeyEvent *e ) {
    KStars* kstars = KStars::Instance();
    QString s;
    bool arrowKeyPressed( false );
    bool shiftPressed( false );
    float step = 1.0;
    if ( e->modifiers() & Qt::ShiftModifier ) { step = 10.0; shiftPressed = true; }

    //If the DBus resume key is not empty, then DBus processing is
    //paused while we wait for a keypress
    if ( ! data->resumeKey.isEmpty() && QKeySequence(e->key()) == data->resumeKey ) {
        //The resumeKey was pressed.  Signal that it was pressed by
        //resetting it to empty; this will break the loop in
        //KStars::waitForKey()
        data->resumeKey = QKeySequence();
        return;
    }

    switch ( e->key() ) {
    case Qt::Key_Left :
        if ( Options::useAltAz() ) {
            focus()->setAz( dms( focus()->az().Degrees() - step * MINZOOM/Options::zoomFactor() ).reduce() );
            focus()->HorizontalToEquatorial( data->lst(), data->geo()->lat() );
        } else {
            focus()->setRA( focus()->ra().Hours() + 0.05*step * MINZOOM/Options::zoomFactor() );
            focus()->EquatorialToHorizontal( data->lst(), data->geo()->lat() );
        }

        arrowKeyPressed = true;
        slewing = true;
        ++scrollCount;
        break;

    case Qt::Key_Right :
        if ( Options::useAltAz() ) {
            focus()->setAz( dms( focus()->az().Degrees() + step * MINZOOM/Options::zoomFactor() ).reduce() );
            focus()->HorizontalToEquatorial( data->lst(), data->geo()->lat() );
        } else {
            focus()->setRA( focus()->ra().Hours() - 0.05*step * MINZOOM/Options::zoomFactor() );
            focus()->EquatorialToHorizontal( data->lst(), data->geo()->lat() );
        }

        arrowKeyPressed = true;
        slewing = true;
        ++scrollCount;
        break;

    case Qt::Key_Up :
        if ( Options::useAltAz() ) {
            focus()->setAlt( focus()->alt().Degrees() + step * MINZOOM/Options::zoomFactor() );
            if ( focus()->alt().Degrees() > 90.0 ) focus()->setAlt( 90.0 );
            focus()->HorizontalToEquatorial( data->lst(), data->geo()->lat() );
        } else {
            focus()->setDec( focus()->dec().Degrees() + step * MINZOOM/Options::zoomFactor() );
            if (focus()->dec().Degrees() > 90.0) focus()->setDec( 90.0 );
            focus()->EquatorialToHorizontal( data->lst(), data->geo()->lat() );
        }

        arrowKeyPressed = true;
        slewing = true;
        ++scrollCount;
        break;

    case Qt::Key_Down:
        if ( Options::useAltAz() ) {
            focus()->setAlt( focus()->alt().Degrees() - step * MINZOOM/Options::zoomFactor() );
            if ( focus()->alt().Degrees() < -90.0 ) focus()->setAlt( -90.0 );
            focus()->HorizontalToEquatorial(data->lst(), data->geo()->lat() );
        } else {
            focus()->setDec( focus()->dec().Degrees() - step * MINZOOM/Options::zoomFactor() );
            if (focus()->dec().Degrees() < -90.0) focus()->setDec( -90.0 );
            focus()->EquatorialToHorizontal( data->lst(), data->geo()->lat() );
        }

        arrowKeyPressed = true;
        slewing = true;
        ++scrollCount;
        break;

    case Qt::Key_Plus:   //Zoom in
    case Qt::Key_Equal:
        zoomInOrMagStep( e->modifiers() );
        break;

    case Qt::Key_Minus:  //Zoom out
    case Qt::Key_Underscore:
        zoomOutOrMagStep( e->modifiers() );
        break;

    case Qt::Key_0: //center on Sun
        setClickedObject( data->skyComposite()->planet( KSPlanetBase::SUN ) );
        setClickedPoint( clickedObject() );
        slotCenter();
        break;

    case Qt::Key_1: //center on Mercury
        setClickedObject( data->skyComposite()->planet( KSPlanetBase::MERCURY ) );
        setClickedPoint( clickedObject() );
        slotCenter();
        break;

    case Qt::Key_2: //center on Venus
        setClickedObject( data->skyComposite()->planet( KSPlanetBase::VENUS ) );
        setClickedPoint( clickedObject() );
        slotCenter();
        break;

    case Qt::Key_3: //center on Moon
        setClickedObject( data->skyComposite()->planet( KSPlanetBase::MOON ) );
        setClickedPoint( clickedObject() );
        slotCenter();
        break;

    case Qt::Key_4: //center on Mars
        setClickedObject( data->skyComposite()->planet( KSPlanetBase:: MARS) );
        setClickedPoint( clickedObject() );
        slotCenter();
        break;

    case Qt::Key_5: //center on Jupiter
        setClickedObject( data->skyComposite()->planet( KSPlanetBase::JUPITER ) );
        setClickedPoint( clickedObject() );
        slotCenter();
        break;

    case Qt::Key_6: //center on Saturn
        setClickedObject( data->skyComposite()->planet( KSPlanetBase::SATURN ) );
        setClickedPoint( clickedObject() );
        slotCenter();
        break;

    case Qt::Key_7: //center on Uranus
        setClickedObject( data->skyComposite()->planet( KSPlanetBase::URANUS ) );
        setClickedPoint( clickedObject() );
        slotCenter();
        break;

    case Qt::Key_8: //center on Neptune
        setClickedObject( data->skyComposite()->planet( KSPlanetBase::NEPTUNE ) );
        setClickedPoint( clickedObject() );
        slotCenter();
        break;

    case Qt::Key_9: //center on Pluto
        setClickedObject( data->skyComposite()->planet( KSPlanetBase::PLUTO ) );
        setClickedPoint( clickedObject() );
        slotCenter();
        break;

    case Qt::Key_BracketLeft:   // Begin measuring angular distance
<<<<<<< HEAD
        if( !angularDistanceMode )
            slotBeginAngularDistance();
        break;
    case Qt::Key_Escape:        // Cancel angular distance measurement
        if( angularDistanceMode )
            slotCancelAngularDistance();
=======
        if( !rulerMode )
            slotBeginAngularDistance();
        break;
    case Qt::Key_Escape:        // Cancel angular distance measurement
        if( rulerMode )
            slotCancelRulerMode();
>>>>>>> acc21d0c
        break;
    case Qt::Key_Comma:  //advance one step backward in time
    case Qt::Key_Less:
        if ( data->clock()->isActive() )
            data->clock()->stop();
        data->clock()->setClockScale( -1.0 * data->clock()->scale() ); //temporarily need negative time step
        data->clock()->manualTick( true );
        data->clock()->setClockScale( -1.0 * data->clock()->scale() ); //reset original sign of time step
        update();
        qApp->processEvents();
        break;

    case Qt::Key_Period: //advance one step forward in time
    case Qt::Key_Greater:
        if ( data->clock()->isActive() ) data->clock()->stop();
        data->clock()->manualTick( true );
        update();
        qApp->processEvents();
        break;

    case Qt::Key_C: //Center clicked object
        if ( clickedObject() ) slotCenter();
        break;

    case Qt::Key_D: //Details window for Clicked/Centered object
    {
        SkyObject *orig = 0;
        if ( shiftPressed ) { 
            orig = clickedObject();
            setClickedObject( focusObject() );
        }

        if ( clickedObject() ) {
            slotDetail();
        }

        if ( orig ) {
            setClickedObject( orig );
        }
        break;
    }

    case Qt::Key_P: //Show Popup menu for Clicked/Centered object
        if ( shiftPressed ) {
            if ( focusObject() ) 
                focusObject()->showPopupMenu( pmenu, QCursor::pos() );
        } else {
            if ( clickedObject() )
                clickedObject()->showPopupMenu( pmenu, QCursor::pos() );
        }
        break;

    case Qt::Key_O: //Add object to Observing List
    {
        SkyObject *orig = 0;
        if ( shiftPressed ) {
            orig = clickedObject();
            setClickedObject( focusObject() );
        }

        if ( clickedObject() ) {
            kstars->observingList()->slotAddObject();
        }

        if ( orig ) {
            setClickedObject( orig );
        }
        break;
    }

    case Qt::Key_L: //Toggle User label on Clicked/Centered object
    {
        SkyObject *orig = 0;
        if ( shiftPressed ) {
            orig = clickedObject();
            setClickedObject( focusObject() );
        }

        if ( clickedObject() ) {
            if ( isObjectLabeled( clickedObject() ) )
                slotRemoveObjectLabel();
            else
                slotAddObjectLabel();
        }

        if ( orig ) {
            setClickedObject( orig );
        }
        break;
    }

    case Qt::Key_T: //Toggle planet trail on Clicked/Centered object (if solsys)
    {
        SkyObject *orig = 0;
        if ( shiftPressed ) {
            orig = clickedObject();
            setClickedObject( focusObject() );
        }

        KSPlanetBase* planet = dynamic_cast<KSPlanetBase*>( clickedObject() );
        if( planet ) {
            if( planet->hasTrail() )
                slotRemovePlanetTrail();
            else
                slotAddPlanetTrail();
        }

        if ( orig ) {
            setClickedObject( orig );
        }
        break;
    }

    case Qt::Key_R:
        {
            // Toggle relativistic corrections
            Options::setUseRelativistic( ! Options::useRelativistic() );
            kDebug() << "Relativistc corrections: " << Options::useRelativistic();
            forceUpdate();
            break;
        }
    case Qt::Key_A:
        Options::setUseAntialias( ! Options::useAntialias() );
        kDebug() << "Use Antialiasing: " << Options::useAntialias();
        forceUpdate();
        break;
    default:
        // We don't want to do anything in this case. Key is unknown
        return;
    }

    if ( arrowKeyPressed ) {
        stopTracking();
        if ( scrollCount > 10 ) {
            setDestination( focus() );
            scrollCount = 0;
        }
    }

    forceUpdate(); //need a total update, or slewing with the arrow keys doesn't work.
}

//DEBUG_KIO_JOB
void SkyMap::slotJobResult( KJob *job ) {
    KIO::StoredTransferJob *stjob = (KIO::StoredTransferJob*)job;

    QPixmap pm;
    pm.loadFromData( stjob->data() );

    //DEBUG
    kDebug() << "Pixmap: " << pm.width() << "x" << pm.height();

}

void SkyMap::stopTracking() {
    KStars* kstars = KStars::Instance();
    emit positionChanged( focus() );
    if( kstars && Options::isTracking() )
        kstars->slotTrack();
}

void SkyMap::keyReleaseEvent( QKeyEvent *e ) {
    switch ( e->key() ) {
    case Qt::Key_Plus:   //Zoom in
    case Qt::Key_Equal:
    case Qt::Key_Minus:  //Zoom out
    case Qt::Key_Underscore:

    case Qt::Key_Left :  //no break; continue to Qt::Key_Down
    case Qt::Key_Right :  //no break; continue to Qt::Key_Down
    case Qt::Key_Up :  //no break; continue to Qt::Key_Down
    case Qt::Key_Down :
        slewing = false;
        scrollCount = 0;

        if ( Options::useAltAz() )
            setDestinationAltAz( focus()->alt(), focus()->az() );
        else
            setDestination( focus() );

        showFocusCoords();
        forceUpdate();  // Need a full update to draw faint objects that are not drawn while slewing.
        break;
    }
}

void SkyMap::mouseMoveEvent( QMouseEvent *e ) {
    if ( Options::useHoverLabel() ) {
        //First of all, if the transientObject() pointer is not NULL, then
        //we just moved off of a hovered object.  Begin fading the label.
        if ( transientObject() && ! TransientTimer.isActive() ) {
            fadeTransientLabel();
        }

        //Start a single-shot timer to monitor whether we are currently hovering.
        //The idea is that whenever a moveEvent occurs, the timer is reset.  It
        //will only timeout if there are no move events for HOVER_INTERVAL ms
        HoverTimer.start( HOVER_INTERVAL );
    }

    //Are we defining a ZoomRect?
    if ( ZoomRect.center().x() > 0 && ZoomRect.center().y() > 0 ) {
        //cancel operation if the user let go of CTRL
        if ( !( e->modifiers() & Qt::ControlModifier ) ) {
            ZoomRect = QRect(); //invalidate ZoomRect
            update();
        } else {
            //Resize the rectangle so that it passes through the cursor position
            QPoint pcenter = ZoomRect.center();
            int dx = abs(e->x() - pcenter.x());
            int dy = abs(e->y() - pcenter.y());
            if ( dx == 0 || float(dy)/float(dx) > float(height())/float(width()) ) {
                //Size rect by height
                ZoomRect.setHeight( 2*dy );
                ZoomRect.setWidth( 2*dy*width()/height() );
            } else {
                //Size rect by height
                ZoomRect.setWidth( 2*dx );
                ZoomRect.setHeight( 2*dx*height()/width() );
            }
            ZoomRect.moveCenter( pcenter ); //reset center

            update();
            return;
        }
    }

    if ( projector()->unusablePoint( e->pos() ) ) return;  // break if point is unusable

    //determine RA, Dec of mouse pointer
    setMousePoint( projector()->fromScreen( e->pos(), data->lst(), data->geo()->lat() ) );
    mousePoint()->EquatorialToHorizontal( data->lst(), data->geo()->lat() );

    double dyPix = 0.5*height() - e->y();
    if ( midMouseButtonDown ) { //zoom according to y-offset
        float yoff = dyPix - y0;
        if (yoff > 10 ) {
            y0 = dyPix;
            slotZoomIn();
        }
        if (yoff < -10 ) {
            y0 = dyPix;
            slotZoomOut();
        }
    }

    if ( mouseButtonDown ) {
        // set the mouseMoveCursor and set slewing=true, if they are not set yet
        if( !mouseMoveCursor )
            setMouseMoveCursor();
        if( !slewing ) {
            slewing = true;
            stopTracking(); //toggle tracking off
        }

        //Update focus such that the sky coords at mouse cursor remain approximately constant
        if ( Options::useAltAz() ) {
            mousePoint()->EquatorialToHorizontal( data->lst(), data->geo()->lat() );
            clickedPoint()->EquatorialToHorizontal( data->lst(), data->geo()->lat() );
            dms dAz  = mousePoint()->az()  - clickedPoint()->az();
            dms dAlt = mousePoint()->alt() - clickedPoint()->alt();
            focus()->setAz( focus()->az().Degrees() - dAz.Degrees() ); //move focus in opposite direction
            focus()->setAz( focus()->az().reduce() );
            focus()->setAlt(
                KSUtils::clamp( focus()->alt().Degrees() - dAlt.Degrees() , -90.0 , 90.0 ) );
            focus()->HorizontalToEquatorial( data->lst(), data->geo()->lat() );
        } else {
            dms dRA  = mousePoint()->ra()  - clickedPoint()->ra();
            dms dDec = mousePoint()->dec() - clickedPoint()->dec();
            focus()->setRA( focus()->ra().Hours() - dRA.Hours() ); //move focus in opposite direction
            focus()->setRA( focus()->ra().reduce() );
            focus()->setDec(
                KSUtils::clamp( focus()->dec().Degrees() - dDec.Degrees() , -90.0 , 90.0 ) );
            focus()->EquatorialToHorizontal( data->lst(), data->geo()->lat() );
        }

        ++scrollCount;
        if ( scrollCount > 4 ) {
            showFocusCoords();
            scrollCount = 0;
        }

        //redetermine RA, Dec of mouse pointer, using new focus
        setMousePoint( projector()->fromScreen( e->pos(), data->lst(), data->geo()->lat() ) );
        mousePoint()->EquatorialToHorizontal( data->lst(), data->geo()->lat() );
        setClickedPoint( mousePoint() );

        forceUpdate();  // must be new computed

    } else { //mouse button not down
        emit mousePointChanged( mousePoint() );
    }
}

void SkyMap::wheelEvent( QWheelEvent *e ) {
    if ( e->delta() > 0 ) 
        zoomInOrMagStep ( e->modifiers() );
    else
        zoomOutOrMagStep( e->modifiers() );
}

void SkyMap::mouseReleaseEvent( QMouseEvent * ) {
    if ( ZoomRect.isValid() ) {
        //Zoom in on center of Zoom Circle, by a factor equal to the ratio
        //of the sky pixmap's width to the Zoom Circle's diameter
        float factor = float(width()) / float(ZoomRect.width());

        stopTracking();

        SkyPoint newcenter = projector()->fromScreen( ZoomRect.center(), data->lst(), data->geo()->lat() );

        setFocus( &newcenter );
        setDestination( &newcenter );
        setDefaultMouseCursor();

        setZoomFactor( Options::zoomFactor() * factor );

        ZoomRect = QRect(); //invalidate ZoomRect
    } else {
        setDefaultMouseCursor();
        ZoomRect = QRect(); //just in case user Ctrl+clicked + released w/o dragging...
    }

    if (mouseMoveCursor) setDefaultMouseCursor();	// set default cursor
    if (mouseButtonDown) { //false if double-clicked, because it's unset there.
        mouseButtonDown = false;
        if ( slewing ) {
            slewing = false;

            if ( Options::useAltAz() )
                setDestinationAltAz( focus()->alt(), focus()->az() );
            else
                setDestination( focus() );
        }
        forceUpdate();	// is needed because after moving the sky not all stars are shown
    }
    if ( midMouseButtonDown ) midMouseButtonDown = false;  // if middle button was pressed unset here

    scrollCount = 0;
}

void SkyMap::mousePressEvent( QMouseEvent *e ) {
    KStars* kstars = KStars::Instance();

    if ( ( e->modifiers() & Qt::ControlModifier ) && (e->button() == Qt::LeftButton) ) {
        ZoomRect.moveCenter( e->pos() );
        setZoomMouseCursor();
        update(); //refresh without redrawing skymap
        return;
    }

    // if button is down and cursor is not moved set the move cursor after 500 ms
    QTimer::singleShot(500, this, SLOT (setMouseMoveCursor()));

    // break if point is unusable
    if ( projector()->unusablePoint( e->pos() ) )
        return;

    if ( !midMouseButtonDown && e->button() == Qt::MidButton ) {
        y0 = 0.5*height() - e->y();  //record y pixel coordinate for middle-button zooming
        midMouseButtonDown = true;
    }

    if ( !mouseButtonDown ) {
        if ( e->button() == Qt::LeftButton ) {
            mouseButtonDown = true;
            scrollCount = 0;
        }

        //determine RA, Dec of mouse pointer
        setMousePoint( projector()->fromScreen( e->pos(), data->lst(), data->geo()->lat() ) );
        mousePoint()->EquatorialToHorizontal( data->lst(), data->geo()->lat() );
        setClickedPoint( mousePoint() );
        clickedPoint()->EquatorialToHorizontal( data->lst(), data->geo()->lat() );

        //Find object nearest to clickedPoint()
        double maxrad = 1000.0/Options::zoomFactor();
        SkyObject* obj = data->skyComposite()->objectNearest( clickedPoint(), maxrad );
        setClickedObject( obj );
        if( obj )
            setClickedPoint(  obj );

        switch( e->button() ) {
        case Qt::LeftButton:
            if( kstars ) {
                QString name;
                if( clickedObject() )
                    name = clickedObject()->translatedLongName();
                else
                    name = i18n( "Empty sky" );
                kstars->statusBar()->changeItem(name, 0 );
            }
            break;
        case Qt::RightButton:
            if( rulerMode ) {
                // Compute angular distance.
                slotEndRulerMode();
            } else {
                // Show popup menu
                if( clickedObject() ) {
                    clickedObject()->showPopupMenu( pmenu, QCursor::pos() );
                } else {
                    pmenu->createEmptyMenu( clickedPoint() );
                    pmenu->popup( QCursor::pos() );
                }
            }
            break;
        default: ;
        }
    }
}

void SkyMap::mouseDoubleClickEvent( QMouseEvent *e ) {
    if ( e->button() == Qt::LeftButton && !projector()->unusablePoint( e->pos() ) ) {
        mouseButtonDown = false;
        if( e->x() != width()/2 || e->y() != height()/2 )
            slotCenter();
    }
}

double SkyMap::zoomFactor( const int modifier ) {
    double factor = ( modifier & Qt::ControlModifier) ? DZOOM : 2.0; 
    if ( modifier & Qt::ShiftModifier ) 
        factor = sqrt( factor );
    return factor;
}

void SkyMap::zoomInOrMagStep( const int modifier ) {
    if ( modifier & Qt::AltModifier )
        incMagLimit( modifier );
    else
        setZoomFactor( Options::zoomFactor() * zoomFactor( modifier ) );
}

    
void SkyMap::zoomOutOrMagStep( const int modifier ) {
    if ( modifier & Qt::AltModifier )
        decMagLimit( modifier );
    else
        setZoomFactor( Options::zoomFactor() / zoomFactor (modifier ) );
}

double SkyMap::magFactor( const int modifier ) {
    double factor = ( modifier & Qt::ControlModifier) ? 0.2 : 1.0; 
    if ( modifier & Qt::ShiftModifier ) 
        factor /= 2.0;
    return factor;
}

void SkyMap::incMagLimit( const int modifier ) {
    double limit = 2.222 * log10(static_cast<double>( Options::starDensity() )) + 0.35;
    limit += magFactor( modifier );
    if ( limit > 7.94 ) limit = 7.94;
    Options::setStarDensity( pow( 10, ( limit - 0.35 ) / 2.222) );
    //printf("maglim set to %3.1f\n", limit);
    forceUpdate();
}

void SkyMap::decMagLimit( const int modifier ) {
    double limit = 2.222 * log10(static_cast<double>( Options::starDensity() )) + 0.35;
    limit -= magFactor( modifier );
    if ( limit < 3.55 ) limit = 3.55;
    Options::setStarDensity( pow( 10, ( limit - 0.35 ) / 2.222) );
    //printf("maglim set to %3.1f\n", limit);
    forceUpdate();
}
<|MERGE_RESOLUTION|>--- conflicted
+++ resolved
@@ -216,21 +216,12 @@
         break;
 
     case Qt::Key_BracketLeft:   // Begin measuring angular distance
-<<<<<<< HEAD
-        if( !angularDistanceMode )
-            slotBeginAngularDistance();
-        break;
-    case Qt::Key_Escape:        // Cancel angular distance measurement
-        if( angularDistanceMode )
-            slotCancelAngularDistance();
-=======
         if( !rulerMode )
             slotBeginAngularDistance();
         break;
     case Qt::Key_Escape:        // Cancel angular distance measurement
         if( rulerMode )
             slotCancelRulerMode();
->>>>>>> acc21d0c
         break;
     case Qt::Key_Comma:  //advance one step backward in time
     case Qt::Key_Less:
@@ -665,7 +656,6 @@
         setZoomFactor( Options::zoomFactor() * zoomFactor( modifier ) );
 }
 
-    
 void SkyMap::zoomOutOrMagStep( const int modifier ) {
     if ( modifier & Qt::AltModifier )
         decMagLimit( modifier );
