/***************************************************************************
                          kssun.h  -  K Desktop Planetarium
                             -------------------
    begin                : Sun Jan 29 2002
    copyright            : (C) 2002 by Mark Hollomon
    email                : mhh@mindspring.com
 ***************************************************************************/

/***************************************************************************
 *                                                                         *
 *   This program is free software; you can redistribute it and/or modify  *
 *   it under the terms of the GNU General Public License as published by  *
 *   the Free Software Foundation; either version 2 of the License, or     *
 *   (at your option) any later version.                                   *
 *                                                                         *
 ***************************************************************************/

#ifndef KSSUN_H_
#define KSSUN_H_

#include <qstring.h>
#include "ksplanet.h"
#include "kstarsdata.h"

/**@class KSSun
    *Child class of KSPlanetBase; encapsulates information about the Sun.
    *@short Provides necessary information about the Sun.
    *@author Mark Hollomon
    *@version 1.0
    */

class KSSun : public KSPlanet  {
public:
    /**Constructor.  Defines constants needed by findPosition().
<<<<<<< HEAD
        *Sets Ecliptic coordinates appropriate for J2000.
        *@param kd pointer to KStarsData object
        */
    KSSun( KStarsData *kd = KStarsData::Instance() );
=======
    	*Sets Ecliptic coordinates appropriate for J2000.
    	*@param kd pointer to KStarsData object
    	*/
    KSSun();
>>>>>>> f6812391

    virtual KSSun* clone() const;
    
    /**Destructor (empty)
        */
    virtual ~KSSun() {}

    /**Read orbital data from disk
        *@note reimplemented from KSPlanet
        *@note we actually read Earth's orbital data.  The Sun's geocentric
        *ecliptic coordinates are by definition exactly the opposite of the 
        *Earth's heliocentric ecliptic coordinates.
        */
    virtual bool loadData();


protected:
    /**Determine geocentric RA, Dec coordinates for the Epoch given in the argument.
        *@p Epoch current Julian Date
        *@p Earth pointer to earth object
        */
    virtual bool findGeocentricPosition( const KSNumbers *num, const KSPlanetBase *Earth=NULL );
};
long double equinox(int year, int d, int m, int angle);

#endif<|MERGE_RESOLUTION|>--- conflicted
+++ resolved
@@ -20,50 +20,42 @@
 
 #include <qstring.h>
 #include "ksplanet.h"
-#include "kstarsdata.h"
 
 /**@class KSSun
-    *Child class of KSPlanetBase; encapsulates information about the Sun.
-    *@short Provides necessary information about the Sun.
-    *@author Mark Hollomon
-    *@version 1.0
-    */
+	*Child class of KSPlanetBase; encapsulates information about the Sun.
+	*@short Provides necessary information about the Sun.
+	*@author Mark Hollomon
+	*@version 1.0
+	*/
 
 class KSSun : public KSPlanet  {
 public:
     /**Constructor.  Defines constants needed by findPosition().
-<<<<<<< HEAD
-        *Sets Ecliptic coordinates appropriate for J2000.
-        *@param kd pointer to KStarsData object
-        */
-    KSSun( KStarsData *kd = KStarsData::Instance() );
-=======
     	*Sets Ecliptic coordinates appropriate for J2000.
     	*@param kd pointer to KStarsData object
     	*/
     KSSun();
->>>>>>> f6812391
 
     virtual KSSun* clone() const;
     
     /**Destructor (empty)
-        */
+    	*/
     virtual ~KSSun() {}
 
     /**Read orbital data from disk
-        *@note reimplemented from KSPlanet
-        *@note we actually read Earth's orbital data.  The Sun's geocentric
-        *ecliptic coordinates are by definition exactly the opposite of the 
-        *Earth's heliocentric ecliptic coordinates.
-        */
+    	*@note reimplemented from KSPlanet
+    	*@note we actually read Earth's orbital data.  The Sun's geocentric
+    	*ecliptic coordinates are by definition exactly the opposite of the 
+    	*Earth's heliocentric ecliptic coordinates.
+    	*/
     virtual bool loadData();
 
 
 protected:
     /**Determine geocentric RA, Dec coordinates for the Epoch given in the argument.
-        *@p Epoch current Julian Date
-        *@p Earth pointer to earth object
-        */
+    	*@p Epoch current Julian Date
+    	*@p Earth pointer to earth object
+    	*/
     virtual bool findGeocentricPosition( const KSNumbers *num, const KSPlanetBase *Earth=NULL );
 };
 long double equinox(int year, int d, int m, int angle);
