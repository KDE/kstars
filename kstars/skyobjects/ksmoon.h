/***************************************************************************
                          ksmoon.h  -  K Desktop Planetarium
                             -------------------
    begin                : Sun Aug 26 2001
    copyright            : (C) 2001 by Jason Harris
    email                : kstars@30doradus.org
 ***************************************************************************/

/***************************************************************************
 *                                                                         *
 *   This program is free software; you can redistribute it and/or modify  *
 *   it under the terms of the GNU General Public License as published by  *
 *   the Free Software Foundation; either version 2 of the License, or     *
 *   (at your option) any later version.                                   *
 *                                                                         *
 ***************************************************************************/

#ifndef KSMOON_H_
#define KSMOON_H_

#include "ksplanetbase.h"
#include "dms.h"
#include "kstarsdata.h"
/**@class KSMoon
    *A subclass of SkyObject that provides information
    *needed for the Moon.  Specifically, KSMoon provides a moon-specific
    *findPosition() function.  Also, there is a method findPhase(), which returns
    *the lunar phase as a floating-point number between 0.0 and 1.0.
    *@short Provides necessary information about the Moon.
    *@author Jason Harris
    *@version 1.0
    */

class KSSun;

class KSMoon : public KSPlanetBase  {
public:
    /**
<<<<<<< HEAD
        *Default constructor.  Set name="Moon".
        */
    KSMoon(KStarsData *kd = KStarsData::Instance() );
=======
    	*Default constructor.  Set name="Moon".
    	*/
    KSMoon();
>>>>>>> f6812391

    virtual KSMoon* clone() const;
    
    /**Destructor (empty). */
    ~KSMoon();

    /**
     *Determine the phase angle of the moon, and assign the appropriate
     *moon image
     *@note Overrides KSPlanetBase::findPhase()
     */
    void findPhase();

    /**@return the illuminated fraction of the Moon as seen from Earth
        */
    double illum( void ) const { return 0.5*(1.0 - cos( Phase * 180.0 / dms::PI ) ); }

    /**@return a short string describing the moon's phase
        */
    QString phaseName( void ) const;

    /** reimplemented from KSPlanetBase
        */
    virtual bool loadData();

    /*
     * Data used to calculate moon magnitude
     *
     * Formula and data were obtained from SkyChart v3.x Beta
     *
     */
    // intensities in Table 1 of M. Minnaert (1961),
    // Phase  Frac.            Phase  Frac.            Phase  Frac.
    // angle  ill.   Mag       angle  ill.   Mag       angle  ill.   Mag
    //  0    1.00  -12.7        60   0.75  -11.0       120   0.25  -8.7
    // 10    0.99  -12.4        70   0.67  -10.8       130   0.18  -8.2
    // 20    0.97  -12.1        80   0.59  -10.4       140   0.12  -7.6
    // 30    0.93  -11.8        90   0.50  -10.0       150   0.07  -6.7
    // 40    0.88  -11.5       100   0.41   -9.6       160   0.03  -3.4
    // 50    0.82  -11.2       110   0.33   -9.2
    static const double MagArray[19];


protected:
    /**Reimplemented from KSPlanetBase, this function employs unique algorithms for
        *estimating the lunar coordinates.  Finding the position of the moon is
        *much more difficult than the other planets.  For one thing, the Moon is
        *a lot closer, so we can detect smaller deviations in its orbit.  Also,
        *the Earth has a significant effect on the Moon's orbit, and their
        *interaction is complex and nonlinear.  As a result, the positions as
        *calculated by findPosition() are only accurate to about 10 arcseconds
        *(10 times less precise than the planets' positions!)
        *@short moon-specific coordinate finder
        *@param num KSNumbers pointer for the target date/time
        *@note we don't use the Earth pointer here
        */
    virtual bool findGeocentricPosition( const KSNumbers *num, const KSPlanetBase* );

private:
    static bool data_loaded;
    static int instance_count;

    /**@class MoonLRData
        *Encapsulates the Longitude and radius terms of the sums
        *used to compute the moon's position.
        *@short Moon Longitude and radius data object
        *@author Mark Hollomon
        *@version 1.0
        */
    class MoonLRData {
    public:
        int nd;
        int nm;
        int nm1;
        int nf;
        double Li;
        double Ri;

        MoonLRData( int pnd, int pnm, int pnm1, int pnf, double pLi, double pRi ):
        nd(pnd), nm(pnm), nm1(pnm1), nf(pnf), Li(pLi), Ri(pRi) {}
    };

    static QList<MoonLRData*> LRData;

    /**@class MoonBData
        *Encapsulates the Latitude terms of the sums
        *used to compute the moon's position.
        *@short Moon Latitude data object
        *@author Mark Hollomon
        *@version 1.0
        */
    class MoonBData {
    public:
        int nd;
        int nm;
        int nm1;
        int nf;
        double Bi;

        MoonBData( int pnd, int pnm, int pnm1, int pnf, double pBi ):
        nd(pnd), nm(pnm), nm1(pnm1), nf(pnf), Bi(pBi) {}
    };

    static QList<MoonBData*> BData;

};

#endif<|MERGE_RESOLUTION|>--- conflicted
+++ resolved
@@ -20,31 +20,25 @@
 
 #include "ksplanetbase.h"
 #include "dms.h"
-#include "kstarsdata.h"
+
 /**@class KSMoon
-    *A subclass of SkyObject that provides information
-    *needed for the Moon.  Specifically, KSMoon provides a moon-specific
-    *findPosition() function.  Also, there is a method findPhase(), which returns
-    *the lunar phase as a floating-point number between 0.0 and 1.0.
-    *@short Provides necessary information about the Moon.
-    *@author Jason Harris
-    *@version 1.0
-    */
+	*A subclass of SkyObject that provides information
+	*needed for the Moon.  Specifically, KSMoon provides a moon-specific
+	*findPosition() function.  Also, there is a method findPhase(), which returns
+	*the lunar phase as a floating-point number between 0.0 and 1.0.
+	*@short Provides necessary information about the Moon.
+	*@author Jason Harris
+	*@version 1.0
+	*/
 
 class KSSun;
 
 class KSMoon : public KSPlanetBase  {
 public:
     /**
-<<<<<<< HEAD
-        *Default constructor.  Set name="Moon".
-        */
-    KSMoon(KStarsData *kd = KStarsData::Instance() );
-=======
     	*Default constructor.  Set name="Moon".
     	*/
     KSMoon();
->>>>>>> f6812391
 
     virtual KSMoon* clone() const;
     
@@ -59,15 +53,15 @@
     void findPhase();
 
     /**@return the illuminated fraction of the Moon as seen from Earth
-        */
+    	*/
     double illum( void ) const { return 0.5*(1.0 - cos( Phase * 180.0 / dms::PI ) ); }
 
     /**@return a short string describing the moon's phase
-        */
+    	*/
     QString phaseName( void ) const;
 
     /** reimplemented from KSPlanetBase
-        */
+    	*/
     virtual bool loadData();
 
     /*
@@ -90,17 +84,17 @@
 
 protected:
     /**Reimplemented from KSPlanetBase, this function employs unique algorithms for
-        *estimating the lunar coordinates.  Finding the position of the moon is
-        *much more difficult than the other planets.  For one thing, the Moon is
-        *a lot closer, so we can detect smaller deviations in its orbit.  Also,
-        *the Earth has a significant effect on the Moon's orbit, and their
-        *interaction is complex and nonlinear.  As a result, the positions as
-        *calculated by findPosition() are only accurate to about 10 arcseconds
-        *(10 times less precise than the planets' positions!)
-        *@short moon-specific coordinate finder
-        *@param num KSNumbers pointer for the target date/time
-        *@note we don't use the Earth pointer here
-        */
+    	*estimating the lunar coordinates.  Finding the position of the moon is
+    	*much more difficult than the other planets.  For one thing, the Moon is
+    	*a lot closer, so we can detect smaller deviations in its orbit.  Also,
+    	*the Earth has a significant effect on the Moon's orbit, and their
+    	*interaction is complex and nonlinear.  As a result, the positions as
+    	*calculated by findPosition() are only accurate to about 10 arcseconds
+    	*(10 times less precise than the planets' positions!)
+    	*@short moon-specific coordinate finder
+    	*@param num KSNumbers pointer for the target date/time
+    	*@note we don't use the Earth pointer here
+    	*/
     virtual bool findGeocentricPosition( const KSNumbers *num, const KSPlanetBase* );
 
 private:
@@ -108,12 +102,12 @@
     static int instance_count;
 
     /**@class MoonLRData
-        *Encapsulates the Longitude and radius terms of the sums
-        *used to compute the moon's position.
-        *@short Moon Longitude and radius data object
-        *@author Mark Hollomon
-        *@version 1.0
-        */
+    	*Encapsulates the Longitude and radius terms of the sums
+    	*used to compute the moon's position.
+    	*@short Moon Longitude and radius data object
+    	*@author Mark Hollomon
+    	*@version 1.0
+    	*/
     class MoonLRData {
     public:
         int nd;
@@ -130,12 +124,12 @@
     static QList<MoonLRData*> LRData;
 
     /**@class MoonBData
-        *Encapsulates the Latitude terms of the sums
-        *used to compute the moon's position.
-        *@short Moon Latitude data object
-        *@author Mark Hollomon
-        *@version 1.0
-        */
+    	*Encapsulates the Latitude terms of the sums
+    	*used to compute the moon's position.
+    	*@short Moon Latitude data object
+    	*@author Mark Hollomon
+    	*@version 1.0
+    	*/
     class MoonBData {
     public:
         int nd;
