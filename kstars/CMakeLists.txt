--- conflicted
+++ resolved
@@ -415,7 +415,6 @@
 )
 
 set(kstars_extra_SRCS
-<<<<<<< HEAD
     auxiliary/colorscheme.cpp
     auxiliary/dms.cpp
     auxiliary/fov.cpp
@@ -428,6 +427,8 @@
     auxiliary/binfilehelper.cpp
     auxiliary/imageexporter.cpp
     auxiliary/ksutils.cpp
+    auxiliary/ksdssimage.cpp
+    auxiliary/ksdssdownloader.cpp
     auxiliary/kswizard.cpp
     auxiliary/qcustomplot.cpp
     time/simclock.cpp
@@ -449,43 +450,6 @@
     skypainter.cpp
     skyqpainter.cpp
     texturemanager.cpp
-=======
-        auxiliary/colorscheme.cpp
-        auxiliary/dms.cpp
-        auxiliary/fov.cpp
-        auxiliary/geolocation.cpp
-        auxiliary/imageviewer.cpp
-        auxiliary/ksfilereader.cpp
-        auxiliary/ksuserdb.cpp
-        auxiliary/thumbnailpicker.cpp
-        auxiliary/thumbnaileditor.cpp
-        auxiliary/binfilehelper.cpp
-        auxiliary/imageexporter.cpp
-        auxiliary/ksutils.cpp
-        auxiliary/ksdssimage.cpp
-        auxiliary/ksdssdownloader.cpp
-        auxiliary/kswizard.cpp
-        auxiliary/qcustomplot.cpp
-        time/simclock.cpp
-        time/kstarsdatetime.cpp
-        time/timezonerule.cpp
-        kstarsdbus.cpp
-        ksnumbers.cpp
-        kspopupmenu.cpp
-        ksalmanac.cpp
-        kstarsactions.cpp
-        kstarsdata.cpp
-        kstarsinit.cpp
-        kstars.cpp
-        kstarssplash.cpp
-        skymap.cpp
-        skymapdrawabstract.cpp
-        skymapqdraw.cpp
-        skymapevents.cpp
-        skypainter.cpp
-        skyqpainter.cpp
-	texturemanager.cpp		
->>>>>>> 255cdb60
 )
 
 set(oal_SRCS
@@ -602,7 +566,6 @@
 # target_include_directories(KStarsLib INTERFACE "$<INSTALL_INTERFACE:${KDE_INSTALL_INCLUDEDIR}/>")
 
 target_link_libraries(KStarsLib
-<<<<<<< HEAD
                       LibKSDataHandlers
                       htmesh
                       KF5::I18n
@@ -610,8 +573,8 @@
                       KF5::KIOFileWidgets
                       KF5::WidgetsAddons
                       KF5::Plotting
-                      KF5::TextEditor
-                      KF5::DBusAddons
+#                      KF5::TextEditor
+#                      KF5::DBusAddons
                       KF5::IconThemes
                       KF5::Notifications
                       KF5::Archive
@@ -624,26 +587,6 @@
                       Qt5::Quick
                       ${ZLIB_LIBRARIES}
 )
-=======
-        LibKSDataHandlers
-        htmesh
-        KF5::I18n
-        KF5::NewStuff
-        KF5::KIOFileWidgets
-        KF5::WidgetsAddons
-        KF5::Plotting
-#        KF5::TextEditor
-#        KF5::DBusAddons
-        KF5::IconThemes
-        Qt5::Gui
-        Qt5::PrintSupport
-        Qt5::Sql
-        Qt5::Svg
-        #Qt5::Qml
-        #Qt5::Quick
-	${ZLIB_LIBRARIES}
-        )
->>>>>>> 255cdb60
 
 if(NOT WIN32)
     target_link_libraries(KStarsLib m)
@@ -654,13 +597,7 @@
 endif (CFITSIO_FOUND)
 
 if (INDI_FOUND)
-<<<<<<< HEAD
     target_link_libraries(KStarsLib ${CMAKE_THREAD_LIBS_INIT} ${INDI_LIBRARIES} ${INDI_CLIENT_LIBRARIES} z)
-=======
-  target_link_libraries(KStarsLib ${CMAKE_THREAD_LIBS_INIT}
-  ${INDI_LIBRARIES} ${INDI_CLIENT_LIBRARIES}
-  KF5::Notifications z)
->>>>>>> 255cdb60
 endif (INDI_FOUND)
 
 if (WCSLIB_FOUND)
