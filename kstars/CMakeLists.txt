add_subdirectory(data)
add_subdirectory(icons)
add_subdirectory(htmesh)
add_subdirectory(tools/skyguide)

if (${KF5_VERSION} VERSION_EQUAL 5.18.0 OR ${KF5_VERSION} VERSION_GREATER 5.18.0)
    SET(HAVE_KF5WIT 1)
    add_subdirectory( tools/whatsinteresting/qml)
else()
    SET(HAVE_KF5WIT 0)
endif()

Find_package(ZLIB REQUIRED)
Find_package(Threads REQUIRED)

if(MSVC)
    add_definitions(-D_USE_MATH_DEFINES=1)
    add_definitions(-DNOMINMAX)
endif()

include_directories(
    ${kstars_SOURCE_DIR}/kstars/tools
    ${kstars_SOURCE_DIR}/kstars/skyobjects
    ${kstars_SOURCE_DIR}/kstars/skycomponents
    ${kstars_SOURCE_DIR}/kstars/auxiliary
    ${kstars_SOURCE_DIR}/kstars/time
)

if(CFITSIO_FOUND)
    set(fits_SRCS
        fitsviewer/fitshistogram.cpp
        fitsviewer/fitsdata.cpp
        fitsviewer/fitsview.cpp
        fitsviewer/fitsviewer.cpp
        fitsviewer/fitstab.cpp
        fitsviewer/fitsdebayer.cpp
        fitsviewer/bayer.c
    )

    set(fitsui_SRCS
        fitsviewer/fitsheaderdialog.ui
        fitsviewer/statform.ui
        fitsviewer/fitsdebayer.ui
        indi/streamform.ui
        fitsviewer/fitshistogramui.ui
    )

    include_directories(${CFITSIO_INCLUDE_DIR})
endif(CFITSIO_FOUND)

if(INDI_FOUND)
    set(indi_SRCS
        indi/drivermanager.cpp
        indi/servermanager.cpp
        indi/clientmanager.cpp
        indi/guimanager.cpp
        indi/driverinfo.cpp
        indi/deviceinfo.cpp
        indi/indidevice.cpp
        indi/indigroup.cpp
        indi/indiproperty.cpp
        indi/indielement.cpp
        indi/indistd.cpp
        indi/indilistener.cpp
        indi/inditelescope.cpp
        indi/indiccd.cpp
        indi/indifocuser.cpp
        indi/indifilter.cpp
        indi/indidome.cpp
        indi/indiweather.cpp
        indi/indicap.cpp
        indi/indilightbox.cpp
        indi/indidbus.cpp
        indi/opsindi.cpp
        indi/telescopewizardprocess.cpp
        indi/streamwg.cpp
        indi/indiwebmanager.cpp
    )

    set(indiui_SRCS
        indi/drivermanager.ui
        indi/opsindi.ui
        indi/indihostconf.ui
        indi/streamform.ui
        indi/telescopewizard.ui
    )

    if (CFITSIO_FOUND)
        set(ekosui_SRCS
            ekos/scheduler.ui
            ekos/mosaic.ui
            ekos/opsekos.ui
            ekos/ekosmanager.ui
            ekos/capture.ui
            ekos/calibrationoptions.ui
            ekos/align.ui
            ekos/focus.ui
            ekos/guide.ui
            ekos/mount.ui
            ekos/profileeditor.ui
            ekos/guide/guider.ui
            ekos/guide/rcalibration.ui
        )

        set(ekos_SRCS
            ekos/schedulerjob.cpp
            ekos/scheduler.cpp
            ekos/mosaic.cpp
            ekos/ekosmanager.cpp
            ekos/capture.cpp
            ekos/sequencejob.cpp
            ekos/focus.cpp
            ekos/guide.cpp
            ekos/phd2.cpp
            ekos/align.cpp
            ekos/mount.cpp
            ekos/dome.cpp
            ekos/weather.cpp
            ekos/dustcap.cpp
            ekos/astrometryparser.cpp
            ekos/offlineastrometryparser.cpp
            ekos/onlineastrometryparser.cpp
            ekos/remoteastrometryparser.cpp
            ekos/profileeditor.cpp
            ekos/opsekos.cpp
            ekos/QProgressIndicator.cpp
            ekos/guide/common.cpp
            ekos/guide/gmath.cpp
            ekos/guide/guider.cpp
            ekos/guide/matr.cpp
            ekos/guide/rcalibration.cpp
            ekos/guide/scroll_graph.cpp
            ekos/guide/vect.cpp
        )
    endif(CFITSIO_FOUND)

    include_directories(${INDI_INCLUDE_DIR})
endif(INDI_FOUND)

if(WCSLIB_FOUND)
  include_directories( ${WCSLIB_INCLUDE_DIR} )
endif(WCSLIB_FOUND)

if(XPLANET_FOUND)
    set(xplanet_SRCS
        xplanet/opsxplanet.cpp
    )

    set(xplanetui_SRCS
        xplanet/opsxplanet.ui
    )
endif(XPLANET_FOUND)

#FIXME Enable OpenGL Later
#if(OPENGL_FOUND)
#    include_directories( ${OPENGL_INCLUDE_DIRS} )
#    set(kstars_gl_SRCS
#        skyglpainter.cpp
#        skymapgldraw.cpp
#    )
#    add_definitions(-DHAVE_OPENGL)
#endif( OPENGL_FOUND )

########### next target ###############
set(libkstarstools_SRCS
    tools/altvstime.cpp
    tools/avtplotwidget.cpp
    tools/calendarwidget.cpp
    tools/conjunctions.cpp
    tools/jmoontool.cpp
    tools/ksconjunct.cpp
    tools/eqplotwidget.cpp
    tools/astrocalc.cpp
    tools/modcalcangdist.cpp
    tools/modcalcapcoord.cpp
    tools/modcalcaltaz.cpp
    tools/modcalcdaylength.cpp
    tools/modcalceclipticcoords.cpp
    tools/modcalcvizequinox.cpp
    tools/modcalcgalcoord.cpp
    tools/modcalcgeodcoord.cpp
    tools/modcalcjd.cpp
    tools/modcalcplanets.cpp
    tools/modcalcsidtime.cpp
    tools/modcalcvlsr.cpp
    tools/observinglist.cpp
    tools/obslistpopupmenu.cpp
    tools/sessionsortfilterproxymodel.cpp
    tools/obslistwizard.cpp
    tools/planetviewer.cpp
    tools/pvplotwidget.cpp
    tools/scriptargwidgets.cpp
    tools/scriptbuilder.cpp
    tools/scriptfunction.cpp
    tools/skycalendar.cpp
    tools/wutdialog.cpp
    tools/flagmanager.cpp
    tools/horizonmanager.cpp

    tools/skyguide/skyguidemgr.cpp
    tools/skyguide/skyguideobject.cpp
    tools/skyguide/skyguideview.cpp
    tools/skyguide/skyguidewriter.cpp

    #FIXME Port to KF5
    #tools/moonphasetool.cpp

    tools/starhopper.cpp
    tools/eyepiecefield.cpp
    tools/exporteyepieceview.cpp
    tools/starhopperdialog.cpp
)

if(${KF5_VERSION} VERSION_EQUAL 5.18.0 OR ${KF5_VERSION} VERSION_GREATER 5.18.0)
    set(libkstarstools_SRCS
        ${libkstarstools_SRCS}
        tools/whatsinteresting/skyobjlistmodel.cpp
        tools/whatsinteresting/wiview.cpp
        tools/whatsinteresting/modelmanager.cpp
        tools/whatsinteresting/skyobjitem.cpp
        tools/whatsinteresting/wilpsettings.cpp
        tools/whatsinteresting/wiequipsettings.cpp
        tools/whatsinteresting/obsconditions.cpp
        tools/whatsinteresting/skyobjdescription.cpp
    )
endif()

ki18n_wrap_ui(libkstarstools_SRCS
    tools/altvstime.ui
    tools/argchangeviewoption.ui
    tools/argexportimage.ui
    tools/argloadcolorscheme.ui
    tools/arglooktoward.ui
    tools/argfindobject.ui
    tools/argprintimage.ui
    tools/argsetaltaz.ui
    tools/argsetcolor.ui
    tools/argsetgeolocation.ui
    tools/argsetlocaltime.ui
    tools/argsetradec.ui
    tools/argsettrack.ui
    tools/argtimescale.ui
    tools/argwaitfor.ui
    tools/argwaitforkey.ui
    tools/argzoom.ui
    tools/conjunctions.ui

    tools/modcalcangdist.ui
    tools/modcalcapcoord.ui
    tools/modcalcaltaz.ui
    tools/modcalcdaylength.ui
    tools/modcalceclipticcoords.ui
    tools/modcalcvizequinox.ui
    tools/modcalcgalcoord.ui
    tools/modcalcgeod.ui
    tools/modcalcjd.ui
    tools/modcalcplanets.ui
    tools/modcalcsidtime.ui
    tools/modcalcvlsr.ui

    tools/observinglist.ui
    tools/obslistwizard.ui
    tools/optionstreeview.ui
    tools/planetviewer.ui
    tools/scriptbuilder.ui
    tools/scriptnamedialog.ui
    tools/skycalendar.ui
    tools/wutdialog.ui
    tools/flagmanager.ui
    tools/starhopperdialog.ui
    tools/horizonmanager.ui

    tools/skyguide/skyguideauthor.ui
    tools/skyguide/skyguideslide.ui
    tools/skyguide/skyguidewriter.ui
)

if (${KF5_VERSION} VERSION_EQUAL 5.18.0 OR ${KF5_VERSION} VERSION_GREATER 5.18.0)
    ki18n_wrap_ui(libkstarstools_SRCS
        tools/whatsinteresting/wilpsettings.ui
        tools/whatsinteresting/wiequipsettings.ui
    )
endif()

set(libkstarscomponents_SRCS
    skycomponents/skylabeler.cpp
    skycomponents/highpmstarlist.cpp
    skycomponents/skymapcomposite.cpp
    skycomponents/skymesh.cpp
    skycomponents/linelistindex.cpp
    skycomponents/linelistlabel.cpp
    skycomponents/noprecessindex.cpp
    skycomponents/listcomponent.cpp
    skycomponents/pointlistcomponent.cpp
    skycomponents/solarsystemsinglecomponent.cpp
    skycomponents/solarsystemlistcomponent.cpp
    skycomponents/asteroidscomponent.cpp
    skycomponents/cometscomponent.cpp
    skycomponents/planetmoonscomponent.cpp
    skycomponents/solarsystemcomposite.cpp
    skycomponents/satellitescomponent.cpp
    skycomponents/starcomponent.cpp
    skycomponents/deepstarcomponent.cpp
    skycomponents/deepskycomponent.cpp
    skycomponents/catalogcomponent.cpp
    skycomponents/constellationartcomponent.cpp
    skycomponents/constellationboundarylines.cpp
    skycomponents/constellationlines.cpp
    skycomponents/constellationnamescomponent.cpp
    skycomponents/supernovaecomponent.cpp
    skycomponents/coordinategrid.cpp
    skycomponents/equatorialcoordinategrid.cpp
    skycomponents/horizontalcoordinategrid.cpp
    skycomponents/ecliptic.cpp
    skycomponents/equator.cpp
    skycomponents/artificialhorizoncomponent.cpp
    skycomponents/horizoncomponent.cpp
    skycomponents/milkyway.cpp
    skycomponents/skycomponent.cpp
    skycomponents/skycomposite.cpp
    skycomponents/starblock.cpp
    skycomponents/starblocklist.cpp
    skycomponents/starblockfactory.cpp
    skycomponents/culturelist.cpp
    skycomponents/flagcomponent.cpp
    skycomponents/targetlistcomponent.cpp
    skycomponents/notifyupdatesui.cpp
)

set(libkstarswidgets_SRCS
    widgets/clicklabel.cpp
    widgets/dmsbox.cpp
    widgets/draglistbox.cpp
    widgets/fovwidget.cpp
    widgets/logedit.cpp
    widgets/magnitudespinbox.cpp
    widgets/mapcanvas.cpp
    widgets/thumbimage.cpp
    widgets/timespinbox.cpp
    widgets/timestepbox.cpp
    widgets/timeunitbox.cpp
    widgets/infoboxwidget.cpp
#    widgets/genericcalendarwidget.cpp
#    widgets/moonphasecalendarwidget.cpp
    widgets/kshelplabel.cpp
    widgets/unitspinboxwidget.cpp
)

ki18n_wrap_ui(libkstarswidgets_SRCS
#    widgets/genericcalendarwidget.ui
    widgets/unitspinboxwidget.ui
)

set(kstars_KCFG_SRCS Options.kcfgc)

set(kstars_options_SRCS
    options/opsadvanced.cpp
    options/opscatalog.cpp
    options/opscolors.cpp
    options/opsguides.cpp
    options/opssolarsystem.cpp
    options/opssatellites.cpp
    options/opssupernovae.cpp
)

set(kstars_optionsui_SRCS
    options/opsadvanced.ui
    options/opscatalog.ui
    options/opscolors.ui
    options/opsguides.ui
    options/opssolarsystem.ui
    options/opssatellites.ui
    options/opssupernovae.ui
)

set(kstars_skyobjects_SRCS
    skyobjects/constellationsart.cpp
    skyobjects/deepskyobject.cpp
    skyobjects/jupitermoons.cpp
    skyobjects/planetmoons.cpp
    skyobjects/ksasteroid.cpp
    skyobjects/kscomet.cpp
    skyobjects/ksmoon.cpp
    skyobjects/ksplanetbase.cpp
    skyobjects/ksplanet.cpp
#    skyobjects/kspluto.cpp
    skyobjects/kssun.cpp
    skyobjects/skyline.cpp
    skyobjects/skyobject.cpp
    skyobjects/skypoint.cpp
    skyobjects/starobject.cpp
    skyobjects/trailobject.cpp
    skyobjects/satellite.cpp
    skyobjects/satellitegroup.cpp
    skyobjects/supernova.cpp
)

set(kstars_dialogs_SRCS
    dialogs/addcatdialog.cpp
    dialogs/addlinkdialog.cpp
    dialogs/detaildialog.cpp
    dialogs/finddialog.cpp
    dialogs/focusdialog.cpp
    dialogs/fovdialog.cpp
    dialogs/locationdialog.cpp
    dialogs/timedialog.cpp
    dialogs/exportimagedialog.cpp
)

set(kstars_dialogsui_SRCS
    dialogs/addcatdialog.ui
    dialogs/addlinkdialog.ui
    dialogs/details_database.ui
    dialogs/details_data.ui
    dialogs/details_data_comet.ui
    dialogs/details_links.ui
    dialogs/details_log.ui
    dialogs/details_position.ui
    dialogs/finddialog.ui
    dialogs/focusdialog.ui
    dialogs/fovdialog.ui
    dialogs/locationdialog.ui
    dialogs/wizwelcome.ui
    dialogs/wizlocation.ui
    dialogs/wizdownload.ui
    dialogs/newfov.ui
    dialogs/exportimagedialog.ui
)

set(kstars_projection_SRCS
    projections/projector.cpp
    projections/lambertprojector.cpp
    projections/gnomonicprojector.cpp
    projections/stereographicprojector.cpp
    projections/orthographicprojector.cpp
    projections/azimuthalequidistantprojector.cpp
    projections/equirectangularprojector.cpp
)

set(kstars_extra_SRCS
    auxiliary/colorscheme.cpp
    auxiliary/dms.cpp
    auxiliary/fov.cpp
    auxiliary/geolocation.cpp
    auxiliary/imageviewer.cpp
    auxiliary/ksfilereader.cpp
    auxiliary/ksuserdb.cpp
    auxiliary/thumbnailpicker.cpp
    auxiliary/thumbnaileditor.cpp
    auxiliary/binfilehelper.cpp
    auxiliary/imageexporter.cpp
    auxiliary/ksutils.cpp
    auxiliary/ksdssimage.cpp
    auxiliary/ksdssdownloader.cpp
    auxiliary/kswizard.cpp
    auxiliary/qcustomplot.cpp
    auxiliary/profileinfo.cpp
    auxiliary/filedownloader.cpp
    auxiliary/kspaths.cpp
    time/simclock.cpp
    time/kstarsdatetime.cpp
    time/timezonerule.cpp
    kstarsdbus.cpp
    ksnumbers.cpp
    kspopupmenu.cpp
    ksalmanac.cpp
    kstarsactions.cpp
    kstarsdata.cpp
    kstarsinit.cpp
    kstars.cpp
    kstarssplash.cpp
    skymap.cpp
    skymapdrawabstract.cpp
    skymapqdraw.cpp
    skymapevents.cpp
    skypainter.cpp
    skyqpainter.cpp
    texturemanager.cpp
)

set(oal_SRCS
    oal/log.cpp
    oal/observer.cpp
    oal/site.cpp
    oal/session.cpp
    oal/scope.cpp
    oal/eyepiece.cpp
    oal/filter.cpp
    oal/observation.cpp
    oal/lens.cpp
    oal/equipmentwriter.cpp
    oal/observeradd.cpp
    oal/execute.cpp
)

set(printing_SRCS
    printing/detailstable.cpp
    printing/finderchart.cpp
    printing/foveditordialog.cpp
    printing/fovsnapshot.cpp
    printing/kstarsdocument.cpp
    printing/legend.cpp
    printing/loggingform.cpp
    printing/printingwizard.cpp
    printing/pwizchartconfig.cpp
    printing/pwizchartcontents.cpp
    printing/pwizfovbrowse.cpp
    printing/pwizfovconfig.cpp
    printing/pwizfovmanual.cpp
    printing/pwizfovsh.cpp
    printing/pwizfovtypeselection.cpp
    printing/pwizobjectselection.cpp
    printing/pwizprint.cpp
    printing/shfovexporter.cpp
    printing/simplefovexporter.cpp
)

set(printingui_SRCS
    printing/foveditordialog.ui
    printing/pwizchartconfig.ui
    printing/pwizchartcontents.ui
    printing/pwizfovbrowse.ui
    printing/pwizfovconfig.ui
    printing/pwizfovmanual.ui
    printing/pwizfovsh.ui
    printing/pwizfovtypeselection.ui
    printing/pwizobjectselection.ui
    printing/pwizprint.ui
    printing/pwizwelcome.ui
)

set(kstars_SRCS
    ${indi_SRCS}
    ${fits_SRCS}
    ${ekos_SRCS}
    ${onlineparser_SRCS}
    ${libkstarswidgets_SRCS}
    ${libkstarscomponents_SRCS}
    ${libkstarstools_SRCS}
    ${kstars_extra_SRCS}
    ${kstars_gl_SRCS}
    ${kstars_projection_SRCS}
    ${xplanet_SRCS}
    ${kstars_options_SRCS}
    ${kstars_skyobjects_SRCS}
    ${kstars_dialogs_SRCS}
    ${oal_SRCS}
    ${printing_SRCS}
)

qt5_add_dbus_adaptor(kstars_SRCS org.kde.kstars.xml kstars.h KStars)
qt5_add_dbus_adaptor(kstars_SRCS org.kde.kstars.SimClock.xml simclock.h SimClock)

if (INDI_FOUND)
    qt5_add_dbus_adaptor(kstars_SRCS org.kde.kstars.INDI.xml indi/indidbus.h INDIDBus)
    qt5_add_dbus_adaptor(kstars_SRCS org.kde.kstars.Ekos.xml ekos/ekosmanager.h EkosManager)
    qt5_add_dbus_adaptor(kstars_SRCS org.kde.kstars.Ekos.Capture.xml ekos/capture.h Ekos::Capture)
    qt5_add_dbus_adaptor(kstars_SRCS org.kde.kstars.Ekos.Focus.xml ekos/focus.h Ekos::Focus)
    qt5_add_dbus_adaptor(kstars_SRCS org.kde.kstars.Ekos.Guide.xml ekos/guide.h Ekos::Guide)
    qt5_add_dbus_adaptor(kstars_SRCS org.kde.kstars.Ekos.Align.xml ekos/align.h Ekos::Align)
    qt5_add_dbus_adaptor(kstars_SRCS org.kde.kstars.Ekos.Mount.xml ekos/mount.h Ekos::Mount)
    qt5_add_dbus_adaptor(kstars_SRCS org.kde.kstars.Ekos.Dome.xml ekos/dome.h Ekos::Dome)
    qt5_add_dbus_adaptor(kstars_SRCS org.kde.kstars.Ekos.Weather.xml ekos/weather.h Ekos::Weather)
    qt5_add_dbus_adaptor(kstars_SRCS org.kde.kstars.Ekos.DustCap.xml ekos/dustcap.h Ekos::DustCap)
    qt5_add_dbus_adaptor(kstars_SRCS org.kde.kstars.Ekos.Scheduler.xml ekos/scheduler.h Ekos::Scheduler)
endif(INDI_FOUND)

kconfig_add_kcfg_files(kstars_SRCS ${kstars_KCFG_SRCS})

ki18n_wrap_ui(kstars_SRCS
    ${indiui_SRCS}
    ${ui_SRCS}
    ${fitsui_SRCS}
    ${ekosui_SRCS}
    ${xplanetui_SRCS}
    ${kstars_optionsui_SRCS}
    ${kstars_dialogsui_SRCS}
    ${printingui_SRCS}
    auxiliary/thumbnailpicker.ui
    auxiliary/thumbnaileditor.ui
    oal/observeradd.ui
    oal/equipmentwriter.ui
    oal/execute.ui
    skycomponents/notifyupdatesui.ui
)

add_library(KStarsLib STATIC ${kstars_SRCS})

target_link_libraries(KStarsLib
    LibKSDataHandlers
    htmesh
    KF5::Archive
    KF5::Crash
    KF5::I18n
    KF5::NewStuff
    KF5::KIOFileWidgets
    KF5::WidgetsAddons
    KF5::Plotting
<<<<<<< HEAD
    KF5::IconThemes
=======
>>>>>>> 3d64057a
    Qt5::Gui
    Qt5::PrintSupport
    Qt5::Sql
    Qt5::Svg
    Qt5::Qml
    Qt5::Quick
    Qt5::Network
    ${ZLIB_LIBRARIES}
)

if(NOT WIN32)
    target_link_libraries(KStarsLib m)
endif(NOT WIN32)

if(CFITSIO_FOUND)
    target_link_libraries(KStarsLib ${CFITSIO_LIBRARIES})
endif(CFITSIO_FOUND)

if(INDI_FOUND)
    target_link_libraries(KStarsLib ${CMAKE_THREAD_LIBS_INIT} KF5::Notifications)

    if(WIN32)
        add_definitions(-DUSE_QT5_INDI)
        find_package(Nova REQUIRED)
        target_link_libraries(KStarsLib ${NOVA_LIBRARIES} ${INDI_LIBRARIES} ${INDI_CLIENT_QT_LIBRARIES})
    else(WIN32)
        # If INDI Qt5 Client is found, use it.
        if (INDI_CLIENT_QT_LIBRARIES)
            add_definitions(-DUSE_QT5_INDI)
            target_link_libraries(KStarsLib ${INDI_LIBRARIES} ${INDI_CLIENT_QT_LIBRARIES})
        else(INDI_CLIENT_QT_LIBRARIES)
            target_link_libraries(KStarsLib ${INDI_LIBRARIES} ${INDI_CLIENT_LIBRARIES})
        endif(INDI_CLIENT_QT_LIBRARIES)
    endif(WIN32)

endif(INDI_FOUND)

if(WCSLIB_FOUND)
    target_link_libraries(KStarsLib ${WCSLIB_LIBRARIES})
endif(WCSLIB_FOUND)

#FIXME Enable OpenGL Later
#if( OPENGL_FOUND )
#    target_link_libraries(KStarsLib
#    ${OPENGL_LIBRARIES}
#    ${QT_QTOPENGL_LIBRARY}
#    )
#endif( OPENGL_FOUND )

set (KSTARS_APP_SRCS
    main.cpp
)

# add icon to application sources
ecm_add_app_icon(KSTARS_APP_SRCS ICONS
    ${CMAKE_CURRENT_SOURCE_DIR}/icons/16-apps-kstars.png
    ${CMAKE_CURRENT_SOURCE_DIR}/icons/32-apps-kstars.png
    ${CMAKE_CURRENT_SOURCE_DIR}/icons/48-apps-kstars.png
    ${CMAKE_CURRENT_SOURCE_DIR}/icons/64-apps-kstars.png
    ${CMAKE_CURRENT_SOURCE_DIR}/icons/128-apps-kstars.png
)

add_executable(kstars ${KSTARS_APP_SRCS})
target_link_libraries(kstars KStarsLib)

install(TARGETS kstars ${KDE_INSTALL_TARGETS_DEFAULT_ARGS})

########### install files ###############
install(PROGRAMS org.kde.kstars.desktop DESTINATION ${KDE_INSTALL_APPDIR})
install(FILES kstars.kcfg DESTINATION ${KDE_INSTALL_KCFGDIR})
install(FILES kstars.knsrc DESTINATION ${KDE_INSTALL_CONFDIR})
install(FILES kstarsui.rc DESTINATION ${KDE_INSTALL_KXMLGUI5DIR}/kstars)
install(FILES fitsviewer.rc DESTINATION ${KDE_INSTALL_KXMLGUI5DIR}/kstars)
install(FILES kstars.notifyrc DESTINATION ${KNOTIFYRC_INSTALL_DIR})<|MERGE_RESOLUTION|>--- conflicted
+++ resolved
@@ -596,10 +596,7 @@
     KF5::KIOFileWidgets
     KF5::WidgetsAddons
     KF5::Plotting
-<<<<<<< HEAD
     KF5::IconThemes
-=======
->>>>>>> 3d64057a
     Qt5::Gui
     Qt5::PrintSupport
     Qt5::Sql
