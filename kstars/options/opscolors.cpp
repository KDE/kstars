--- conflicted
+++ resolved
@@ -67,11 +67,7 @@
 
     QFile file;
     QString line, schemeName, filename;
-<<<<<<< HEAD
-    file.setFileName( KSPaths::locate(QStandardPaths::DataLocation, "colors.dat" ) );
-=======
     file.setFileName( KSPaths::locate(QStandardPaths::GenericDataLocation, "colors.dat" ) );
->>>>>>> 3d64057a
     if ( file.exists() && file.open( QIODevice::ReadOnly ) ) {
         QTextStream stream( &file );
 
