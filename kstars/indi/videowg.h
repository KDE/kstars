--- conflicted
+++ resolved
@@ -28,10 +28,7 @@
 
   public:
     explicit VideoWG(QWidget *parent = nullptr);
-<<<<<<< HEAD
-=======
     virtual ~VideoWG() override = default;
->>>>>>> 6661957e
 
     bool newFrame(IBLOB *bp);
 
