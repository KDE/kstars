/***************************************************************************
                          finddialog.h  -  K Desktop Planetarium
                             -------------------
    begin                : Wed Jul 4 2001
    copyright            : (C) 2001 by Jason Harris
    email                : jharris@30doradus.org
 ***************************************************************************/

/***************************************************************************
 *                                                                         *
 *   This program is free software; you can redistribute it and/or modify  *
 *   it under the terms of the GNU General Public License as published by  *
 *   the Free Software Foundation; either version 2 of the License, or     *
 *   (at your option) any later version.                                   *
 *                                                                         *
 ***************************************************************************/

#pragma once

#include "ui_finddialog.h"

#include <QDialog>
#include <QKeyEvent>

class QTimer;
class QComboBox;
class QStringListModel;
class QSortFilterProxyModel;
class SkyObjectListModel;
class SkyObject;
class DeepSkyObject;

class FindDialogUI : public QFrame, public Ui::FindDialog
{
    Q_OBJECT
  public:
    explicit FindDialogUI(QWidget *parent = nullptr);
};

/**
 * @class FindDialog
 * Dialog window for finding SkyObjects by name.  The dialog contains
 * a QListBox showing the list of named objects, a QLineEdit for filtering
 * the list by name, and a QCombobox for filtering the list by object type.
 *
 * 2018-12 JM: The dialog is a singleton since we need a single instance in KStars.
 * @short Find Object Dialog
 * @author Jason Harris
 * @author Jasem Mutlaq
 * @version 1.1
 */
class FindDialog : public QDialog
{
    Q_OBJECT
  public:
    static FindDialog *Instance();

    /**
     * @return the target object (need not be the same as currently selected object!)
     *
     * @note Avoid using selectedObject()
     */
    inline SkyObject *targetObject() { return m_targetObject; }

<<<<<<< HEAD
    // Backend methods
    /**
     * @short Do some post processing on the search text to interpret what the user meant
     * This could include replacing text like "m93" with "m 93"
     */
    static QString processSearchText(QString searchText);

    // FIXME: Move this method to a better place, maybe into the NameResolver
    /**
     * @short Resolves an object using the internet and adds it to the database
     * @note Can only be called when KStars is fully initialized
     * @return a pointer to the DeepSkyObject (instance managed by internetResolvedComponent) if successful, nullptr otherwise
     */
    static DeepSkyObject *resolveAndAdd(const QString &query);
=======
    /**
     * @brief exec overrides base's QDialog::exec() to provide a parent widget.
     * @param parent is the widget to position the FindDialog instance againt.
     * @return QDialog::exec() result.
     */
    int execWithParent(QWidget* parent = nullptr);
>>>>>>> 3384e057

  public slots:
    /**
     * When Text is entered in the QLineEdit, filter the List of objects
     * so that only objects which start with the filter text are shown.
     */
    void filterList();

    // FIXME: Still valid for QDialog?  i.e., does QDialog have a slotOk() ?
    /**
     * Overloading the Standard QDialogBase slotOk() to show a "sorry"
     * message box if no object is selected and internet resolution was
     * disabled/failed when the user presses Ok.  The window is not
     * closed in this case.
     */
    void slotOk();

    /**
     * @short This slot resolves the object on the internet, ignoring the selection on the list
     */
    void slotResolve();

  private slots:
    /** Init object list after opening dialog. */
    void init();

    /** Set the selected item to the first item in the list */
    void initSelection();

    void enqueueSearch();

    void slotDetails();

  protected:
    /**
     * Process Keystrokes.  The Up and Down arrow keys are used to select the
     * Previous/Next item in the listbox of named objects.  The Esc key closes
     * the window with no selection, using reject().
     * @param e The QKeyEvent pointer
     */
    void keyPressEvent(QKeyEvent *e) override;

    void showEvent(QShowEvent *e) override;

    /** @return the currently-selected item from the listbox of named objects */
    SkyObject *selectedObject() const;

  private:
    /**
     * Constructor. Creates all widgets and packs them in QLayouts. Connects
     * Signals and Slots. Runs initObjectList().
     */
    explicit FindDialog(QWidget *parent = nullptr);

    static FindDialog *m_Instance;

    /**
     * @short processSearchText(QString) called on the text entered in the find dialog
     */
    inline QString processSearchText() { return processSearchText(ui->SearchBox->text()); }

    /** @short Finishes the processing towards closing the dialog initiated by slotOk() or slotResolve() */
    void finishProcessing(SkyObject *selObj = nullptr, bool resolve = true);

    /** @short pre-filter the list of objects according to the selected object type. */
    void filterByType();

    FindDialogUI *ui { nullptr };
    SkyObjectListModel *fModel { nullptr };
    QSortFilterProxyModel *sortModel { nullptr };
    QTimer *timer { nullptr };
    bool listFiltered { false };
    QPushButton *okB { nullptr };
    SkyObject *m_targetObject { nullptr };

    // History
    QComboBox *m_HistoryCombo { nullptr};
    QList<SkyObject*> m_HistoryList;
};
<|MERGE_RESOLUTION|>--- conflicted
+++ resolved
@@ -62,7 +62,6 @@
      */
     inline SkyObject *targetObject() { return m_targetObject; }
 
-<<<<<<< HEAD
     // Backend methods
     /**
      * @short Do some post processing on the search text to interpret what the user meant
@@ -77,14 +76,13 @@
      * @return a pointer to the DeepSkyObject (instance managed by internetResolvedComponent) if successful, nullptr otherwise
      */
     static DeepSkyObject *resolveAndAdd(const QString &query);
-=======
+
     /**
      * @brief exec overrides base's QDialog::exec() to provide a parent widget.
      * @param parent is the widget to position the FindDialog instance againt.
      * @return QDialog::exec() result.
      */
     int execWithParent(QWidget* parent = nullptr);
->>>>>>> 3384e057
 
   public slots:
     /**
