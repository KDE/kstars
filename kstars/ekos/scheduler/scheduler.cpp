/*  Ekos Scheduler Module
    Copyright (C) 2015 Jasem Mutlaq <mutlaqja@ikarustech.com>

    DBus calls from GSoC 2015 Ekos Scheduler project by Daniel Leu <daniel_mihai.leu@cti.pub.ro>

    This application is free software; you can redistribute it and/or
    modify it under the terms of the GNU General Public
    License as published by the Free Software Foundation; either
    version 2 of the License, or (at your option) any later version.
 */

#include "scheduler.h"

#include "ksalmanac.h"
#include "ksnotification.h"
#include "kstars.h"
#include "kstarsdata.h"
#include "ksutils.h"
#include "mosaic.h"
#include "Options.h"
#include "scheduleradaptor.h"
#include "schedulerjob.h"
#include "skymapcomposite.h"
#include "auxiliary/QProgressIndicator.h"
#include "dialogs/finddialog.h"
#include "ekos/manager.h"
#include "ekos/capture/sequencejob.h"
#include "skyobjects/starobject.h"

#include <KNotifications/KNotification>

#include <ekos_scheduler_debug.h>

#define BAD_SCORE               -1000
#define MAX_FAILURE_ATTEMPTS    5
#define UPDATE_PERIOD_MS        1000
#define SETTING_ALTITUDE_CUTOFF 3

#define DEFAULT_CULMINATION_TIME    -60
#define DEFAULT_MIN_ALTITUDE        15
#define DEFAULT_MIN_MOON_SEPARATION 0

namespace Ekos
{
Scheduler::Scheduler()
{
    setupUi(this);

    new SchedulerAdaptor(this);
    QDBusConnection::sessionBus().registerObject("/KStars/Ekos/Scheduler", this);

    dirPath = QUrl::fromLocalFile(QDir::homePath());

    // Get current KStars time and set seconds to zero
    QDateTime currentDateTime = KStarsData::Instance()->lt();
    QTime currentTime         = currentDateTime.time();
    currentTime.setHMS(currentTime.hour(), currentTime.minute(), 0);
    currentDateTime.setTime(currentTime);

    // Set initial time for startup and completion times
    startupTimeEdit->setDateTime(currentDateTime);
    completionTimeEdit->setDateTime(currentDateTime);

    // Set up DBus interfaces
    QDBusConnection::sessionBus().registerObject("/KStars/Ekos/Scheduler", this);
    ekosInterface = new QDBusInterface("org.kde.kstars", "/KStars/Ekos", "org.kde.kstars.Ekos",
                                       QDBusConnection::sessionBus(), this);

    focusInterface   = new QDBusInterface("org.kde.kstars", "/KStars/Ekos/Focus", "org.kde.kstars.Ekos.Focus",
                                        QDBusConnection::sessionBus(), this);
    captureInterface = new QDBusInterface("org.kde.kstars", "/KStars/Ekos/Capture", "org.kde.kstars.Ekos.Capture",
                                          QDBusConnection::sessionBus(), this);
    mountInterface   = new QDBusInterface("org.kde.kstars", "/KStars/Ekos/Mount", "org.kde.kstars.Ekos.Mount",
                                        QDBusConnection::sessionBus(), this);
    alignInterface   = new QDBusInterface("org.kde.kstars", "/KStars/Ekos/Align", "org.kde.kstars.Ekos.Align",
                                        QDBusConnection::sessionBus(), this);
    guideInterface   = new QDBusInterface("org.kde.kstars", "/KStars/Ekos/Guide", "org.kde.kstars.Ekos.Guide",
                                        QDBusConnection::sessionBus(), this);
    domeInterface    = new QDBusInterface("org.kde.kstars", "/KStars/Ekos/Dome", "org.kde.kstars.Ekos.Dome",
                                       QDBusConnection::sessionBus(), this);
    weatherInterface = new QDBusInterface("org.kde.kstars", "/KStars/Ekos/Weather", "org.kde.kstars.Ekos.Weather",
                                          QDBusConnection::sessionBus(), this);
    capInterface     = new QDBusInterface("org.kde.kstars", "/KStars/Ekos/DustCap", "org.kde.kstars.Ekos.DustCap",
                                      QDBusConnection::sessionBus(), this);

    connect(ekosInterface, SIGNAL(indiStatusChanged(Ekos::CommunicationStatus)), this, SLOT(setINDICommunicationStatus(Ekos::CommunicationStatus)));

    moon = dynamic_cast<KSMoon *>(KStarsData::Instance()->skyComposite()->findByName("Moon"));

    sleepLabel->setPixmap(
        QIcon::fromTheme("chronometer").pixmap(QSize(32, 32)));
    sleepLabel->hide();

    connect(&sleepTimer, &QTimer::timeout, this, &Scheduler::wakeUpScheduler);
    schedulerTimer.setInterval(UPDATE_PERIOD_MS);
    jobTimer.setInterval(UPDATE_PERIOD_MS);

    connect(&schedulerTimer, &QTimer::timeout, this, &Scheduler::checkStatus);
    connect(&jobTimer, &QTimer::timeout, this, &Scheduler::checkJobStage);

    pi = new QProgressIndicator(this);
    bottomLayout->addWidget(pi, 0, nullptr);

    geo = KStarsData::Instance()->geo();

    raBox->setDegType(false); //RA box should be HMS-style

    /* FIXME: Find a way to have multi-line tooltips in the .ui file, then move the widget configuration there - what about i18n? */

    queueTable->setToolTip(i18n("Job scheduler list.\nClick to select a job in the list.\nDouble click to edit a job with the left-hand fields."));

    /* Set first button mode to add observation job from left-hand fields */
    setJobAddApply(true);

    removeFromQueueB->setIcon(QIcon::fromTheme("list-remove"));
    removeFromQueueB->setToolTip(i18n("Remove selected job from the observation list.\nJob properties are copied in the edition fields before removal."));
    removeFromQueueB->setAttribute(Qt::WA_LayoutUsesWidgetRect);

    queueUpB->setIcon(QIcon::fromTheme("go-up"));
    queueUpB->setToolTip(i18n("Move selected job one line up in the list.\nOrder only affect observation jobs that are scheduled to start at the same time."));
    queueUpB->setAttribute(Qt::WA_LayoutUsesWidgetRect);
    queueDownB->setIcon(QIcon::fromTheme("go-down"));
    queueDownB->setToolTip(i18n("Move selected job one line down in the list.\nOrder only affect observation jobs that are scheduled to start at the same time."));
    queueDownB->setAttribute(Qt::WA_LayoutUsesWidgetRect);

    evaluateOnlyB->setIcon(QIcon::fromTheme("system-reboot"));
    evaluateOnlyB->setToolTip(i18n("Reset state and force reevaluation of all observation jobs."));
    evaluateOnlyB->setAttribute(Qt::WA_LayoutUsesWidgetRect);
    mosaicB->setIcon(QIcon::fromTheme("zoom-draw"));
    mosaicB->setAttribute(Qt::WA_LayoutUsesWidgetRect);

    queueSaveAsB->setIcon(QIcon::fromTheme("document-save-as"));
    queueSaveAsB->setAttribute(Qt::WA_LayoutUsesWidgetRect);
    queueSaveB->setIcon(QIcon::fromTheme("document-save"));
    queueSaveB->setAttribute(Qt::WA_LayoutUsesWidgetRect);
    queueLoadB->setIcon(QIcon::fromTheme("document-open"));
    queueLoadB->setAttribute(Qt::WA_LayoutUsesWidgetRect);

    loadSequenceB->setIcon(QIcon::fromTheme("document-open"));
    loadSequenceB->setAttribute(Qt::WA_LayoutUsesWidgetRect);
    selectStartupScriptB->setIcon(QIcon::fromTheme("document-open"));
    selectStartupScriptB->setAttribute(Qt::WA_LayoutUsesWidgetRect);
    selectShutdownScriptB->setIcon(
        QIcon::fromTheme("document-open"));
    selectShutdownScriptB->setAttribute(Qt::WA_LayoutUsesWidgetRect);
    selectFITSB->setIcon(QIcon::fromTheme("document-open"));
    selectFITSB->setAttribute(Qt::WA_LayoutUsesWidgetRect);

    startupB->setIcon(
        QIcon::fromTheme("media-playback-start"));
    startupB->setAttribute(Qt::WA_LayoutUsesWidgetRect);
    shutdownB->setIcon(
        QIcon::fromTheme("media-playback-start"));
    shutdownB->setAttribute(Qt::WA_LayoutUsesWidgetRect);

    connect(startupB, &QPushButton::clicked, this, &Scheduler::runStartupProcedure);
    connect(shutdownB, &QPushButton::clicked, this, &Scheduler::runShutdownProcedure);

    selectObjectB->setIcon(QIcon::fromTheme("edit-find"));
    connect(selectObjectB, &QPushButton::clicked, this, &Scheduler::selectObject);
    connect(selectFITSB, &QPushButton::clicked, this, &Scheduler::selectFITS);
    connect(loadSequenceB, &QPushButton::clicked, this, &Scheduler::selectSequence);
    connect(selectStartupScriptB, &QPushButton::clicked, this, &Scheduler::selectStartupScript);
    connect(selectShutdownScriptB, &QPushButton::clicked, this, &Scheduler::selectShutdownScript);

    connect(mosaicB, &QPushButton::clicked, this, &Scheduler::startMosaicTool);
    connect(addToQueueB, &QPushButton::clicked, this, &Scheduler::addJob);
    connect(removeFromQueueB, &QPushButton::clicked, this, &Scheduler::removeJob);
    connect(queueUpB, &QPushButton::clicked, this, &Scheduler::moveJobUp);
    connect(queueDownB, &QPushButton::clicked, this, &Scheduler::moveJobDown);
    connect(evaluateOnlyB, &QPushButton::clicked, this, &Scheduler::startJobEvaluation);
    connect(queueTable, &QAbstractItemView::clicked, this, &Scheduler::clickQueueTable);
    connect(queueTable, &QAbstractItemView::doubleClicked, this, &Scheduler::loadJob);

    startB->setIcon(QIcon::fromTheme("media-playback-start"));
    startB->setAttribute(Qt::WA_LayoutUsesWidgetRect);
    pauseB->setIcon(QIcon::fromTheme("media-playback-pause"));
    pauseB->setAttribute(Qt::WA_LayoutUsesWidgetRect);

    connect(startB, &QPushButton::clicked, this, &Scheduler::toggleScheduler);
    connect(pauseB, &QPushButton::clicked, this, &Scheduler::pause);

    connect(queueSaveAsB, &QPushButton::clicked, this, &Scheduler::saveAs);
    connect(queueSaveB, &QPushButton::clicked, this, &Scheduler::save);
    connect(queueLoadB, &QPushButton::clicked, this, &Scheduler::load);

    connect(twilightCheck, &QCheckBox::toggled, this, &Scheduler::checkTwilightWarning);

    loadProfiles();

    watchJobChanges(true);
}

QString Scheduler::getCurrentJobName()
{
    return (currentJob != nullptr ? currentJob->getName() : "");
}

void Scheduler::watchJobChanges(bool enable)
{
    /* Don't double watch, this will cause multiple signals to be connected */
    if (enable == jobChangesAreWatched)
        return;

    /* These are the widgets we want to connect, per signal function, to listen for modifications */
    QLineEdit * const lineEdits[] = {
        nameEdit,
        raBox,
        decBox,
        fitsEdit,
        sequenceEdit,
        startupScript,
        shutdownScript
    };

    QDateTimeEdit * const dateEdits[] = {
        startupTimeEdit,
        completionTimeEdit
    };

    QComboBox * const comboBoxes[] = {
        schedulerProfileCombo
    };

    QButtonGroup * const buttonGroups[] = {
        stepsButtonGroup,
        startupButtonGroup,
        constraintButtonGroup,
        completionButtonGroup,
        startupProcedureButtonGroup,
        shutdownProcedureGroup
    };

    QSpinBox * const spinBoxes[] = {
        culminationOffset,
        repeatsSpin,
        prioritySpin
    };

    QDoubleSpinBox * const dspinBoxes[] = {
       minMoonSeparation,
       minAltitude
    };

    if (enable)
    {
        /* Connect the relevant signal to setDirty. Note that we are not keeping the connection object: we will
         * only use that signal once, and there will be no leaks. If we were connecting multiple receiver functions
         * to the same signal, we would have to be selective when disconnecting. We also use a lambda to absorb the
         * excess arguments which cannot be passed to setDirty, and limit captured arguments to 'this'.
         * The main problem with this implementation compared to the macro method is that it is now possible to
         * stack signal connections. That is, multiple calls to WatchJobChanges will cause multiple signal-to-slot
         * instances to be registered. As a result, one click will produce N signals, with N*=2 for each call to
         * WatchJobChanges(true) missing its WatchJobChanges(false) counterpart.
         */
        for (auto * const control: lineEdits)
            connect(control, &QLineEdit::editingFinished, this, [this](){setDirty();});
        for (auto * const control: dateEdits)
            connect(control, &QDateTimeEdit::editingFinished, this, [this](){setDirty();});
        for (auto * const control: comboBoxes)
            connect(control, static_cast<void (QComboBox::*)(int)>(&QComboBox::currentIndexChanged), this, [this](int){setDirty();});
        for (auto * const control: buttonGroups)
            connect(control, static_cast<void (QButtonGroup::*)(int, bool)>(&QButtonGroup::buttonToggled), this, [this](int, bool){setDirty();});
        for (auto * const control: spinBoxes)
            connect(control, static_cast<void (QSpinBox::*)(int)>(&QSpinBox::valueChanged), this, [this](int){setDirty();});
        for (auto * const control: dspinBoxes)
            connect(control, static_cast<void (QDoubleSpinBox::*)(double)>(&QDoubleSpinBox::valueChanged), this, [this](double){setDirty();});
    }
    else
    {
        /* Disconnect the relevant signal from each widget. Actually, this method removes all signals from the widgets,
         * because we did not take care to keep the connection object when connecting. No problem in our case, we do not
         * expect other signals to be connected. Because we used a lambda, we cannot use the same function object to
         * disconnect selectively.
         */
        for (auto * const control: lineEdits)
            disconnect(control, &QLineEdit::editingFinished, this, nullptr);
        for (auto * const control: dateEdits)
            disconnect(control, &QDateTimeEdit::editingFinished, this, nullptr);
        for (auto * const control: comboBoxes)
            disconnect(control, static_cast<void (QComboBox::*)(int)>(&QComboBox::currentIndexChanged), this, nullptr);
        for (auto * const control: buttonGroups)
            disconnect(control, static_cast<void (QButtonGroup::*)(int, bool)>(&QButtonGroup::buttonToggled), this, nullptr);
        for (auto * const control: spinBoxes)
            disconnect(control, static_cast<void (QSpinBox::*)(int)>(&QSpinBox::valueChanged), this, nullptr);
        for (auto * const control: dspinBoxes)
            disconnect(control, static_cast<void (QDoubleSpinBox::*)(double)>(&QDoubleSpinBox::valueChanged), this, nullptr);
    }

    jobChangesAreWatched = enable;
}

void Scheduler::appendLogText(const QString &text)
{
    /* FIXME: user settings for log length */
    int const max_log_count = 2000;
    if (logText.size() > max_log_count)
        logText.removeLast();

    logText.prepend(i18nc("log entry; %1 is the date, %2 is the text", "%1 %2",
                          QDateTime::currentDateTime().toString("yyyy-MM-ddThh:mm:ss"), text));

    qCInfo(KSTARS_EKOS_SCHEDULER) << text;

    emit newLog();
}

void Scheduler::clearLog()
{
    logText.clear();
    emit newLog();
}

void Scheduler::selectObject()
{
    QPointer<FindDialog> fd = new FindDialog(this);
    if (fd->exec() == QDialog::Accepted)
    {
        SkyObject *object = fd->targetObject();
        addObject(object);
    }

    delete fd;
}

void Scheduler::addObject(SkyObject *object)
{
    if (object != nullptr)
    {
        QString finalObjectName(object->name());

        if (object->name() == "star")
        {
            StarObject *s = dynamic_cast<StarObject *>(object);

            if (s->getHDIndex() != 0)
                finalObjectName = QString("HD %1").arg(QString::number(s->getHDIndex()));
        }

        nameEdit->setText(finalObjectName);
        raBox->setText(object->ra0().toHMSString(false, true));
        decBox->setText(object->dec0().toDMSString(false, false, true));

        addToQueueB->setEnabled(sequenceEdit->text().isEmpty() == false);
        mosaicB->setEnabled(sequenceEdit->text().isEmpty() == false);

        setDirty();
    }
}

void Scheduler::selectFITS()
{
    fitsURL = QFileDialog::getOpenFileUrl(this, i18n("Select FITS Image"), dirPath, "FITS (*.fits *.fit)");
    if (fitsURL.isEmpty())
        return;

    dirPath = QUrl(fitsURL.url(QUrl::RemoveFilename));

    fitsEdit->setText(fitsURL.toLocalFile());

    if (nameEdit->text().isEmpty())
        nameEdit->setText(fitsURL.fileName());

    addToQueueB->setEnabled(sequenceEdit->text().isEmpty() == false);
    mosaicB->setEnabled(sequenceEdit->text().isEmpty() == false);

    setDirty();
}

void Scheduler::selectSequence()
{
    sequenceURL =
        QFileDialog::getOpenFileUrl(this, i18n("Select Sequence Queue"), dirPath, i18n("Ekos Sequence Queue (*.esq)"));
    if (sequenceURL.isEmpty())
        return;

    dirPath = QUrl(sequenceURL.url(QUrl::RemoveFilename));

    sequenceEdit->setText(sequenceURL.toLocalFile());

    // For object selection, all fields must be filled
    if ((raBox->isEmpty() == false && decBox->isEmpty() == false && nameEdit->text().isEmpty() == false)
        // For FITS selection, only the name and fits URL should be filled.
        || (nameEdit->text().isEmpty() == false && fitsURL.isEmpty() == false))
    {
        addToQueueB->setEnabled(true);
        mosaicB->setEnabled(true);
    }

    setDirty();
}

void Scheduler::selectStartupScript()
{
    startupScriptURL = QFileDialog::getOpenFileUrl(this, i18n("Select Startup Script"), dirPath, i18n("Script (*)"));
    if (startupScriptURL.isEmpty())
        return;

    dirPath = QUrl(startupScriptURL.url(QUrl::RemoveFilename));

    mDirty = true;
    startupScript->setText(startupScriptURL.toLocalFile());
}

void Scheduler::selectShutdownScript()
{
    shutdownScriptURL = QFileDialog::getOpenFileUrl(this, i18n("Select Shutdown Script"), dirPath, i18n("Script (*)"));
    if (shutdownScriptURL.isEmpty())
        return;

    dirPath = QUrl(shutdownScriptURL.url(QUrl::RemoveFilename));

    mDirty = true;
    shutdownScript->setText(shutdownScriptURL.toLocalFile());
}

void Scheduler::addJob()
{
    if (0 <= jobUnderEdit)
    {
        /* If a job is being edited, reset edition mode as all fields are already transferred to the job */
        resetJobEdit();
    }
    else
    {
        /* If a job is being added, save fields into a new job */
        saveJob();
        /* There is now an evaluation for each change, so don't duplicate the evaluation now */
        // jobEvaluationOnly = true;
        // evaluateJobs();
    }
}

void Scheduler::saveJob()
{
    if (state == SCHEDULER_RUNNIG)
    {
        appendLogText(i18n("Warning: You cannot add or modify a job while the scheduler is running."));
        return;
    }

    if (nameEdit->text().isEmpty())
    {
        appendLogText(i18n("Warning: Target name is required."));
        return;
    }

    if (sequenceEdit->text().isEmpty())
    {
        appendLogText(i18n("Warning: Sequence file is required."));
        return;
    }

    // Coordinates are required unless it is a FITS file
    if ((raBox->isEmpty() || decBox->isEmpty()) && fitsURL.isEmpty())
    {
        appendLogText(i18n("Warning: Target coordinates are required."));
        return;
    }

    bool raOk = false, decOk = false;
    dms /*const*/ ra(raBox->createDms(false, &raOk)); //false means expressed in hours
    dms /*const*/ dec(decBox->createDms(true, &decOk));

    if (raOk == false)
    {
        appendLogText(i18n("Warning: RA value %1 is invalid.", raBox->text()));
        return;
    }

    if (decOk == false)
    {
        appendLogText(i18n("Warning: DEC value %1 is invalid.", decBox->text()));
        return;
    }

    watchJobChanges(false);

    /* Warn if appending a job after infinite repeat */
    /* FIXME: alter looping job priorities so that they are rescheduled later */
    foreach(SchedulerJob * job, jobs)
        if(SchedulerJob::FINISH_LOOP == job->getCompletionCondition())
            appendLogText(i18n("Warning: Job '%1' has completion condition set to infinite repeat, other jobs may not execute.",job->getName()));

    /* Create or Update a scheduler job */
    int currentRow = queueTable->currentRow();
    SchedulerJob * job = nullptr;

    /* If no row is selected for insertion, append at end of list. */
    if (currentRow < 0)
        currentRow = queueTable->rowCount();

    /* Add job to queue only if it is new, else reuse current row.
     * Make sure job is added at the right index, now that queueTable may have a line selected without being edited.
     */
    if (0 <= jobUnderEdit)
    {
        /* FIXME: jobUnderEdit is a parallel variable that may cause issues if it desyncs from queueTable->currentRow(). */
        if (jobUnderEdit != currentRow)
            qCWarning(KSTARS_EKOS_SCHEDULER) << "BUG: the observation job under edit does not match the selected row in the job table.";

        /* Use the job in the row currently edited */
        job = jobs.at(currentRow);
    }
    else
    {
        /* Instantiate a new job, insert it in the job list and add a row in the table for it just after the row currently selected. */
        job = new SchedulerJob();
        jobs.insert(currentRow, job);
        queueTable->insertRow(currentRow);
    }

    /* Configure or reconfigure the observation job */

    job->setName(nameEdit->text());
    job->setPriority(prioritySpin->value());
    job->setTargetCoords(ra, dec);
    job->setDateTimeDisplayFormat(startupTimeEdit->displayFormat());

    /* Consider sequence file is new, and clear captured frames map */
    job->setCapturedFramesMap(SchedulerJob::CapturedFramesMap());
    job->setSequenceFile(sequenceURL);

    fitsURL = QUrl::fromLocalFile(fitsEdit->text());
    job->setFITSFile(fitsURL);

    // #1 Startup conditions

    if (asapConditionR->isChecked())
    {
        job->setStartupCondition(SchedulerJob::START_ASAP);
    }
    else if (culminationConditionR->isChecked())
    {
        job->setStartupCondition(SchedulerJob::START_CULMINATION);
        job->setCulminationOffset(culminationOffset->value());
    }
    else
    {
        job->setStartupCondition(SchedulerJob::START_AT);
        job->setStartupTime(startupTimeEdit->dateTime());
    }

    /* Store the original startup condition */
    job->setFileStartupCondition(job->getStartupCondition());
    job->setFileStartupTime(job->getStartupTime());


    // #2 Constraints

    // Do we have minimum altitude constraint?
    if (altConstraintCheck->isChecked())
        job->setMinAltitude(minAltitude->value());
    else
        job->setMinAltitude(-1);
    // Do we have minimum moon separation constraint?
    if (moonSeparationCheck->isChecked())
        job->setMinMoonSeparation(minMoonSeparation->value());
    else
        job->setMinMoonSeparation(-1);

    // Check enforce weather constraints
    job->setEnforceWeather(weatherCheck->isChecked());
    // twilight constraints
    job->setEnforceTwilight(twilightCheck->isChecked());

    /* Verifications */
    /* FIXME: perhaps use a method more visible to the end-user */
    if (SchedulerJob::START_AT == job->getFileStartupCondition())
    {
        /* Warn if appending a job which startup time doesn't allow proper score */
        if (calculateJobScore(job, job->getStartupTime()) < 0)
            appendLogText(i18n("Warning: job '%1' has startup time %2 resulting in a negative score, and will be marked invalid when processed.",
                               job->getName(), job->getStartupTime().toString(job->getDateTimeDisplayFormat())));

        /* Warn if appending a job with a startup time that is in the past */
        if (job->getStartupTime() < KStarsData::Instance()->lt())
            appendLogText(i18n("Warning: job '%1' has fixed startup time %2 set in the past, and will be marked invalid when evaluated.",
                               job->getName(), job->getStartupTime().toString(job->getDateTimeDisplayFormat())));
    }

    // #3 Completion conditions
    if (sequenceCompletionR->isChecked())
    {
        job->setCompletionCondition(SchedulerJob::FINISH_SEQUENCE);
    }
    else if (repeatCompletionR->isChecked())
    {
        job->setCompletionCondition(SchedulerJob::FINISH_REPEAT);
        job->setRepeatsRequired(repeatsSpin->value());
        job->setRepeatsRemaining(repeatsSpin->value());
    }
    else if (loopCompletionR->isChecked())
    {
        job->setCompletionCondition(SchedulerJob::FINISH_LOOP);
    }
    else
    {
        job->setCompletionCondition(SchedulerJob::FINISH_AT);
        job->setCompletionTime(completionTimeEdit->dateTime());
    }

    // Job steps
    job->setStepPipeline(SchedulerJob::USE_NONE);
    if (trackStepCheck->isChecked())
        job->setStepPipeline(static_cast<SchedulerJob::StepPipeline>(job->getStepPipeline() | SchedulerJob::USE_TRACK));
    if (focusStepCheck->isChecked())
        job->setStepPipeline(static_cast<SchedulerJob::StepPipeline>(job->getStepPipeline() | SchedulerJob::USE_FOCUS));
    if (alignStepCheck->isChecked())
        job->setStepPipeline(static_cast<SchedulerJob::StepPipeline>(job->getStepPipeline() | SchedulerJob::USE_ALIGN));
    if (guideStepCheck->isChecked())
        job->setStepPipeline(static_cast<SchedulerJob::StepPipeline>(job->getStepPipeline() | SchedulerJob::USE_GUIDE));

    /* Reset job state to evaluate the changes */
    job->reset();

    // Warn user if a duplicated job is in the list - same target, same sequence
    // FIXME: Those duplicated jobs are not necessarily processed in the order they appear in the list!
    foreach (SchedulerJob *a_job, jobs)
    {
        if (a_job == job)
        {
            break;
        }
        else if (a_job->getName() == job->getName())
        {
            int const a_job_row = a_job->getNameCell()? a_job->getNameCell()->row()+1 : 0;

            /* FIXME: Warning about duplicate jobs only checks the target name, doing it properly would require checking storage for each sequence job of each scheduler job. */
            appendLogText(i18n("Warning: job '%1' at row %2 has a duplicate target at row %3, "
                               "the scheduler may consider the same storage for captures.",
                               job->getName(), currentRow, a_job_row));

            /* Warn the user in case the two jobs are really identical */
            if (a_job->getSequenceFile() == job->getSequenceFile())
            {
                if (a_job->getRepeatsRequired() == job->getRepeatsRequired() && Options::rememberJobProgress())
                    appendLogText(i18n("Warning: jobs '%1' at row %2 and %3 probably require a different repeat count "
                                       "as currently they will complete simultaneously after %4 batches (or disable option 'Remember job progress')",
                                       job->getName(), currentRow, a_job_row, job->getRepeatsRequired()));

                if (a_job->getStartupTime() == a_job->getStartupTime() && a_job->getPriority() == job->getPriority())
                    appendLogText(i18n("Warning: job '%1' at row %2 might require a specific startup time or a different priority, "
                                       "as currently they will start in order of insertion in the table",
                                       job->getName(), currentRow));
            }
        }
    }

    /* FIXME: Move part of the new job cell-wiring to setJobStatusCells */

    QTableWidgetItem *nameCell = (jobUnderEdit >= 0) ? queueTable->item(currentRow, (int)SCHEDCOL_NAME) : new QTableWidgetItem();
    if (jobUnderEdit == -1) queueTable->setItem(currentRow, (int)SCHEDCOL_NAME, nameCell);
    nameCell->setTextAlignment(Qt::AlignHCenter | Qt::AlignVCenter);
    nameCell->setFlags(Qt::ItemIsSelectable | Qt::ItemIsEnabled);
    job->setNameCell(nameCell);

    QTableWidgetItem *statusCell = (jobUnderEdit >= 0) ? queueTable->item(currentRow, (int)SCHEDCOL_STATUS) : new QTableWidgetItem();
    if (jobUnderEdit == -1) queueTable->setItem(currentRow, (int)SCHEDCOL_STATUS, statusCell);
    statusCell->setTextAlignment(Qt::AlignHCenter | Qt::AlignVCenter);
    statusCell->setFlags(Qt::ItemIsSelectable | Qt::ItemIsEnabled);
    job->setStatusCell(statusCell);

    QTableWidgetItem *captureCount = (jobUnderEdit >= 0) ? queueTable->item(currentRow, (int)SCHEDCOL_CAPTURES) : new QTableWidgetItem();
    if (jobUnderEdit == -1) queueTable->setItem(currentRow, (int)SCHEDCOL_CAPTURES, captureCount);
    captureCount->setTextAlignment(Qt::AlignHCenter | Qt::AlignVCenter);
    captureCount->setFlags(Qt::ItemIsSelectable | Qt::ItemIsEnabled);
    job->setCaptureCountCell(captureCount);

    QTableWidgetItem *scoreValue = (jobUnderEdit >= 0) ? queueTable->item(currentRow, (int)SCHEDCOL_SCORE) : new QTableWidgetItem();
    if (jobUnderEdit == -1) queueTable->setItem(currentRow, (int)SCHEDCOL_SCORE, scoreValue);
    scoreValue->setTextAlignment(Qt::AlignHCenter | Qt::AlignVCenter);
    scoreValue->setFlags(Qt::ItemIsSelectable | Qt::ItemIsEnabled);
    job->setScoreCell(scoreValue);

    QTableWidgetItem *startupCell = (jobUnderEdit >= 0) ? queueTable->item(currentRow, (int)SCHEDCOL_STARTTIME) : new QTableWidgetItem();
    if (jobUnderEdit == -1) queueTable->setItem(currentRow, (int)SCHEDCOL_STARTTIME, startupCell);
    startupCell->setTextAlignment(Qt::AlignHCenter | Qt::AlignVCenter);
    startupCell->setFlags(Qt::ItemIsSelectable | Qt::ItemIsEnabled);
    job->setStartupCell(startupCell);

    QTableWidgetItem *completionCell = (jobUnderEdit >= 0) ? queueTable->item(currentRow, (int)SCHEDCOL_ENDTIME) : new QTableWidgetItem();
    if (jobUnderEdit == -1) queueTable->setItem(currentRow, (int)SCHEDCOL_ENDTIME, completionCell);
    completionCell->setTextAlignment(Qt::AlignHCenter | Qt::AlignVCenter);
    completionCell->setFlags(Qt::ItemIsSelectable | Qt::ItemIsEnabled);
    job->setCompletionCell(completionCell);

    QTableWidgetItem *estimatedTimeCell = (jobUnderEdit >= 0) ? queueTable->item(currentRow, (int)SCHEDCOL_DURATION) : new QTableWidgetItem();
    if (jobUnderEdit == -1) queueTable->setItem(currentRow, (int)SCHEDCOL_DURATION, estimatedTimeCell);
    estimatedTimeCell->setTextAlignment(Qt::AlignHCenter | Qt::AlignVCenter);
    estimatedTimeCell->setFlags(Qt::ItemIsSelectable | Qt::ItemIsEnabled);
    job->setEstimatedTimeCell(estimatedTimeCell);

    /* We just added or saved a job, so we have a job in the list - enable relevant buttons */
    queueSaveAsB->setEnabled(true);
    queueSaveB->setEnabled(true);
    startB->setEnabled(true);
    evaluateOnlyB->setEnabled(true);
    setJobManipulation(true);

    qCDebug(KSTARS_EKOS_SCHEDULER) << QString("Job '%1' at row #%2 was saved.").arg(job->getName()).arg(currentRow+1);

    watchJobChanges(true);
    jobEvaluationOnly = true;
    evaluateJobs();
}

void Scheduler::loadJob(QModelIndex i)
{
    if (jobUnderEdit == i.row())
        return;

    if (state == SCHEDULER_RUNNIG)
    {
        appendLogText(i18n("Warning: you cannot add or modify a job while the scheduler is running."));
        return;
    }

    SchedulerJob * const job = jobs.at(i.row());

    if (job == nullptr)
        return;

    watchJobChanges(false);

    //job->setState(SchedulerJob::JOB_IDLE);
    //job->setStage(SchedulerJob::STAGE_IDLE);

    nameEdit->setText(job->getName());

    prioritySpin->setValue(job->getPriority());

    raBox->setText(job->getTargetCoords().ra0().toHMSString());
    decBox->setText(job->getTargetCoords().dec0().toDMSString());

    if (job->getFITSFile().isEmpty() == false)
    {
        fitsEdit->setText(job->getFITSFile().toLocalFile());
        fitsURL = job->getFITSFile();
    }
    else
    {
        fitsEdit->clear();
        fitsURL = QUrl();
    }

    sequenceEdit->setText(job->getSequenceFile().toLocalFile());
    sequenceURL = job->getSequenceFile();

    trackStepCheck->setChecked(job->getStepPipeline() & SchedulerJob::USE_TRACK);
    focusStepCheck->setChecked(job->getStepPipeline() & SchedulerJob::USE_FOCUS);
    alignStepCheck->setChecked(job->getStepPipeline() & SchedulerJob::USE_ALIGN);
    guideStepCheck->setChecked(job->getStepPipeline() & SchedulerJob::USE_GUIDE);

    switch (job->getFileStartupCondition())
    {
        case SchedulerJob::START_ASAP:
            asapConditionR->setChecked(true);
            culminationOffset->setValue(DEFAULT_CULMINATION_TIME);
            break;

        case SchedulerJob::START_CULMINATION:
            culminationConditionR->setChecked(true);
            culminationOffset->setValue(job->getCulminationOffset());
            break;

        case SchedulerJob::START_AT:
            startupTimeConditionR->setChecked(true);
            startupTimeEdit->setDateTime(job->getStartupTime());
            culminationOffset->setValue(DEFAULT_CULMINATION_TIME);
            break;
    }

    if (job->getMinAltitude() >= 0)
    {
        altConstraintCheck->setChecked(true);
        minAltitude->setValue(job->getMinAltitude());
    }
    else
    {
        altConstraintCheck->setChecked(false);
        minAltitude->setValue(DEFAULT_MIN_ALTITUDE);
    }

    if (job->getMinMoonSeparation() >= 0)
    {
        moonSeparationCheck->setChecked(true);
        minMoonSeparation->setValue(job->getMinMoonSeparation());
    }
    else
    {
        moonSeparationCheck->setChecked(false);
        minMoonSeparation->setValue(DEFAULT_MIN_MOON_SEPARATION);
    }

    weatherCheck->setChecked(job->getEnforceWeather());

    twilightCheck->blockSignals(true);
    twilightCheck->setChecked(job->getEnforceTwilight());
    twilightCheck->blockSignals(false);

    switch (job->getCompletionCondition())
    {
        case SchedulerJob::FINISH_SEQUENCE:
            sequenceCompletionR->setChecked(true);
            break;

        case SchedulerJob::FINISH_REPEAT:
            repeatCompletionR->setChecked(true);
            repeatsSpin->setValue(job->getRepeatsRequired());
            break;

        case SchedulerJob::FINISH_LOOP:
            loopCompletionR->setChecked(true);
            break;

        case SchedulerJob::FINISH_AT:
            timeCompletionR->setChecked(true);
            completionTimeEdit->setDateTime(job->getCompletionTime());
            break;
    }

    /* Turn the add button into an apply button */
    setJobAddApply(false);

    /* Disable scheduler start/evaluate buttons */
    startB->setEnabled(false);
    evaluateOnlyB->setEnabled(false);

    /* Don't let the end-user remove a job being edited */
    setJobManipulation(false);

    jobUnderEdit = i.row();
    qCDebug(KSTARS_EKOS_SCHEDULER) << QString("Job '%1' at row #%2 is currently edited.").arg(job->getName()).arg(jobUnderEdit+1);

    watchJobChanges(true);
}

void Scheduler::clickQueueTable(QModelIndex index)
{
    setJobManipulation(index.isValid());
}

void Scheduler::setJobAddApply(bool add_mode)
{
    if (add_mode)
    {
        addToQueueB->setIcon(QIcon::fromTheme("list-add"));
        addToQueueB->setToolTip(i18n("Use edition fields to create a new job in the observation list."));
        //addToQueueB->setStyleSheet(QString());
        addToQueueB->setAttribute(Qt::WA_LayoutUsesWidgetRect);
    }
    else
    {
        addToQueueB->setIcon(QIcon::fromTheme("dialog-ok-apply"));
        addToQueueB->setToolTip(i18n("Apply job changes."));
        //addToQueueB->setStyleSheet("background-color:orange;}");
        addToQueueB->setEnabled(true);
    }
}

void Scheduler::setJobManipulation(bool can_manipulate)
{
    if (can_manipulate)
    {
        int const currentRow = queueTable->currentRow();
        queueUpB->setEnabled(0 < currentRow);
        queueDownB->setEnabled(currentRow < queueTable->rowCount() - 1);
        removeFromQueueB->setEnabled(true);
    }
    else
    {
        queueUpB->setEnabled(false);
        queueDownB->setEnabled(false);
        removeFromQueueB->setEnabled(false);
    }
}

void Scheduler::moveJobUp()
{
    int const rowCount = queueTable->rowCount();
    int const currentRow = queueTable->currentRow();
    int const destinationRow = currentRow - 1;

    /* No move if no job selected, if table has one line or less or if destination is out of table */
    if (currentRow < 0 || rowCount <= 1 || destinationRow < 0)
        return;

    /* Swap jobs in the list */
    jobs.swap(currentRow, destinationRow);

    /* Reassign status cells */
    setJobStatusCells(currentRow);
    setJobStatusCells(destinationRow);

    /* Move selection to destination row */
    queueTable->selectRow(destinationRow);
    setJobManipulation(true);

    /* Make list modified */
    setDirty();

    /* Reset all jobs starting from the one moved */
    for (int i = currentRow; i < jobs.size(); i++)
        jobs.at(i)->reset();

    /* Run evaluation as jobs that can run now changed order - saveJob will only evaluate if a job is edited */
    jobEvaluationOnly = true;
    evaluateJobs();
}

void Scheduler::moveJobDown()
{
    int const rowCount = queueTable->rowCount();
    int const currentRow = queueTable->currentRow();
    int const destinationRow = currentRow + 1;

    /* No move if no job selected, if table has one line or less or if destination is out of table */
    if (currentRow < 0 || rowCount <= 1 || destinationRow == rowCount)
        return;

    /* Swap jobs in the list */
    jobs.swap(currentRow, destinationRow);

    /* Reassign status cells */
    setJobStatusCells(currentRow);
    setJobStatusCells(destinationRow);

    /* Move selection to destination row */
    queueTable->selectRow(destinationRow);
    setJobManipulation(true);

    /* Make list modified */
    setDirty();

    /* Reset all jobs starting from the one moved */
    for (int i = currentRow; i < jobs.size(); i++)
        jobs.at(i)->reset();

    /* Run evaluation as jobs that can run now changed order - saveJob will only evaluate if a job is edited */
    jobEvaluationOnly = true;
    evaluateJobs();
}

void Scheduler::setJobStatusCells(int row)
{
    if (row < 0 || jobs.size() <= row)
        return;

    SchedulerJob * const job = jobs.at(row);

    job->setNameCell(queueTable->item(row, (int)SCHEDCOL_NAME));
    job->setStatusCell(queueTable->item(row, (int)SCHEDCOL_STATUS));
    job->setCaptureCountCell(queueTable->item(row, (int)SCHEDCOL_CAPTURES));
    job->setScoreCell(queueTable->item(row, (int)SCHEDCOL_SCORE));
    job->setStartupCell(queueTable->item(row, (int)SCHEDCOL_STARTTIME));
    job->setCompletionCell(queueTable->item(row, (int)SCHEDCOL_ENDTIME));
    job->setEstimatedTimeCell(queueTable->item(row, (int)SCHEDCOL_DURATION));
}

void Scheduler::resetJobEdit()
{
    if (jobUnderEdit < 0)
        return;

    SchedulerJob * const job = jobs.at(jobUnderEdit);
    Q_ASSERT_X(job != nullptr,__FUNCTION__,"Edited job must be valid");

    qCDebug(KSTARS_EKOS_SCHEDULER) << QString("Job '%1' at row #%2 is not longer edited.").arg(job->getName()).arg(jobUnderEdit+1);

    jobUnderEdit = -1;

    watchJobChanges(false);

    /* Revert apply button to add */
    setJobAddApply(true);

    /* Refresh state of job manipulation buttons */
    setJobManipulation(true);

    /* Restore scheduler operation buttons */
    evaluateOnlyB->setEnabled(true);
    startB->setEnabled(true);

    Q_ASSERT_X(jobUnderEdit == -1,__FUNCTION__,"No more edited/selected job after exiting edit mode");
}

void Scheduler::removeJob()
{
    int currentRow = queueTable->currentRow();

    /* Don't remove a row that is not selected */
    if (currentRow < 0)
        return;

    /* Grab the job currently selected */
    SchedulerJob * const job = jobs.at(currentRow);
    qCDebug(KSTARS_EKOS_SCHEDULER) << QString("Job '%1' at row #%2 is being deleted.").arg(job->getName()).arg(currentRow+1);

    /* Remove the job from the table */
    queueTable->removeRow(currentRow);

    /* If there are no job rows left, update UI buttons */
    if (queueTable->rowCount() == 0)
    {
        setJobManipulation(false);
        evaluateOnlyB->setEnabled(false);
        queueSaveAsB->setEnabled(false);
        queueSaveB->setEnabled(false);
        startB->setEnabled(false);
        pauseB->setEnabled(false);
    }
    /* Else load the settings of the job that was just deleted */
    else loadJob(queueTable->currentIndex());

    /* If needed, reset edit mode to clean up UI */
    if (jobUnderEdit >= 0)
        resetJobEdit();

    /* And remove the job object */
    jobs.removeOne(job);
    delete (job);

    mDirty = true;
    jobEvaluationOnly = true;
    evaluateJobs();
}

void Scheduler::toggleScheduler()
{
    if (state == SCHEDULER_RUNNIG)
    {
        preemptiveShutdown = false;
        stop();
    }
    else
        start();
}

void Scheduler::stop()
{
    if (state != SCHEDULER_RUNNIG)
        return;

    qCInfo(KSTARS_EKOS_SCHEDULER) << "Scheduler is stopping...";

    // Stop running job and abort all others
    // in case of soft shutdown we skip this
    if (preemptiveShutdown == false)
    {
        bool wasAborted = false;
        foreach (SchedulerJob *job, jobs)
        {
            if (job == currentJob)
            {
                stopCurrentJobAction();
                stopGuiding();
            }

            if (job->getState() <= SchedulerJob::JOB_BUSY)
            {
                appendLogText(i18n("Job '%1' has not been processed upon scheduler stop, marking aborted.", job->getName()));
                job->setState(SchedulerJob::JOB_ABORTED);
                wasAborted = true;
            }
        }

        if (wasAborted)
            KNotification::event(QLatin1String("SchedulerAborted"), i18n("Scheduler aborted."));
    }

    schedulerTimer.stop();
    jobTimer.stop();

    state     = SCHEDULER_IDLE;
    ekosState = EKOS_IDLE;
    indiState = INDI_IDLE;

    parkWaitState = PARKWAIT_IDLE;

    // Only reset startup state to idle if the startup procedure was interrupted before it had the chance to complete.
    // Or if we're doing a soft shutdown
    if (startupState != STARTUP_COMPLETE || preemptiveShutdown)
    {
        if (startupState == STARTUP_SCRIPT)
        {
            scriptProcess.disconnect();
            scriptProcess.terminate();
        }

        startupState = STARTUP_IDLE;
    }
    // Reset startup state to unparking phase (dome -> mount -> cap)
    // We do not want to run the startup script again but unparking should be checked
    // whenever the scheduler is running again.
    else if (startupState == STARTUP_COMPLETE)
    {
        if (unparkDomeCheck->isChecked())
            startupState = STARTUP_UNPARKING_DOME;
        else if (unparkMountCheck->isChecked())
            startupState = STARTUP_UNPARKING_MOUNT;
        else if (uncapCheck->isChecked())
            startupState = STARTUP_UNPARKING_CAP;
    }

    shutdownState = SHUTDOWN_IDLE;

    setCurrentJob(nullptr);
    captureBatch            = 0;
    indiConnectFailureCount = 0;
    ekosConnectFailureCount = 0;
    focusFailureCount       = 0;
    guideFailureCount       = 0;
    alignFailureCount       = 0;
    captureFailureCount     = 0;
    jobEvaluationOnly       = false;
    loadAndSlewProgress     = false;
    autofocusCompleted      = false;

    startupB->setEnabled(true);
    shutdownB->setEnabled(true);

    // If soft shutdown, we return for now
    if (preemptiveShutdown)
    {
        sleepLabel->setToolTip(i18n("Scheduler is in shutdown until next job is ready"));
        sleepLabel->show();
        return;
    }

    // Clear target name in capture interface upon stopping
    captureInterface->call(QDBus::AutoDetect, "setTargetName", QString());

    if (scriptProcess.state() == QProcess::Running)
        scriptProcess.terminate();

    sleepTimer.stop();
    //sleepTimer.disconnect();
    sleepLabel->hide();
    pi->stopAnimation();

    startB->setIcon(QIcon::fromTheme("media-playback-start"));
    startB->setToolTip(i18n("Start Scheduler"));
    pauseB->setEnabled(false);
    //startB->setText("Start Scheduler");

    queueLoadB->setEnabled(true);
    addToQueueB->setEnabled(true);
    setJobManipulation(false);
    mosaicB->setEnabled(true);
    evaluateOnlyB->setEnabled(true);
}

void Scheduler::start()
{
    switch (state)
    {
        case SCHEDULER_IDLE:
            /* FIXME: Manage the non-validity of the startup script earlier, and make it a warning only when the scheduler starts */
            startupScriptURL = QUrl::fromUserInput(startupScript->text());
            if (!startupScript->text().isEmpty() && !startupScriptURL.isValid())
            {
                appendLogText(i18n("Warning: startup script URL %1 is not valid.", startupScript->text()));
                return;
            }

            /* FIXME: Manage the non-validity of the shutdown script earlier, and make it a warning only when the scheduler starts */
            shutdownScriptURL = QUrl::fromUserInput(shutdownScript->text());
            if (!shutdownScript->text().isEmpty() && !shutdownScriptURL.isValid())
            {
                appendLogText(i18n("Warning: shutdown script URL %1 is not valid.", shutdownScript->text()));
                return;
            }

            qCInfo(KSTARS_EKOS_SCHEDULER) << "Scheduler is starting...";

            /* Update UI to reflect startup */
            pi->startAnimation();
            sleepLabel->hide();
            startB->setIcon(QIcon::fromTheme("media-playback-stop"));
            startB->setToolTip(i18n("Stop Scheduler"));
            pauseB->setEnabled(true);

            /* Disable edit-related buttons */
            queueLoadB->setEnabled(false);
            addToQueueB->setEnabled(false);
            setJobManipulation(false);
            mosaicB->setEnabled(false);
            evaluateOnlyB->setEnabled(false);
            startupB->setEnabled(false);
            shutdownB->setEnabled(false);

            /* Reset and re-evaluate all scheduler jobs, then start the Scheduler */
            startJobEvaluation();
            state = SCHEDULER_RUNNIG;
            schedulerTimer.start();

            qCDebug(KSTARS_EKOS_SCHEDULER) << "Scheduler started.";
            break;

        case SCHEDULER_PAUSED:
            /* Update UI to reflect resume */
            startB->setIcon(QIcon::fromTheme("media-playback-stop"));
            startB->setToolTip(i18n("Stop Scheduler"));

            /* Edit-related buttons are still disabled */

            /* The end-user cannot update the schedule, don't re-evaluate jobs. Timer schedulerTimer is already running. */
            state = SCHEDULER_RUNNIG;

            qCDebug(KSTARS_EKOS_SCHEDULER) << "Scheduler paused.";
            break;

        default: break;
    }
}

void Scheduler::pause()
{
    state = SCHEDULER_PAUSED;
    appendLogText(i18n("Scheduler paused."));
    pauseB->setEnabled(false);

    startB->setIcon(QIcon::fromTheme("media-playback-start"));
    startB->setToolTip(i18n("Resume Scheduler"));
}

void Scheduler::setCurrentJob(SchedulerJob *job)
{
    /* Reset job widgets */
    if (currentJob)
    {
        currentJob->setStageLabel(nullptr);
    }

    /* Set current job */
    currentJob = job;

    /* Reassign job widgets, or reset to defaults */
    if (currentJob)
    {
        currentJob->setStageLabel(jobStatus);
        queueTable->selectRow(currentJob->getStartupCell()->row());
    }
    else
    {
        jobStatus->setText(i18n("No job running"));
        queueTable->clearSelection();
    }
}

void Scheduler::evaluateJobs()
{
    /* FIXME: it is possible to evaluate jobs while KStars has a time offset, so warn the user about this */
    QDateTime const now = KStarsData::Instance()->lt();

    /* Start by refreshing the number of captures already present */
    updateCompletedJobsCount();

    /* Update dawn and dusk astronomical times - unconditionally in case date changed */
    calculateDawnDusk();

    /* First, filter out non-schedulable jobs */
    /* FIXME: jobs in state JOB_ERROR should not be in the list, reorder states */
    QList<SchedulerJob *> sortedJobs = jobs;
    sortedJobs.erase(std::remove_if(sortedJobs.begin(), sortedJobs.end(),[](SchedulerJob* job)
    { return SchedulerJob::JOB_ABORTED < job->getState(); }), sortedJobs.end());

    /* Then reorder jobs by priority */
    /* FIXME: refactor so all sorts are using the same predicates */
    /* FIXME: use std::stable_sort as qStableSort is deprecated */
    if (Options::sortSchedulerJobs())
        qStableSort(sortedJobs.begin(), sortedJobs.end(), SchedulerJob::increasingPriorityOrder);

    /* Then enumerate SchedulerJobs, scheduling only what is required */
    foreach (SchedulerJob *job, sortedJobs)
    {
        /* Let aborted jobs be rescheduled later instead of forgetting them */
        /* FIXME: minimum altitude and altitude cutoff may cause loops here */
        switch (job->getState())
        {
            /* If job is idle, set it for evaluation */
            case SchedulerJob::JOB_IDLE:
                job->setState(SchedulerJob::JOB_EVALUATION);
                job->setEstimatedTime(-1);
                break;

            /* If job is aborted, reset it for evaluation */
            case SchedulerJob::JOB_ABORTED:
                job->setState(SchedulerJob::JOB_EVALUATION);
                break;

            /* If job is scheduled, quick-check startup and bypass evaluation if in future */
            case SchedulerJob::JOB_SCHEDULED:
                if (job->getStartupTime() < now)
                    break;
                continue;

            /* If job is in error, invalid or complete, bypass evaluation */
            case SchedulerJob::JOB_ERROR:
            case SchedulerJob::JOB_INVALID:
            case SchedulerJob::JOB_COMPLETE:
                continue;

            /* If job is busy, edge case, bypass evaluation */
            case SchedulerJob::JOB_BUSY:
                continue;

            /* Else evaluate */
            case SchedulerJob::JOB_EVALUATION:
            default:
                break;
        }

        // In case of a repeating jobs, let's make sure we have more runs left to go
        if (job->getCompletionCondition() == SchedulerJob::FINISH_REPEAT)
        {
            if (job->getRepeatsRemaining() == 0)
            {
                appendLogText(i18n("Job '%1' has no more batches remaining.", job->getName()));
                job->setState(SchedulerJob::JOB_EVALUATION);
            }
        }

        // -1 = Job is not estimated yet
        // -2 = Job is estimated but time is unknown
        // > 0  Job is estimated and time is known
        if (job->getEstimatedTime() == -1)
        {
            if (estimateJobTime(job) == false)
            {
                job->setState(SchedulerJob::JOB_INVALID);
                continue;
            }
        }

        if (job->getEstimatedTime() == 0)
        {
            job->setRepeatsRemaining(0);
            job->setState(SchedulerJob::JOB_COMPLETE);
            continue;
        }

        // #1 Check startup conditions
        switch (job->getStartupCondition())
        {
            // #1.1 ASAP?
            case SchedulerJob::START_ASAP:
            {
                /* Job is to be started as soon as possible, so check its current score */
                int16_t const score = calculateJobScore(job, now);

                /* If it's not possible to run the job now, find proper altitude time */
                if (score < 0)
                {
                    // If Altitude or Dark score are negative, we try to schedule a better time for altitude and dark sky period.
                    if (calculateAltitudeTime(job, job->getMinAltitude() > 0 ? job->getMinAltitude() : 0,
                                              job->getMinMoonSeparation()))
                    {
                        //appendLogText(i18n("%1 observation job is scheduled at %2", job->getName(), job->getStartupTime().toString()));
                        job->setState(SchedulerJob::JOB_SCHEDULED);
                        // Since it's scheduled, we need to skip it now and re-check it later since its startup condition changed to START_AT
                        /*job->setScore(BAD_SCORE);
                        continue;*/
                    }
                    else
                    {
                        job->setState(SchedulerJob::JOB_INVALID);
                        qCWarning(KSTARS_EKOS_SCHEDULER) << QString("Ekos failed to schedule %1.").arg(job->getName());
                    }

                    /* Keep the job score for current time, score will refresh as scheduler progresses */
                    /* score = calculateJobScore(job, job->getStartupTime()); */
                    job->setScore(score);
                }
                /* If it's possible to run the job now, check weather */
                else if (isWeatherOK(job) == false)
                {
                    appendLogText(i18n("Job '%1' cannot run now because of bad weather.", job->getName()));
                    job->setState(SchedulerJob::JOB_ABORTED);
                    job->setScore(BAD_SCORE);
                }
                /* If weather is ok, schedule the job to run now */
                else
                {
                    appendLogText(i18n("Job '%1' is due to run as soon as possible.", job->getName()));
                    /* Give a proper start time, so that job can be rescheduled if others also start asap */
                    job->setStartupTime(now);
                    job->setState(SchedulerJob::JOB_SCHEDULED);
                    job->setScore(score);
                }
            }
            break;

                // #1.2 Culmination?
            case SchedulerJob::START_CULMINATION:
            {
                if (calculateCulmination(job))
                {
                    appendLogText(i18n("Job '%1' is scheduled at %2 for culmination.", job->getName(),
                                       job->getStartupTime().toString()));
                    job->setState(SchedulerJob::JOB_SCHEDULED);
                    // Since it's scheduled, we need to skip it now and re-check it later since its startup condition changed to START_AT
                    /*job->setScore(BAD_SCORE);
                    continue;*/
                }
                else
                {
                    appendLogText(i18n("Job '%1' culmination cannot be scheduled, marking invalid.", job->getName()));
                    job->setState(SchedulerJob::JOB_INVALID);
                }
            }
            break;

                // #1.3 Start at?
            case SchedulerJob::START_AT:
            {
                if (job->getCompletionCondition() == SchedulerJob::FINISH_AT)
                {
                    if (job->getCompletionTime() <= job->getStartupTime())
                    {
                        appendLogText(i18n("Job '%1' completion time (%2) could not be achieved before start up time (%3), marking invalid", job->getName(),
                                           job->getCompletionTime().toString(), job->getStartupTime().toString()));
                        job->setState(SchedulerJob::JOB_INVALID);
                        continue;
                    }
                }

                int const timeUntil = now.secsTo(job->getStartupTime());

                // If starting time already passed by 5 minutes (default), we mark the job as invalid or aborted
                if (timeUntil < (-1 * Options::leadTime() * 60))
                {
                    dms const passedUp(-timeUntil * 15.0  / 3600.0);

                    /* Mark the job invalid only if its startup time was a user request, else just abort it for later reschedule */
                    if (job->getFileStartupCondition() == SchedulerJob::START_AT)
                    {
                        appendLogText(i18n("Job '%1' startup time was fixed at %2, and is already passed by %3, marking invalid.",
                                           job->getName(), job->getStartupTime().toString(job->getDateTimeDisplayFormat()), passedUp.toHMSString()));
                        job->setState(SchedulerJob::JOB_INVALID);
                    }
                    else
                    {
                        appendLogText(i18n("Job '%1' startup time was %2, and is already passed by %3, marking aborted.",
                                           job->getName(), job->getStartupTime().toString(job->getDateTimeDisplayFormat()), passedUp.toHMSString()));
                        job->setState(SchedulerJob::JOB_ABORTED);
                    }
                }
                // Start scoring once we reach startup time
                else if (timeUntil <= 0)
                {
                    /* Consolidate altitude, moon separation and sky darkness scores */
                    int16_t const score = calculateJobScore(job, now);

                    if (score < 0)
                    {
                        /* If job score is already negative, silently abort the job to avoid spamming the user */
                        if (0 < job->getScore())
                        {
                            if (job->getState() == SchedulerJob::JOB_EVALUATION)
                                appendLogText(i18n("Job '%1' evaluation failed with a score of %2, marking aborted.",
                                                   job->getName(), score));
                            else if (timeUntil == 0)
                                appendLogText(i18n("Job '%1' updated score is %2 at startup time, marking aborted.",
                                                   job->getName(), score));
                            else
                                appendLogText(i18n("Job '%1' updated score is %2 %3 seconds after startup time, marking aborted.",
                                                   job->getName(), score, abs(timeUntil)));
                        }

                        job->setState(SchedulerJob::JOB_ABORTED);
                        job->setScore(score);
                    }
                    /* Positive score means job is already scheduled, so we check the weather, and if it is not OK, we set bad score until weather improves. */
                    else if (isWeatherOK(job) == false)
                    {
                        appendLogText(i18n("Job '%1' cannot run now because of bad weather.", job->getName()));
                        job->setState(SchedulerJob::JOB_ABORTED);
                        job->setScore(BAD_SCORE);
                    }
                    /* Else record current score */
                    else
                    {
                        appendLogText(i18n("Job '%1' will be run at %2.", job->getName(), job->getStartupTime().toString(job->getDateTimeDisplayFormat())));
                        job->setState(SchedulerJob::JOB_SCHEDULED);
                        job->setScore(score);
                    }
                }
#if 0
                // If it is in the future and originally was designated as ASAP job
                // Job must be less than 12 hours away to be considered for re-evaluation
                else if (timeUntil > (Options::leadTime() * 60) && (timeUntil < 12 * 3600) &&
                         job->getFileStartupCondition() == SchedulerJob::START_ASAP)
                {
                    QDateTime nextJobTime = now.addSecs(Options::leadTime() * 60);
                    if (job->getEnforceTwilight() == false || (now > duskDateTime && now < preDawnDateTime))
                    {
                        appendLogText(i18n("Job '%1' can be scheduled under 12 hours, but will be re-evaluated at %2.",
                                           job->getName(), nextJobTime.toString(job->getDateTimeDisplayFormat())));
                        job->setStartupTime(nextJobTime);
                    }
                    job->setScore(BAD_SCORE);
                }
                // If time is far in the future, we make the score negative
                else
                {
                    if (job->getState() == SchedulerJob::JOB_EVALUATION &&
                        calculateJobScore(job, job->getStartupTime()) < 0)
                    {
                        appendLogText(i18n("Job '%1' can only be scheduled in more than 12 hours, marking aborted.",
                                           job->getName()));
                        job->setState(SchedulerJob::JOB_ABORTED);
                        continue;
                    }

                    /*score += BAD_SCORE;*/
                }
#endif
                /* Else simply refresh job score */
                else
                {
                    appendLogText(i18n("Job '%1' unmodified, will be run at %2.", job->getName(), job->getStartupTime().toString(job->getDateTimeDisplayFormat())));
                    job->setState(SchedulerJob::JOB_SCHEDULED);
                    job->setScore(calculateJobScore(job, now));
                }

            }
            break;
        }


        if (job->getState() == SchedulerJob::JOB_EVALUATION)
        {
            qCDebug(KSTARS_EKOS_SCHEDULER) << "BUGBUG! Job '" << job->getName() << "' was unexpectedly not scheduled by evaluation.";
        }
    }

    /*
     * At this step, we scheduled all jobs that had to be scheduled because they could not start as soon as possible.
     * Now we check the amount of jobs we have to run.
     */

    int invalidJobs = 0, completedJobs = 0, abortedJobs = 0, upcomingJobs = 0;

    /* Partition jobs into invalid/aborted/completed/upcoming jobs */
    foreach (SchedulerJob *job, jobs)
    {
        switch (job->getState())
        {
            case SchedulerJob::JOB_INVALID:
                invalidJobs++;
                break;

            case SchedulerJob::JOB_ERROR:
            case SchedulerJob::JOB_ABORTED:
                abortedJobs++;
                break;

            case SchedulerJob::JOB_COMPLETE:
                completedJobs++;
                break;

            case SchedulerJob::JOB_SCHEDULED:
            case SchedulerJob::JOB_BUSY:
                upcomingJobs++;
                break;

            default:
                break;
        }
    }

    /* And render some statistics */
    if (upcomingJobs == 0 && jobEvaluationOnly == false)
    {
        if (invalidJobs > 0)
            appendLogText(i18np("%1 job is invalid.", "%1 jobs are invalid.", invalidJobs));

        if (abortedJobs > 0)
            appendLogText(i18np("%1 job aborted.", "%1 jobs aborted", abortedJobs));

        if (completedJobs > 0)
            appendLogText(i18np("%1 job completed.", "%1 jobs completed.", completedJobs));
    }

    /*
     * At this step, we still have jobs to run.
     * We filter out jobs that won't run now, and make sure jobs are not all starting at the same time.
     */

    updatePreDawn();

    /* Remove complete and invalid jobs that could have appeared during the last evaluation */
    sortedJobs.erase(std::remove_if(sortedJobs.begin(), sortedJobs.end(),[](SchedulerJob* job)
    { return SchedulerJob::JOB_ABORTED < job->getState(); }), sortedJobs.end());

    /* If there are no jobs left to run in the filtered list, shutdown scheduler and stop evaluation now */
    if (sortedJobs.isEmpty())
    {
        if (!jobEvaluationOnly)
        {
            if (startupState == STARTUP_COMPLETE)
            {
                appendLogText(i18n("No jobs left in the scheduler queue, starting shutdown procedure..."));
                // Let's start shutdown procedure
                checkShutdownState();
            }
            else
            {
                appendLogText(i18n("No jobs left in the scheduler queue, scheduler is stopping."));
                stop();
            }
        }
        else jobEvaluationOnly = false;

        return;
    }

    /* Now that jobs are scheduled, possibly at the same time, reorder by altitude and priority again */
    if (Options::sortSchedulerJobs())
    {
        qStableSort(sortedJobs.begin(), sortedJobs.end(), SchedulerJob::decreasingAltitudeOrder);
        qStableSort(sortedJobs.begin(), sortedJobs.end(), SchedulerJob::increasingPriorityOrder);
    }

    /* Reorder jobs by schedule time */
    qStableSort(sortedJobs.begin(), sortedJobs.end(), SchedulerJob::increasingStartupTimeOrder);

    // Our first job now takes priority over ALL others.
    // So if any other jobs conflicts with ours, we re-schedule that job to another time.
    SchedulerJob *firstJob      = sortedJobs.first();
    QDateTime firstStartTime    = firstJob->getStartupTime();
    QDateTime lastStartTime     = firstJob->getStartupTime();
    double lastJobEstimatedTime = firstJob->getEstimatedTime();
    int daysCount               = 0;

    qCInfo(KSTARS_EKOS_SCHEDULER) << "Option to sort jobs based on priority and altitude is" << Options::sortSchedulerJobs();
    qCDebug(KSTARS_EKOS_SCHEDULER) << "First job after sort is" << firstJob->getName() << "starting at" << firstJob->getStartupTime().toString(firstJob->getDateTimeDisplayFormat());

    // Make sure no two jobs have the same scheduled time or overlap with other jobs
    foreach (SchedulerJob *job, sortedJobs)
    {
        // If this job is not scheduled, continue
        // If this job startup conditon is not to start at a specific time, continue
        if (job == firstJob || job->getState() != SchedulerJob::JOB_SCHEDULED ||
            job->getStartupCondition() != SchedulerJob::START_AT)
            continue;

        qCDebug(KSTARS_EKOS_SCHEDULER) << "Examining job" << job->getName() << "starting at" << job->getStartupTime().toString(job->getDateTimeDisplayFormat());

        double timeBetweenJobs = (double)std::abs(firstStartTime.secsTo(job->getStartupTime()));

        qCDebug(KSTARS_EKOS_SCHEDULER) << "Job starts in" << timeBetweenJobs << "seconds (lead time" << Options::leadTime()*60 << ")";

        // If there are within 5 minutes of each other, try to advance scheduling time of the lower altitude one
        if (timeBetweenJobs < (Options::leadTime()) * 60)
        {
            double delayJob = timeBetweenJobs + lastJobEstimatedTime;

            if (delayJob < (Options::leadTime() * 60))
                delayJob = Options::leadTime() * 60;

            QDateTime otherjob_time = lastStartTime.addSecs(delayJob);
            QDateTime nextPreDawnTime = preDawnDateTime.addDays(daysCount);
            // If other jobs starts after pre-dawn limit, then we schedule it to the next day.
            // But we only take this action IF the job we are checking against starts _before_ dawn and our
            // job therefore carry us after down, then there is an actual need to schedule it next day.
            // FIXME: After changing time we are not evaluating job again when we should.
            if (job->getEnforceTwilight() && lastStartTime < nextPreDawnTime && otherjob_time >= nextPreDawnTime)
            {
                QDateTime date;

                daysCount++;

                lastStartTime = job->getStartupTime().addDays(daysCount);
                job->setStartupTime(lastStartTime);
                date = lastStartTime.addSecs(delayJob);
            }
            else
            {
                lastStartTime = lastStartTime.addSecs(delayJob);
                job->setStartupTime(lastStartTime);
            }

            job->setState(SchedulerJob::JOB_SCHEDULED);

            /* Kept the informative log now that aborted jobs are rescheduled */
            appendLogText(i18n("Jobs '%1' and '%2' have close start up times, job '%2' is rescheduled to %3.",
                               firstJob->getName(), job->getName(), job->getStartupTime().toString(job->getDateTimeDisplayFormat())));
        }

        lastJobEstimatedTime = job->getEstimatedTime();
    }

    if (jobEvaluationOnly || state != SCHEDULER_RUNNIG)
    {
        qCInfo(KSTARS_EKOS_SCHEDULER) << "Ekos finished evaluating jobs, no job selection required.";
        jobEvaluationOnly = false;
        return;
    }

    /*
     * At this step, we finished evaluating jobs.
     * We select the first job that has to be run, per schedule.
     */

    // Sort again by schedule, sooner first, as some jobs may have shifted during the last step
    qStableSort(sortedJobs.begin(), sortedJobs.end(), SchedulerJob::increasingStartupTimeOrder);

    SchedulerJob * const job_to_execute = sortedJobs.first();

    /* Check if job can be processed right now */
    if (job_to_execute->getFileStartupCondition() == SchedulerJob::START_ASAP)
        if( 0 < calculateJobScore(job_to_execute, now))
            job_to_execute->setStartupTime(now);

    appendLogText(i18n("Job '%1' is selected for next observation with priority #%2 and score %3.",
                       job_to_execute->getName(), job_to_execute->getPriority(), job_to_execute->getScore()));

    // Set the current job, and let the status timer execute it when ready
    setCurrentJob(job_to_execute);
}

void Scheduler::wakeUpScheduler()
{
    sleepLabel->hide();
    sleepTimer.stop();

    if (preemptiveShutdown)
    {
        preemptiveShutdown = false;
        appendLogText(i18n("Scheduler is awake."));
        start();
    }
    else
    {
        if (state == SCHEDULER_RUNNIG)
            appendLogText(i18n("Scheduler is awake. Jobs shall be started when ready..."));
        else
            appendLogText(i18n("Scheduler is awake. Jobs shall be started when scheduler is resumed."));

        schedulerTimer.start();
    }
}

double Scheduler::findAltitude(const SkyPoint &target, const QDateTime &when)
{
    // Make a copy
    /*SkyPoint p = target;
    QDateTime lt(when.date(), QTime());
    KStarsDateTime ut = KStarsData::Instance()->geo()->LTtoUT(KStarsDateTime(lt));

    KStarsDateTime myUT = ut.addSecs(when.time().msecsSinceStartOfDay() / 1000);

    CachingDms LST = KStarsData::Instance()->geo()->GSTtoLST(myUT.gst());
    p.EquatorialToHorizontal(&LST, KStarsData::Instance()->geo()->lat());

    return p.alt().Degrees();*/

    SkyPoint p = target;
    KStarsDateTime lt(when);
    CachingDms LST = KStarsData::Instance()->geo()->GSTtoLST(lt.gst());
    p.EquatorialToHorizontal(&LST, KStarsData::Instance()->geo()->lat());

    return p.alt().Degrees();
}

bool Scheduler::calculateAltitudeTime(SchedulerJob *job, double minAltitude, double minMoonAngle)
{
    // We wouldn't stat observation 30 mins (default) before dawn.
    double const earlyDawn = Dawn - Options::preDawnTime() / (60.0 * 24.0);

    /* Compute UTC for beginning of today */
    QDateTime const lt(KStarsData::Instance()->lt().date(), QTime());
    KStarsDateTime const ut = geo->LTtoUT(KStarsDateTime(lt));

    /* Retrieve target coordinates to be converted to horizontal to determine altitude */
    SkyPoint target = job->getTargetCoords();

    /* Retrieve the current fraction of the day */
    QTime const now       = KStarsData::Instance()->lt().time();
    double const fraction = now.hour() + now.minute() / 60.0 + now.second() / 3600;

    /* This attempts to locate the first minute of the next 24 hours when the job target matches the altitude and moon constraints */
    for (double hour = fraction; hour < (fraction + 24); hour += 1.0 / 60.0)
    {
        double const rawFrac = (hour > 24 ? (hour - 24) : hour) / 24.0;

        /* Test twilight enforcement, and if enforced, bail out if start time is during day */
        /* FIXME: rework day fraction loop to shift to dusk directly */
        if (job->getEnforceTwilight() && Dawn <= rawFrac && rawFrac <= Dusk)
            continue;

        /* Compute altitude of target for the current fraction of the day */
        KStarsDateTime const myUT = ut.addSecs(hour * 3600.0);
        CachingDms const LST = geo->GSTtoLST(myUT.gst());
        target.EquatorialToHorizontal(&LST, geo->lat());
        double const altitude = target.alt().Degrees();

        if (altitude > minAltitude)
        {
            QDateTime const startTime = geo->UTtoLT(myUT);

            /* Test twilight enforcement, and if enforced, bail out if start time is too close to dawn */
            if (job->getEnforceTwilight() && earlyDawn < rawFrac && rawFrac < Dawn)
            {
                appendLogText(i18n("Warning: job '%1' reaches an altitude of %2 degrees at %3 but will not be scheduled due to "
                            "close proximity to astronomical twilight rise.",
                            job->getName(), QString::number(minAltitude, 'g', 3), startTime.toString(job->getDateTimeDisplayFormat())));
                return false;
            }

            /* Continue searching if Moon separation is not good enough */
            if (minMoonAngle > 0 && getMoonSeparationScore(job, startTime) < 0)
                continue;

            /* FIXME: the name of the function doesn't suggest the job can be modified */
            job->setStartupTime(startTime);
            /* Kept the informative log because of the reschedule of aborted jobs */
            appendLogText(i18n("Job '%1' is scheduled to start at %2 where its altitude is %3 degrees.", job->getName(),
                        startTime.toString(job->getDateTimeDisplayFormat()), QString::number(altitude, 'g', 3)));
            return true;
        }
    }

    /* FIXME: move this to the caller too to comment the decision to reject the job */
    if (minMoonAngle == -1)
    {
        if (job->getEnforceTwilight())
        {
            appendLogText(i18n("Warning: job '%1' has no night time with an altitude above %2 degrees during the next 24 hours, marking invalid.",
                               job->getName(), QString::number(minAltitude, 'g', 3)));
        }
        else appendLogText(i18n("Warning: job '%1' cannot rise to an altitude above %2 degrees in the next 24 hours, marking invalid.",
                                job->getName(), QString::number(minAltitude, 'g', 3)));
    }
    else appendLogText(i18n("Warning: job '%1' cannot be scheduled with an altitude above %2 degrees with minimum moon "
                            "separation of %3 degrees in the next 24 hours, marking invalid.",
                            job->getName(), QString::number(minAltitude, 'g', 3),
                            QString::number(minMoonAngle, 'g', 3)));
    return false;
}

bool Scheduler::calculateCulmination(SchedulerJob *job)
{
    SkyPoint target = job->getTargetCoords();

    SkyObject o;

    o.setRA0(target.ra0());
    o.setDec0(target.dec0());

    o.EquatorialToHorizontal(KStarsData::Instance()->lst(), KStarsData::Instance()->geo()->lat());

    QDateTime midnight(KStarsData::Instance()->lt().date(), QTime());
    KStarsDateTime dt = geo->LTtoUT(KStarsDateTime(midnight));

    QTime transitTime = o.transitTime(dt, geo);

    appendLogText(i18n("%1 Transit time is %2", job->getName(), transitTime.toString(job->getDateTimeDisplayFormat())));

    int dayOffset = 0;
    if (KStarsData::Instance()->lt().time() > transitTime)
        dayOffset = 1;

    QDateTime observationDateTime(QDate::currentDate().addDays(dayOffset),
                                  transitTime.addSecs(job->getCulminationOffset() * 60));

    appendLogText(i18np("%1 Observation time is %2 adjusted for %3 minute.",
                        "%1 Observation time is %2 adjusted for %3 minutes.", job->getName(),
                        observationDateTime.toString(job->getDateTimeDisplayFormat()), job->getCulminationOffset()));

    if (job->getEnforceTwilight() && getDarkSkyScore(observationDateTime) < 0)
    {
        appendLogText(i18n("%1 culminates during the day and cannot be scheduled for observation.", job->getName()));
        return false;
    }

    if (observationDateTime < (static_cast<QDateTime>(KStarsData::Instance()->lt())))
    {
        appendLogText(i18n("Observation time for %1 already passed.", job->getName()));
        return false;
    }

    job->setStartupTime(observationDateTime);
    return true;
}

void Scheduler::checkWeather()
{
    if (weatherCheck->isEnabled() == false || weatherCheck->isChecked() == false)
        return;

    IPState newStatus;
    QString statusString;

    QDBusReply<int> weatherReply = weatherInterface->call(QDBus::AutoDetect, "getWeatherStatus");
    if (weatherReply.error().type() == QDBusError::NoError)
    {
        newStatus = (IPState)weatherReply.value();

        switch (newStatus)
        {
            case IPS_OK:
                statusString = i18n("Weather conditions are OK.");
                break;

            case IPS_BUSY:
                statusString = i18n("Warning: weather conditions are in the WARNING zone.");
                break;

            case IPS_ALERT:
                statusString = i18n("Caution: weather conditions are in the DANGER zone!");
                break;

            default:
                if (noWeatherCounter++ >= MAX_FAILURE_ATTEMPTS)
                {
                    noWeatherCounter = 0;
                    appendLogText(i18n("Warning: Ekos did not receive any weather updates for the last %1 minutes.",
                                       weatherTimer.interval() / (60000.0)));
                }
                break;
        }

        if (newStatus != weatherStatus)
        {
            weatherStatus = newStatus;

            qCDebug(KSTARS_EKOS_SCHEDULER) << statusString;

            if (weatherStatus == IPS_OK)
                weatherLabel->setPixmap(
                    QIcon::fromTheme("security-high")
                        .pixmap(QSize(32, 32)));
            else if (weatherStatus == IPS_BUSY)
            {
                weatherLabel->setPixmap(
                    QIcon::fromTheme("security-medium")
                        .pixmap(QSize(32, 32)));
                KNotification::event(QLatin1String("WeatherWarning"), i18n("Weather conditions in warning zone"));
            }
            else if (weatherStatus == IPS_ALERT)
            {
                weatherLabel->setPixmap(
                    QIcon::fromTheme("security-low")
                        .pixmap(QSize(32, 32)));
                KNotification::event(QLatin1String("WeatherAlert"),
                                     i18n("Weather conditions are critical. Observatory shutdown is imminent"));
            }
            else
                weatherLabel->setPixmap(QIcon::fromTheme("chronometer")
                                            .pixmap(QSize(32, 32)));

            weatherLabel->show();
            weatherLabel->setToolTip(statusString);

            appendLogText(statusString);

            emit weatherChanged(weatherStatus);
        }

        if (weatherStatus == IPS_ALERT)
        {
            appendLogText(i18n("Starting shutdown procedure due to severe weather."));
            if (currentJob)
            {
                currentJob->setState(SchedulerJob::JOB_ABORTED);
                stopCurrentJobAction();
                stopGuiding();
                jobTimer.stop();
            }
            checkShutdownState();
            //connect(KStars::Instance()->data()->clock(), SIGNAL(timeAdvanced()), this, SLOT(checkStatus()), &Scheduler::Qt::UniqueConnection);
        }
    }
}

int16_t Scheduler::getWeatherScore()
{
    if (weatherCheck->isEnabled() == false || weatherCheck->isChecked() == false)
        return 0;

    if (weatherStatus == IPS_BUSY)
        return BAD_SCORE / 2;
    else if (weatherStatus == IPS_ALERT)
        return BAD_SCORE;

    return 0;
}

int16_t Scheduler::getDarkSkyScore(const QDateTime &observationDateTime)
{
    //  if (job->getStartingCondition() == SchedulerJob::START_CULMINATION)
    //    return -1000;

    int16_t score      = 0;
    double dayFraction = 0;

    // Anything half an hour before dawn shouldn't be a good candidate
    double earlyDawn = Dawn - Options::preDawnTime() / (60.0 * 24.0);

    dayFraction = observationDateTime.time().msecsSinceStartOfDay() / (24.0 * 60.0 * 60.0 * 1000.0);

    // The farther the target from dawn, the better.
    if (dayFraction > earlyDawn && dayFraction < Dawn)
        score = BAD_SCORE / 50;
    else if (dayFraction < Dawn)
        score = (Dawn - dayFraction) * 100;
    else if (dayFraction > Dusk)
    {
        score = (dayFraction - Dusk) * 100;
    }
    else
        score = BAD_SCORE;

    qCDebug(KSTARS_EKOS_SCHEDULER) << "Dark sky score is" << score << "for time" << observationDateTime.toString();

    return score;
}

int16_t Scheduler::calculateJobScore(SchedulerJob *job, QDateTime when)
{
    /* Only consolidate the score if light frames are required, calibration frames can run whenever needed */
    if (!job->getLightFramesRequired())
        return 1000;

    int16_t total = 0;

    /* As soon as one score is negative, it's a no-go and other scores are unneeded */

    if (job->getEnforceTwilight())
        total += getDarkSkyScore(when);

    /* We still enforce altitude if the job is neither required to track nor guide, because this is too confusing for the end-user.
     * If we bypass calculation here, it must also be bypassed when checking job constraints in checkJobStage.
     */
    if (0 <= total /*&& ((job->getStepPipeline() & SchedulerJob::USE_TRACK) || (job->getStepPipeline() & SchedulerJob::USE_GUIDE))*/)
        total += getAltitudeScore(job, when);

    if (0 <= total)
        total += getMoonSeparationScore(job, when);

    qCInfo(KSTARS_EKOS_SCHEDULER) << QString("Job '%1' has a total score of %2").arg(job->getName()).arg(total);
    return total;
}

int16_t Scheduler::getAltitudeScore(SchedulerJob *job, QDateTime when)
{
    int16_t score     = 0;
    double currentAlt = findAltitude(job->getTargetCoords(), when);

    if (currentAlt < 0)
    {
        score = BAD_SCORE;
    }
    // If minimum altitude is specified
    else if (job->getMinAltitude() > 0)
    {
        // if current altitude is lower that's not good
        if (currentAlt < job->getMinAltitude())
            score = BAD_SCORE;
        else
        {
            // Get HA of actual object, and not of the mount as was done below
            double HA = KStars::Instance()->data()->lst()->Hours() - job->getTargetCoords().ra().Hours();

#if 0
            if (indiState == INDI_READY)
            {
                QDBusReply<double> haReply = mountInterface->call(QDBus::AutoDetect, "getHourAngle");
                if (haReply.error().type() == QDBusError::NoError)
                    HA = haReply.value();
            }
#endif

            // If already passed the merdian and setting we check if it is within setting alttidue cut off value (3 degrees default)
            // If it is within that value then it is useless to start the job which will end very soon so we better look for a better job.
            /* FIXME: don't use BAD_SCORE/2, a negative result implies the job has to be aborted - we'd be annoyed if that score became positive again */
            /* FIXME: bug here, raising target will get a negative score if under cutoff, issue mitigated by aborted jobs getting rescheduled */
            if (HA > 0 && (currentAlt - SETTING_ALTITUDE_CUTOFF) < job->getMinAltitude())
                score = BAD_SCORE / 2.0;
            else
                // Otherwise, adjust score and add current altitude to score weight
                score = (1.5 * pow(1.06, currentAlt)) - (minAltitude->minimum() / 10.0);
        }
    }
    // If it's below minimum hard altitude (15 degrees now), set score to 10% of altitude value
    else if (currentAlt < minAltitude->minimum())
    {
        score = currentAlt / 10.0;
    }
    // If no minimum altitude, then adjust altitude score to account for current target altitude
    else
    {
        score = (1.5 * pow(1.06, currentAlt)) - (minAltitude->minimum() / 10.0);
    }

    /* Kept the informative log now that scores are displayed */
    appendLogText(i18n("Job '%1' target altitude is %3 degrees at %2 (score %4).", job->getName(), when.toString(job->getDateTimeDisplayFormat()),
                       QString::number(currentAlt, 'g', 3), QString::asprintf("%+d", score)));

    return score;
}

double Scheduler::getCurrentMoonSeparation(SchedulerJob *job)
{
    // Get target altitude given the time
    SkyPoint p = job->getTargetCoords();
    QDateTime midnight(KStarsData::Instance()->lt().date(), QTime());
    KStarsDateTime ut   = geo->LTtoUT(KStarsDateTime(midnight));
    KStarsDateTime myUT = ut.addSecs(KStarsData::Instance()->lt().time().msecsSinceStartOfDay() / 1000);
    CachingDms LST      = geo->GSTtoLST(myUT.gst());
    p.EquatorialToHorizontal(&LST, geo->lat());

    // Update moon
    ut = geo->LTtoUT(KStarsData::Instance()->lt());
    KSNumbers ksnum(ut.djd());
    LST = geo->GSTtoLST(ut.gst());
    moon->updateCoords(&ksnum, true, geo->lat(), &LST, true);

    // Moon/Sky separation p
    return moon->angularDistanceTo(&p).Degrees();
}

int16_t Scheduler::getMoonSeparationScore(SchedulerJob *job, QDateTime when)
{
    int16_t score = 0;

    // Get target altitude given the time
    SkyPoint p = job->getTargetCoords();
    QDateTime midnight(when.date(), QTime());
    KStarsDateTime ut   = geo->LTtoUT(KStarsDateTime(midnight));
    KStarsDateTime myUT = ut.addSecs(when.time().msecsSinceStartOfDay() / 1000);
    CachingDms LST      = geo->GSTtoLST(myUT.gst());
    p.EquatorialToHorizontal(&LST, geo->lat());
    double currentAlt = p.alt().Degrees();

    // Update moon
    ut = geo->LTtoUT(KStarsDateTime(when));
    KSNumbers ksnum(ut.djd());
    LST = geo->GSTtoLST(ut.gst());
    moon->updateCoords(&ksnum, true, geo->lat(), &LST, true);

    double moonAltitude = moon->alt().Degrees();

    // Lunar illumination %
    double illum = moon->illum() * 100.0;

    // Moon/Sky separation p
    double separation = moon->angularDistanceTo(&p).Degrees();

    // Zenith distance of the moon
    double zMoon = (90 - moonAltitude);
    // Zenith distance of target
    double zTarget = (90 - currentAlt);

    // If target = Moon, or no illuminiation, or moon below horizon, return static score.
    if (zMoon == zTarget || illum == 0 || zMoon >= 90)
        score = 100;
    else
    {
        // JM: Some magic voodoo formula I came up with!
        double moonEffect = (pow(separation, 1.7) * pow(zMoon, 0.5)) / (pow(zTarget, 1.1) * pow(illum, 0.5));

        // Limit to 0 to 100 range.
        moonEffect = KSUtils::clamp(moonEffect, 0.0, 100.0);

        if (job->getMinMoonSeparation() > 0)
        {
            if (separation < job->getMinMoonSeparation())
                score = BAD_SCORE * 5;
            else
                score = moonEffect;
        }
        else
            score = moonEffect;
    }

    // Limit to 0 to 20
    score /= 5.0;

    /* Kept the informative log now that score is displayed */
    appendLogText(i18n("Job '%1' target is %3 degrees from Moon (score %2).", job->getName(), QString::asprintf("%+d", score), separation));

    return score;
}

void Scheduler::calculateDawnDusk()
{
    KSAlmanac ksal;
    Dawn = ksal.getDawnAstronomicalTwilight();
    Dusk = ksal.getDuskAstronomicalTwilight();

    QTime now  = KStarsData::Instance()->lt().time();
    QTime dawn = QTime(0, 0, 0).addSecs(Dawn * 24 * 3600);
    QTime dusk = QTime(0, 0, 0).addSecs(Dusk * 24 * 3600);

    duskDateTime.setDate(KStars::Instance()->data()->lt().date());
    duskDateTime.setTime(dusk);

    appendLogText(i18n("Astronomical twilight rise is at %1, set is at %2, and current time is %3", dawn.toString(),
                       dusk.toString(), now.toString()));
}

void Scheduler::executeJob(SchedulerJob *job)
{
    // Don't execute the current job if it is already busy
    if (currentJob == job && SchedulerJob::JOB_BUSY == currentJob->getState())
        return;

    setCurrentJob(job);

    QDateTime const now = KStarsData::Instance()->lt();

    // If we already started, we check when the next object is scheduled at.
    // If it is more than 30 minutes in the future, we park the mount if that is supported
    // and we unpark when it is due to start.
    int const nextObservationTime = now.secsTo(currentJob->getStartupTime());

    // If start up procedure is complete and the user selected pre-emptive shutdown, let us check if the next observation time exceed
    // the pre-emptive shutdown time in hours (default 2). If it exceeds that, we perform complete shutdown until next job is ready
    if (startupState == STARTUP_COMPLETE &&
            Options::preemptiveShutdown() &&
            nextObservationTime > (Options::preemptiveShutdownTime() * 3600))
    {
        appendLogText(i18n(
                    "Job '%1' scheduled for execution at %2. "
                    "Observatory scheduled for shutdown until next job is ready.",
                    currentJob->getName(), currentJob->getStartupTime().toString()));
        preemptiveShutdown = true;
        weatherCheck->setEnabled(false);
        weatherLabel->hide();
        checkShutdownState();

        schedulerTimer.stop();

        // Wake up when job is due.
        // FIXME: Implement waking up periodically before job is due for weather check.
        // int const nextWakeup = nextObservationTime < 60 ? nextObservationTime : 60;
        sleepTimer.setInterval( (nextObservationTime+1) * 1000);
        sleepTimer.start();

        return;
    }
    // Otherise, sleep until job is ready
    /* FIXME: if not parking, stop tracking maybe? this would prevent crashes or scheduler stops from leaving the mount to track and bump the pier */
    // If start up procedure is already complete, and we didn't issue any parking commands before and parking is checked and enabled
    // Then we park the mount until next job is ready. But only if the job uses TRACK as its first step, otherwise we cannot get into position again.
    // This is also only performed if next job is due more than the default lead time (5 minutes).
    // If job is due sooner than that is not worth parking and we simply go into sleep or wait modes.
    else if (nextObservationTime > Options::leadTime() * 60 &&
            startupState == STARTUP_COMPLETE &&
            parkWaitState == PARKWAIT_IDLE &&
            (currentJob->getStepPipeline() & SchedulerJob::USE_TRACK) &&
            parkMountCheck->isEnabled() &&
            parkMountCheck->isChecked())
    {
        appendLogText(i18n(
                    "Job '%1' scheduled for execution at %2. "
                    "Parking the mount until the job is ready.",
                    currentJob->getName(), currentJob->getStartupTime().toString()));

        parkWaitState = PARKWAIT_PARK;

        return;
    }
    // If the time to wait is greater than the lead time (5 minutes by default)
    // then we sleep, otherwise we wait. It's the same thing, just different labels.
    else if (nextObservationTime > Options::leadTime() * 60)
    {
        appendLogText(i18n("Sleeping until observation job %1 is ready at %2...", currentJob->getName(),
                    now.addSecs(nextObservationTime+1).toString()));
        sleepLabel->setToolTip(i18n("Scheduler is in sleep mode"));
        sleepLabel->show();

        // Warn the user if the next job is really far away - 60/5 = 12 times the lead time
        if (nextObservationTime > Options::leadTime() * 60 * 12)
        {
            dms delay((double) nextObservationTime * 15.0 / 3600.0);
            appendLogText(i18n(
                        "Warning: Job '%1' is %2 away from now, you may want to enable Preemptive Shutdown.",
                        currentJob->getName(), delay.toHMSString()));
        }

        /* FIXME: stop tracking now */

        schedulerTimer.stop();

        // Wake up when job is due.
        // FIXME: Implement waking up periodically before job is due for weather check.
        // int const nextWakeup = nextObservationTime < 60 ? nextObservationTime : 60;
        sleepTimer.setInterval(( (nextObservationTime+1) * 1000));
        sleepTimer.start();

        return;
    }
    // If job schedule isn't now, wait - continuing to execute would cancel a parking attempt
    else if (0 < KStarsData::Instance()->lt().secsTo(currentJob->getStartupTime()))
        return;

    // From this point job can be executed now

    if (job->getCompletionCondition() == SchedulerJob::FINISH_SEQUENCE && Options::rememberJobProgress())
    {
        QString targetName = job->getName().replace(' ', "");
        QList<QVariant> targetArgs;

        targetArgs.append(targetName);
        captureInterface->callWithArgumentList(QDBus::AutoDetect, "setTargetName", targetArgs);
    }

    updatePreDawn();

    qCInfo(KSTARS_EKOS_SCHEDULER) << "Executing Job " << currentJob->getName();

    currentJob->setState(SchedulerJob::JOB_BUSY);

    KNotification::event(QLatin1String("EkosSchedulerJobStart"),
            i18n("Ekos job started (%1)", currentJob->getName()));

    // No need to continue evaluating jobs as we already have one.

    schedulerTimer.stop();
    jobTimer.start();
}

bool Scheduler::checkEkosState()
{
    if (state == SCHEDULER_PAUSED)
        return false;

    switch (ekosState)
    {
        case EKOS_IDLE:
        {
            // Even if state is IDLE, check if Ekos is already started. If not, start it.
            QDBusReply<int> isEkosStarted;
            isEkosStarted = ekosInterface->call(QDBus::AutoDetect, "getEkosStartingStatus");
            if (isEkosStarted.value() == Ekos::STATUS_SUCCESS)
            {
                ekosState = EKOS_READY;
                return true;
            }
            else
            {
                ekosInterface->call(QDBus::AutoDetect, "start");
                ekosState = EKOS_STARTING;

                currentOperationTime.start();

                return false;
            }
        }
        break;

        case EKOS_STARTING:
        {
            QDBusReply<int> isEkosStarted;
            isEkosStarted = ekosInterface->call(QDBus::AutoDetect, "getEkosStartingStatus");
            if (isEkosStarted.value() == Ekos::STATUS_SUCCESS)
            {
                appendLogText(i18n("Ekos started."));
                ekosState = EKOS_READY;
                return true;
            }
            else if (isEkosStarted.value() == Ekos::STATUS_ERROR)
            {
                if (ekosConnectFailureCount++ < MAX_FAILURE_ATTEMPTS)
                {
                    appendLogText(i18n("Ekos failed to connect. Retrying..."));
                    ekosInterface->call(QDBus::AutoDetect, "start");
                    return false;
                }

                appendLogText(i18n("Ekos failed to start."));
                stop();
                return false;
            }
            // If a minute passed, give up
            else if (currentOperationTime.elapsed() > (60 * 1000))
            {
                if (ekosConnectFailureCount++ < MAX_FAILURE_ATTEMPTS)
                {
                    appendLogText(i18n("Ekos failed to connect. Retrying..."));
                    ekosInterface->call(QDBus::AutoDetect, "start");
                    return false;
                }

                appendLogText(i18n("Ekos timed out."));
                stop();
                return false;
            }
        }
        break;

        case EKOS_STOPPING:
        {
            QDBusReply<int> isEkosStarted;
            isEkosStarted = ekosInterface->call(QDBus::AutoDetect, "getEkosStartingStatus");
            if (isEkosStarted.value() == Ekos::STATUS_IDLE)
            {
                appendLogText(i18n("Ekos stopped."));
                ekosState = EKOS_IDLE;
                return true;
            }
        }
        break;

        case EKOS_READY:
            return true;
            break;
    }

    return false;
}

bool Scheduler::isINDIConnected()
{
    QDBusReply<int> isINDIConnected = ekosInterface->call(QDBus::AutoDetect, "getINDIConnectionStatus");

    if (isINDIConnected.error().type() != QDBusError::NoError)
        return false;
    else if (isINDIConnected.value() == EkosManager::EKOS_STATUS_SUCCESS)
        return true;
    else // ERROR or IDLE
        return false;
}

bool Scheduler::checkINDIState()
{
    if (state == SCHEDULER_PAUSED)
        return false;

    qCDebug(KSTARS_EKOS_SCHEDULER) << "Checking INDI State...";

    switch (indiState)
    {
        case INDI_IDLE:
        {
            // Even in idle state, we make sure that INDI is not already connected.
<<<<<<< HEAD
            QDBusReply<int> isINDIConnected = ekosInterface->call(QDBus::AutoDetect, "getINDIConnectionStatus");
            if (isINDIConnected.value() == Ekos::STATUS_SUCCESS)
=======
            if (isINDIConnected())
>>>>>>> c768e1f6
            {
                indiState = INDI_PROPERTY_CHECK;

                qCDebug(KSTARS_EKOS_SCHEDULER) << "Checking INDI Properties...";

                return false;
            }
            else
            {
                ekosInterface->call(QDBus::AutoDetect, "connectDevices");
                indiState = INDI_CONNECTING;

                currentOperationTime.start();

                qCDebug(KSTARS_EKOS_SCHEDULER) << "Connecting INDI Devices";

                return false;
            }
        }
        break;

        case INDI_CONNECTING:
        {
            QDBusReply<int> isINDIConnected = ekosInterface->call(QDBus::AutoDetect, "getINDIConnectionStatus");
            if (isINDIConnected.value() == Ekos::STATUS_SUCCESS)
            {
                appendLogText(i18n("INDI devices connected."));
                indiState = INDI_PROPERTY_CHECK;
                return false;
            }
            else if (isINDIConnected.value() == Ekos::STATUS_ERROR)
            {
                if (indiConnectFailureCount++ < MAX_FAILURE_ATTEMPTS)
                {
                    appendLogText(i18n("One or more INDI devices failed to connect. Retrying..."));
                    ekosInterface->call(QDBus::AutoDetect, "connectDevices");
                    return false;
                }

                appendLogText(i18n("INDI devices failed to connect. Check INDI control panel for details."));
                stop();
                return false;
            }
            // If 30 seconds passed, we retry
            else if (currentOperationTime.elapsed() > (30 * 1000))
            {
                if (indiConnectFailureCount++ < MAX_FAILURE_ATTEMPTS)
                {
                    appendLogText(i18n("One or more INDI devices failed to connect. Retrying..."));
                    ekosInterface->call(QDBus::AutoDetect, "connectDevices");
                    return false;
                }

                appendLogText(i18n("INDI devices connection timed out. Check INDI control panel for details."));
                stop();
                return false;
            }
            else
                return false;
        }
        break;

        case INDI_DISCONNECTING:
        {
            QDBusReply<int> isINDIConnected = ekosInterface->call(QDBus::AutoDetect, "getINDIConnectionStatus");
            if (isINDIConnected.value() == Ekos::STATUS_IDLE)
            {
                appendLogText(i18n("INDI devices disconnected."));
                indiState = INDI_IDLE;
                return true;
            }
        }
        break;

        case INDI_PROPERTY_CHECK:
        {
            // Check if mount and dome support parking or not.
            QDBusReply<bool> boolReply = mountInterface->call(QDBus::AutoDetect, "canPark");
            unparkMountCheck->setEnabled(boolReply.value());
            parkMountCheck->setEnabled(boolReply.value());

            //qDebug() << "Mount can park " << boolReply.value();

            boolReply = domeInterface->call(QDBus::AutoDetect, "canPark");
            unparkDomeCheck->setEnabled(boolReply.value());
            parkDomeCheck->setEnabled(boolReply.value());

            boolReply = captureInterface->call(QDBus::AutoDetect, "hasCoolerControl");
            warmCCDCheck->setEnabled(boolReply.value());

            QDBusReply<int> updateReply = weatherInterface->call(QDBus::AutoDetect, "getUpdatePeriod");
            if (updateReply.error().type() == QDBusError::NoError)
            {
                weatherCheck->setEnabled(true);
                if (updateReply.value() > 0)
                {
                    weatherTimer.setInterval(updateReply.value() * 1000);
                    connect(&weatherTimer, &QTimer::timeout, this, &Scheduler::checkWeather);
                    weatherTimer.start();

                    // Check weather initially
                    checkWeather();
                }
            }
            else
                weatherCheck->setEnabled(false);

            QDBusReply<bool> capReply = capInterface->call(QDBus::AutoDetect, "canPark");
            if (capReply.error().type() == QDBusError::NoError)
            {
                capCheck->setEnabled(capReply.value());
                uncapCheck->setEnabled(capReply.value());
            }
            else
            {
                capCheck->setEnabled(false);
                uncapCheck->setEnabled(false);
            }

            indiState = INDI_READY;
            return true;
        }
        break;

        case INDI_READY:
            return true;
    }

    return false;
}

bool Scheduler::checkStartupState()
{
    if (state == SCHEDULER_PAUSED)
        return false;

    qCDebug(KSTARS_EKOS_SCHEDULER) << "Checking Startup State...";

    switch (startupState)
    {
        case STARTUP_IDLE:
        {
            KNotification::event(QLatin1String("ObservatoryStartup"), i18n("Observatory is in the startup process"));

            qCDebug(KSTARS_EKOS_SCHEDULER) << "Startup Idle. Starting startup process...";

            // If Ekos is already started, we skip the script and move on to dome unpark step
            // unless we do not have light frames, then we skip all
            QDBusReply<int> isEkosStarted;
            isEkosStarted = ekosInterface->call(QDBus::AutoDetect, "getEkosStartingStatus");
            if (isEkosStarted.value() == Ekos::STATUS_SUCCESS)
            {
                if (startupScriptURL.isEmpty() == false)
                    appendLogText(i18n("Ekos is already started, skipping startup script..."));

                if (currentJob->getLightFramesRequired())
                    startupState = STARTUP_UNPARK_DOME;
                else
                    startupState = STARTUP_COMPLETE;
                return true;
            }

            if (schedulerProfileCombo->currentText() != i18n("Default"))
            {
                QList<QVariant> profile;
                profile.append(schedulerProfileCombo->currentText());
                ekosInterface->callWithArgumentList(QDBus::AutoDetect, "setProfile", profile);
            }

            if (startupScriptURL.isEmpty() == false)
            {
                startupState = STARTUP_SCRIPT;
                executeScript(startupScriptURL.toString(QUrl::PreferLocalFile));
                return false;
            }

            startupState = STARTUP_UNPARK_DOME;
            return false;
        }
        break;

        case STARTUP_SCRIPT:
            return false;
            break;

        case STARTUP_UNPARK_DOME:
            // If there is no job in case of manual startup procedure,
            // or if the job requires light frames, let's proceed with
            // unparking the dome, otherwise startup process is complete.
            if (currentJob == nullptr || currentJob->getLightFramesRequired())
            {
                if (unparkDomeCheck->isEnabled() && unparkDomeCheck->isChecked())
                    unParkDome();
                else
                    startupState = STARTUP_UNPARK_MOUNT;
            }
            else
            {
                startupState = STARTUP_COMPLETE;
                return true;
            }

            break;

        case STARTUP_UNPARKING_DOME:
            checkDomeParkingStatus();
            break;

        case STARTUP_UNPARK_MOUNT:
            if (unparkMountCheck->isEnabled() && unparkMountCheck->isChecked())
                unParkMount();
            else
                startupState = STARTUP_UNPARK_CAP;
            break;

        case STARTUP_UNPARKING_MOUNT:
            checkMountParkingStatus();
            break;

        case STARTUP_UNPARK_CAP:
            if (uncapCheck->isEnabled() && uncapCheck->isChecked())
                unParkCap();
            else
                startupState = STARTUP_COMPLETE;
            break;

        case STARTUP_UNPARKING_CAP:
            checkCapParkingStatus();
            break;

        case STARTUP_COMPLETE:
            return true;

        case STARTUP_ERROR:
            stop();
            return true;
            break;
    }

    return false;
}

bool Scheduler::checkShutdownState()
{
    if (state == SCHEDULER_PAUSED)
        return false;

    qCDebug(KSTARS_EKOS_SCHEDULER) << "Checking shutown state...";

    switch (shutdownState)
    {
        case SHUTDOWN_IDLE:
            KNotification::event(QLatin1String("ObservatoryShutdown"), i18n("Observatory is in the shutdown process"));

            qCInfo(KSTARS_EKOS_SCHEDULER) << "Starting shutdown process...";

            weatherTimer.stop();
            weatherTimer.disconnect();
            weatherLabel->hide();

            jobTimer.stop();

            setCurrentJob(nullptr);

            if (state == SCHEDULER_RUNNIG)
                schedulerTimer.start();

            if (preemptiveShutdown == false)
            {
                sleepTimer.stop();
                //sleepTimer.disconnect();
            }

            if (warmCCDCheck->isEnabled() && warmCCDCheck->isChecked())
            {
                appendLogText(i18n("Warming up CCD..."));

                // Turn it off
                QVariant arg(false);
                captureInterface->call(QDBus::AutoDetect, "setCoolerControl", arg);
            }

            // The following steps require a connection to the INDI server
            if (isINDIConnected())
            {
                if (capCheck->isEnabled() && capCheck->isChecked())
                {
                    shutdownState = SHUTDOWN_PARK_CAP;
                    return false;
                }

                if (parkMountCheck->isEnabled() && parkMountCheck->isChecked())
                {
                    shutdownState = SHUTDOWN_PARK_MOUNT;
                    return false;
                }

                if (parkDomeCheck->isEnabled() && parkDomeCheck->isChecked())
                {
                    shutdownState = SHUTDOWN_PARK_DOME;
                    return false;
                }
            }
            else appendLogText(i18n("Warning: Bypassing parking procedures, no INDI connection."));

            if (shutdownScriptURL.isEmpty() == false)
            {
                shutdownState = SHUTDOWN_SCRIPT;
                return false;
            }

            shutdownState = SHUTDOWN_COMPLETE;
            return true;
            break;

        case SHUTDOWN_PARK_CAP:
            if (!isINDIConnected())
            {
                qCInfo(KSTARS_EKOS_SCHEDULER) << "Bypassing shutdown step 'park cap', no INDI connection.";
                shutdownState = SHUTDOWN_SCRIPT;
            }
            else if (capCheck->isEnabled() && capCheck->isChecked())
                parkCap();
            else
                shutdownState = SHUTDOWN_PARK_MOUNT;
            break;

        case SHUTDOWN_PARKING_CAP:
            checkCapParkingStatus();
            break;

        case SHUTDOWN_PARK_MOUNT:
            if (!isINDIConnected())
            {
                qCInfo(KSTARS_EKOS_SCHEDULER) << "Bypassing shutdown step 'park cap', no INDI connection.";
                shutdownState = SHUTDOWN_SCRIPT;
            }
            else if (parkMountCheck->isEnabled() && parkMountCheck->isChecked())
                parkMount();
            else
                shutdownState = SHUTDOWN_PARK_DOME;
            break;

        case SHUTDOWN_PARKING_MOUNT:
            checkMountParkingStatus();
            break;

        case SHUTDOWN_PARK_DOME:
            if (!isINDIConnected())
            {
                qCInfo(KSTARS_EKOS_SCHEDULER) << "Bypassing shutdown step 'park cap', no INDI connection.";
                shutdownState = SHUTDOWN_SCRIPT;
            }
            else if (parkDomeCheck->isEnabled() && parkDomeCheck->isChecked())
                parkDome();
            else
                shutdownState = SHUTDOWN_SCRIPT;
            break;

        case SHUTDOWN_PARKING_DOME:
            checkDomeParkingStatus();
            break;

        case SHUTDOWN_SCRIPT:
            if (shutdownScriptURL.isEmpty() == false)
            {
                // Need to stop Ekos now before executing script if it happens to stop INDI
                if (ekosState != EKOS_IDLE && Options::shutdownScriptTerminatesINDI())
                {
                    stopEkos();
                    return false;
                }

                shutdownState = SHUTDOWN_SCRIPT_RUNNING;
                executeScript(shutdownScriptURL.toString(QUrl::PreferLocalFile));
            }
            else
                shutdownState = SHUTDOWN_COMPLETE;
            break;

        case SHUTDOWN_SCRIPT_RUNNING:
            return false;

        case SHUTDOWN_COMPLETE:
            return true;

        case SHUTDOWN_ERROR:
            stop();
            return true;
            break;
    }

    return false;
}

bool Scheduler::checkParkWaitState()
{
    if (state == SCHEDULER_PAUSED)
        return false;

    qCDebug(KSTARS_EKOS_SCHEDULER) << "Checking Park Wait State...";

    switch (parkWaitState)
    {
        case PARKWAIT_IDLE:
            return true;

        case PARKWAIT_PARK:
            parkMount();
            break;

        case PARKWAIT_PARKING:
            checkMountParkingStatus();
            break;

        case PARKWAIT_PARKED:
            return true;

        case PARKWAIT_UNPARK:
            unParkMount();
            break;

        case PARKWAIT_UNPARKING:
            checkMountParkingStatus();
            break;

        case PARKWAIT_UNPARKED:
            return true;

        case PARKWAIT_ERROR:
            appendLogText(i18n("park/unpark wait procedure failed, aborting..."));
            stop();
            return true;
            break;
    }

    return false;
}

void Scheduler::executeScript(const QString &filename)
{
    appendLogText(i18n("Executing script %1...", filename));

    connect(&scriptProcess, &QProcess::readyReadStandardOutput, this, &Scheduler::readProcessOutput);

    connect(&scriptProcess, static_cast<void (QProcess::*)(int, QProcess::ExitStatus)>(&QProcess::finished), this, [this](int exitCode, QProcess::ExitStatus){checkProcessExit(exitCode);});

    scriptProcess.start(filename);
}

void Scheduler::readProcessOutput()
{
    appendLogText(scriptProcess.readAllStandardOutput().simplified());
}

void Scheduler::checkProcessExit(int exitCode)
{
    scriptProcess.disconnect();

    if (exitCode == 0)
    {
        if (startupState == STARTUP_SCRIPT)
            startupState = STARTUP_UNPARK_DOME;
        else if (shutdownState == SHUTDOWN_SCRIPT_RUNNING)
            shutdownState = SHUTDOWN_COMPLETE;

        return;
    }

    if (startupState == STARTUP_SCRIPT)
    {
        appendLogText(i18n("Startup script failed, aborting..."));
        startupState = STARTUP_ERROR;
    }
    else if (shutdownState == SHUTDOWN_SCRIPT_RUNNING)
    {
        appendLogText(i18n("Shutdown script failed, aborting..."));
        shutdownState = SHUTDOWN_ERROR;
    }
}

bool Scheduler::checkStatus()
{
    if (state == SCHEDULER_PAUSED)
        return true;

    // #1 If no current job selected, let's check if we need to shutdown or evaluate jobs
    if (currentJob == nullptr)
    {
        // #2.1 If shutdown is already complete or in error, we need to stop
        if (shutdownState == SHUTDOWN_COMPLETE || shutdownState == SHUTDOWN_ERROR)
        {
            // If INDI is not done disconnecting, try again later
            if (indiState == INDI_DISCONNECTING && checkINDIState() == false)
                return false;

            // Disconnect INDI if required first
            if (indiState != INDI_IDLE && Options::stopEkosAfterShutdown())
            {
                disconnectINDI();
                return false;
            }

            // If Ekos is not done stopping, try again later
            if (ekosState == EKOS_STOPPING && checkEkosState() == false)
                return false;

            // Stop Ekos if required.
            if (ekosState != EKOS_IDLE && Options::stopEkosAfterShutdown())
            {
                stopEkos();
                return false;
            }

            if (shutdownState == SHUTDOWN_COMPLETE)
                appendLogText(i18n("Shutdown complete."));
            else
                appendLogText(i18n("Shutdown procedure failed, aborting..."));

            // Stop Scheduler
            stop();

            return true;
        }

        // #2.2  Check if shutdown is in progress
        if (shutdownState > SHUTDOWN_IDLE)
        {
            // If Ekos is not done stopping, try again later
            if (ekosState == EKOS_STOPPING && checkEkosState() == false)
                return false;

            checkShutdownState();
            return false;
        }

        // #2.3 Check if park wait procedure is in progress
        if (checkParkWaitState() == false)
            return false;

        // #2.4 If not in shutdown state, evaluate the jobs
        evaluateJobs();
    }
    else
    {
        // #3 Check if startup procedure has failed.
        if (startupState == STARTUP_ERROR)
        {
            // Stop Scheduler
            stop();
            return true;
        }

        // #4 Check if startup procedure Phase #1 is complete (Startup script)
        if ((startupState == STARTUP_IDLE && checkStartupState() == false) || startupState == STARTUP_SCRIPT)
            return false;

        // #5 Check if Ekos is started
        if (checkEkosState() == false)
            return false;

        // #6 Check if INDI devices are connected.
        if (checkINDIState() == false)
            return false;

        // #6.1 Check if park wait procedure is in progress - in the case we're waiting for a distant job
        if (checkParkWaitState() == false)
            return false;

        // #7 Check if startup procedure Phase #2 is complete (Unparking phase)
        if (startupState > STARTUP_SCRIPT && startupState < STARTUP_ERROR && checkStartupState() == false)
            return false;

        // #8 Execute the job
        executeJob(currentJob);
    }

    return true;
}

void Scheduler::checkJobStage()
{
    if (state == SCHEDULER_PAUSED)
        return;

    Q_ASSERT_X(currentJob, __FUNCTION__, "Actual current job is required to check job stage");
    if (!currentJob)
        return;

    qCDebug(KSTARS_EKOS_SCHEDULER) << "Checking job stage for" << currentJob->getName() << "startup" << currentJob->getStartupCondition() << currentJob->getStartupTime().toString(currentJob->getDateTimeDisplayFormat()) << "state" << currentJob->getState();

    QDateTime const now = KStarsData::Instance()->lt();

    /* Refresh the score of the current job */
    /* currentJob->setScore(calculateJobScore(currentJob, now)); */

    /* If current job is scheduled and has not started yet, wait */
    if (SchedulerJob::JOB_SCHEDULED == currentJob->getState())
        if (now < currentJob->getStartupTime())
            return;

    // #1 Check if we need to stop at some point
    if (currentJob->getCompletionCondition() == SchedulerJob::FINISH_AT &&
        currentJob->getState() == SchedulerJob::JOB_BUSY)
    {
        // If the job reached it COMPLETION time, we stop it.
        if (now.secsTo(currentJob->getCompletionTime()) <= 0)
        {
            appendLogText(i18n("Job '%1' reached completion time %2, stopping.", currentJob->getName(),
                               currentJob->getCompletionTime().toString(currentJob->getDateTimeDisplayFormat())));
            currentJob->setState(SchedulerJob::JOB_ABORTED);
            stopCurrentJobAction();
            stopGuiding();
            findNextJob();
            return;
        }
    }

    // #2 Check if altitude restriction still holds true
    if (currentJob->getMinAltitude() > 0)
    {
        SkyPoint p = currentJob->getTargetCoords();

        p.EquatorialToHorizontal(KStarsData::Instance()->lst(), geo->lat());

        /* FIXME: find a way to use altitude cutoff here, because the job can be scheduled when evaluating, then aborted when running */
        if (p.alt().Degrees() < currentJob->getMinAltitude())
        {
            // Only terminate job due to altitude limitation if mount is NOT parked.
            if (isMountParked() == false)
            {
                appendLogText(i18n("Job '%1' current altitude (%2 degrees) crossed minimum constraint altitude (%3 degrees), "
                                   "marking aborted.",
                                   currentJob->getName(), p.alt().Degrees(), currentJob->getMinAltitude()));

                currentJob->setState(SchedulerJob::JOB_ABORTED);
                stopCurrentJobAction();
                stopGuiding();
                findNextJob();
                return;
            }
        }
    }

    // #3 Check if moon separation is still valid
    if (currentJob->getMinMoonSeparation() > 0)
    {
        SkyPoint p = currentJob->getTargetCoords();
        p.EquatorialToHorizontal(KStarsData::Instance()->lst(), geo->lat());

        double moonSeparation = getCurrentMoonSeparation(currentJob);

        if (moonSeparation < currentJob->getMinMoonSeparation())
        {
            // Only terminate job due to moon separation limitation if mount is NOT parked.
            if (isMountParked() == false)
            {
                appendLogText(i18n("Job '%2' current moon separation (%1 degrees) is lower than minimum constraint (%3 "
                                   "degrees), marking aborted.",
                                   moonSeparation, currentJob->getName(), currentJob->getMinMoonSeparation()));

                currentJob->setState(SchedulerJob::JOB_ABORTED);
                stopCurrentJobAction();
                stopGuiding();
                findNextJob();
                return;
            }
        }
    }

    // #4 Check if we're not at dawn
    if (currentJob->getEnforceTwilight() && now > KStarsDateTime(preDawnDateTime))
    {
        // If either mount or dome are not parked, we shutdown if we approach dawn
        if (isMountParked() == false || (parkDomeCheck->isEnabled() && isDomeParked() == false))
        {
            // Minute is a DOUBLE value, do not use i18np
            appendLogText(i18n(
                "Job '%3' is now approaching astronomical twilight rise limit at %1 (%2 minutes safety margin), marking aborted.",
                preDawnDateTime.toString(), Options::preDawnTime(), currentJob->getName()));
            currentJob->setState(SchedulerJob::JOB_ABORTED);
            return;
        }
    }

    // #5 Check system status to improve robustness
    // This handles external events such as disconnections or end-user manipulating INDI panel
    if (!checkStatus())
        return;

    switch (currentJob->getStage())
    {
        case SchedulerJob::STAGE_IDLE:
            getNextAction();
            break;

        case SchedulerJob::STAGE_SLEWING:
        {
            QDBusReply<int> slewStatus = mountInterface->call(QDBus::AutoDetect, "getSlewStatus");
            bool isDomeMoving          = false;

            if (parkDomeCheck->isEnabled())
            {
                QDBusReply<bool> domeReply = domeInterface->call(QDBus::AutoDetect, "isMoving");
                if (domeReply.error().type() == QDBusError::NoError && domeReply.value() == true)
                    isDomeMoving = true;
            }

            if (slewStatus.error().type() == QDBusError::UnknownObject)
            {
                appendLogText(i18n("Warning: job '%1' lost connection to INDI while slewing, attempting to reconnect.", currentJob->getName()));
                if (!manageConnectionLoss())
                    currentJob->setState(SchedulerJob::JOB_ERROR);
                return;
            }

            qCDebug(KSTARS_EKOS_SCHEDULER)
                << "Slewing Stage... Slew Status is " << pstateStr(static_cast<IPState>(slewStatus.value()));

            if (slewStatus.value() == IPS_OK && isDomeMoving == false)
            {
                appendLogText(i18n("Job '%1' slew is complete.", currentJob->getName()));
                currentJob->setStage(SchedulerJob::STAGE_SLEW_COMPLETE);
                getNextAction();
            }
            else if (slewStatus.value() == IPS_ALERT)
            {
                appendLogText(i18n("Warning: job '%1' slew failed, marking terminated due to errors.", currentJob->getName()));
                currentJob->setState(SchedulerJob::JOB_ERROR);

                findNextJob();
            }
            else if (slewStatus.value() == IPS_IDLE)
            {
                appendLogText(i18n("Warning: job '%1' found not slewing, restarting.", currentJob->getName()));
                currentJob->setStage(SchedulerJob::STAGE_IDLE);

                getNextAction();
            }
        }
        break;

        case SchedulerJob::STAGE_FOCUSING:        
        {
            QDBusReply<int> focusReply = focusInterface->call(QDBus::AutoDetect, "getStatus");

            if (focusReply.error().type() == QDBusError::UnknownObject)
            {
                appendLogText(i18n("Warning: job '%1' lost connection to INDI server while focusing, attempting to reconnect.", currentJob->getName()));
                if (!manageConnectionLoss())
                    currentJob->setState(SchedulerJob::JOB_ERROR);
                return;
            }

            qCDebug(KSTARS_EKOS_SCHEDULER) << "Focus stage...";

            Ekos::FocusState focusStatus = static_cast<Ekos::FocusState>(focusReply.value());

            // Is focus complete?
            if (focusStatus == Ekos::FOCUS_COMPLETE)
            {
                appendLogText(i18n("Job '%1' focusing is complete.", currentJob->getName()));

                autofocusCompleted = true;

                currentJob->setStage(SchedulerJob::STAGE_FOCUS_COMPLETE);

                getNextAction();
            }
            else if (focusStatus == Ekos::FOCUS_FAILED || focusStatus == Ekos::FOCUS_ABORTED)
            {
                appendLogText(i18n("Warning: job '%1' focusing failed.", currentJob->getName()));

                if (focusFailureCount++ < MAX_FAILURE_ATTEMPTS)
                {
                    appendLogText(i18n("Job '%1' is restarting its focusing procedure.", currentJob->getName()));
                    // Reset frame to original size.
                    focusInterface->call(QDBus::AutoDetect, "resetFrame");
                    // Restart focusing
                    startFocusing();
                }
                else
                {
                    appendLogText(i18n("Warning: job '%1' focusing procedure failed, marking terminated due to errors.", currentJob->getName()));
                    currentJob->setState(SchedulerJob::JOB_ERROR);

                    findNextJob();
                }
            }
        }
        break;

        /*case SchedulerJob::STAGE_POSTALIGN_FOCUSING:
        focusInterface->call(QDBus::AutoDetect,"resetFrame");
        currentJob->setStage(SchedulerJob::STAGE_POSTALIGN_FOCUSING_COMPLETE);
        getNextAction();
        break;*/

        case SchedulerJob::STAGE_ALIGNING:
        {
            QDBusReply<int> alignReply;

            qCDebug(KSTARS_EKOS_SCHEDULER) << "Alignment stage...";

            alignReply = alignInterface->call(QDBus::AutoDetect, "getStatus");

            if (alignReply.error().type() == QDBusError::UnknownObject)
            {
                appendLogText(i18n("Warning: job '%1' lost connection to INDI server while aligning, attempting to reconnect.", currentJob->getName()));
                if (!manageConnectionLoss())
                    currentJob->setState(SchedulerJob::JOB_ERROR);
                return;
            }

            Ekos::AlignState alignStatus = static_cast<Ekos::AlignState>(alignReply.value());

            // Is solver complete?
            if (alignStatus == Ekos::ALIGN_COMPLETE)
            {
                appendLogText(i18n("Job '%1' alignment is complete.", currentJob->getName()));
                alignFailureCount = 0;

                currentJob->setStage(SchedulerJob::STAGE_ALIGN_COMPLETE);
                getNextAction();
            }
            else if (alignStatus == Ekos::ALIGN_FAILED || alignStatus == Ekos::ALIGN_ABORTED)
            {
                appendLogText(i18n("Warning: job '%1' alignment failed.", currentJob->getName()));

                if (alignFailureCount++ < MAX_FAILURE_ATTEMPTS)
                {
                    if (Options::resetMountModelOnAlignFail() && MAX_FAILURE_ATTEMPTS-1 < alignFailureCount)
                    {
                        appendLogText(i18n("Warning: job '%1' forcing mount model reset after failing alignment #%2.", currentJob->getName(), alignFailureCount));
                        mountInterface->call(QDBus::AutoDetect, "resetModel");
                    }
                    appendLogText(i18n("Restarting %1 alignment procedure...", currentJob->getName()));
                    startAstrometry();
                }
                else
                {
                    appendLogText(i18n("Warning: job '%1' alignment procedure failed, aborting job.", currentJob->getName()));
                    currentJob->setState(SchedulerJob::JOB_ABORTED);

                    findNextJob();
                }
            }
        }
        break;

        case SchedulerJob::STAGE_RESLEWING:
        {
            QDBusReply<int> slewStatus = mountInterface->call(QDBus::AutoDetect, "getSlewStatus");
            bool isDomeMoving          = false;

            qCDebug(KSTARS_EKOS_SCHEDULER) << "Re-slewing stage...";

            if (parkDomeCheck->isEnabled())
            {
                QDBusReply<bool> domeReply = domeInterface->call(QDBus::AutoDetect, "isMoving");
                if (domeReply.error().type() == QDBusError::NoError && domeReply.value() == true)
                    isDomeMoving = true;
            }

            if (slewStatus.error().type() == QDBusError::UnknownObject)
            {
                appendLogText(i18n("Warning: job '%1' lost connection to INDI server while reslewing, attempting to reconnect.",currentJob->getName()));
                if (!manageConnectionLoss())
                    currentJob->setState(SchedulerJob::JOB_ERROR);
            }
            else if (slewStatus.value() == IPS_OK && isDomeMoving == false)
            {
                appendLogText(i18n("Job '%1' repositioning is complete.", currentJob->getName()));
                currentJob->setStage(SchedulerJob::STAGE_RESLEWING_COMPLETE);
                getNextAction();
            }
            else if (slewStatus.value() == IPS_ALERT)
            {
                appendLogText(i18n("Warning: job '%1' repositioning failed, marking terminated due to errors.", currentJob->getName()));
                currentJob->setState(SchedulerJob::JOB_ERROR);

                findNextJob();
            }
            else if (slewStatus.value() == IPS_IDLE)
            {
                appendLogText(i18n("Warning: job '%1' found not repositioning, restarting.", currentJob->getName()));
                currentJob->setStage(SchedulerJob::STAGE_IDLE);

                getNextAction();
            }
        }
        break;

        case SchedulerJob::STAGE_GUIDING:
        {
            QDBusReply<int> guideReply = guideInterface->call(QDBus::AutoDetect, "getStatus");

            qCDebug(KSTARS_EKOS_SCHEDULER) << "Calibration & Guide stage...";

            if (guideReply.error().type() == QDBusError::UnknownObject)
            {
                appendLogText(i18n("Warning: job '%1' lost connection to INDI server while guiding, attempting to reconnect.",currentJob->getName()));
                if (!manageConnectionLoss())
                    currentJob->setState(SchedulerJob::JOB_ERROR);
                return;
            }

            Ekos::GuideState guideStatus = static_cast<Ekos::GuideState>(guideReply.value());

            // If calibration stage complete?
            if (guideStatus == Ekos::GUIDE_GUIDING)
            {
                appendLogText(i18n("Job '%1' guiding is in progress.", currentJob->getName()));
                guideFailureCount = 0;

                currentJob->setStage(SchedulerJob::STAGE_GUIDING_COMPLETE);
                getNextAction();
            }
            // JM 2018-07-30: GUIDE_IDLE is also a failure
            else if (guideStatus == Ekos::GUIDE_CALIBRATION_ERROR ||
                     guideStatus == Ekos::GUIDE_ABORTED)
            {
                if (guideStatus == Ekos::GUIDE_ABORTED)
                    appendLogText(i18n("Warning: job '%1' guiding failed.", currentJob->getName()));
                else
                    appendLogText(i18n("Warning: job '%1' calibration failed.", currentJob->getName()));

                if (guideFailureCount++ < MAX_FAILURE_ATTEMPTS)
                {
                    if (guideStatus == Ekos::GUIDE_CALIBRATION_ERROR &&
                        Options::realignAfterCalibrationFailure())
                    {
                        appendLogText(i18n("Restarting %1 alignment procedure...", currentJob->getName()));
                        // JM: We have to go back to startSlew() since if we just call startAstrometry()
                        // It would captureAndSolve at the _current_ coords which could be way off center if the calibration
                        // process took a wild ride search for a suitable guide star and then failed. So startSlew() would ensure
                        // we're back on our target and then it proceed to alignment (focus is skipped since it is done if it was checked anyway).
                        startSlew();
                    }
                    else
                    {
                        appendLogText(i18n("Job '%1' is guiding, and is restarting its guiding procedure.", currentJob->getName()));
                        startGuiding(true);
                    }
                }
                else
                {
                    appendLogText(i18n("Warning: job '%1' guiding procedure failed, marking terminated due to errors.", currentJob->getName()));
                    currentJob->setState(SchedulerJob::JOB_ERROR);

                    findNextJob();
                }
            }
        }
        break;

        case SchedulerJob::STAGE_CAPTURING:
        {
            QDBusReply<QString> captureReply = captureInterface->call(QDBus::AutoDetect, "getSequenceQueueStatus");

            if (captureReply.error().type() == QDBusError::UnknownObject)
            {
                appendLogText(i18n("Warning: job '%1' lost connection to INDI server while capturing, attempting to reconnect.",currentJob->getName()));
                if (!manageConnectionLoss())
                    currentJob->setState(SchedulerJob::JOB_ERROR);
            }
            else if (captureReply.value().toStdString() == "Aborted" || captureReply.value().toStdString() == "Error")
            {
                appendLogText(i18n("Warning: job '%1' failed to capture target (%2).", currentJob->getName(), captureReply.value()));

                if (captureFailureCount++ < MAX_FAILURE_ATTEMPTS)
                {
                    // If capture failed due to guiding error, let's try to restart that
                    if (currentJob->getStepPipeline() & SchedulerJob::USE_GUIDE)
                    {
                        // Check if it is guiding related.
                        QDBusReply<int> guideReply = guideInterface->call(QDBus::AutoDetect, "getStatus");
                        if (guideReply.value() == Ekos::GUIDE_ABORTED ||
                                guideReply.value() == Ekos::GUIDE_CALIBRATION_ERROR ||
                                guideReply.value() == GUIDE_DITHERING_ERROR)
                            // If guiding failed, let's restart it
                            //if(guideReply.value() == false)
                        {
                            appendLogText(i18n("Job '%1' is capturing, and is restarting its guiding procedure.", currentJob->getName()));
                            //currentJob->setStage(SchedulerJob::STAGE_GUIDING);
                            startGuiding(true);
                            return;
                        }
                    }

                    /* FIXME: it's not clear whether it is actually possible to continue capturing when capture fails this way */
                    appendLogText(i18n("Warning: job '%1' failed its capture procedure, restarting capture.", currentJob->getName()));
                    startCapture();
                }
                else
                {
                    /* FIXME: it's not clear whether this situation can be recovered at all */
                    appendLogText(i18n("Warning: job '%1' failed its capture procedure, marking aborted.", currentJob->getName()));
                    currentJob->setState(SchedulerJob::JOB_ABORTED);

                    findNextJob();
                }
            }
            else if (captureReply.value().toStdString() == "Complete")
            {
                KNotification::event(QLatin1String("EkosScheduledImagingFinished"),
                                     i18n("Ekos job (%1) - Capture finished", currentJob->getName()));


                captureInterface->call(QDBus::AutoDetect, "clearSequenceQueue");

                currentJob->setState(SchedulerJob::JOB_COMPLETE);
                findNextJob();
            }
            else
            {
                captureFailureCount = 0;
                /* currentJob->setCompletedCount(currentJob->getCompletedCount() + 1); */
            }
        }
        break;

        default:
            break;
    }
}

void Scheduler::getNextAction()
{
    qCDebug(KSTARS_EKOS_SCHEDULER) << "Get next action...";

    switch (currentJob->getStage())
    {
        case SchedulerJob::STAGE_IDLE:
            if (currentJob->getLightFramesRequired())
            {
                if (currentJob->getStepPipeline() & SchedulerJob::USE_TRACK)
                    startSlew();
                else if (currentJob->getStepPipeline() & SchedulerJob::USE_FOCUS && autofocusCompleted == false)
                    startFocusing();
                else if (currentJob->getStepPipeline() & SchedulerJob::USE_ALIGN)
                    startAstrometry();
                else if (currentJob->getStepPipeline() & SchedulerJob::USE_GUIDE)
                    startGuiding();
                else
                    startCapture();
            }
            else
            {
                if (currentJob->getStepPipeline())
                    appendLogText(
                        i18n("Job '%1' is proceeding directly to capture stage because only calibration frames are pending.", currentJob->getName()));
                startCapture();
            }

            break;

        case SchedulerJob::STAGE_SLEW_COMPLETE:
            if (currentJob->getStepPipeline() & SchedulerJob::USE_FOCUS && autofocusCompleted == false)
                startFocusing();
            else if (currentJob->getStepPipeline() & SchedulerJob::USE_ALIGN)
                startAstrometry();
            else if (currentJob->getStepPipeline() & SchedulerJob::USE_GUIDE)
                startGuiding();
            else
                startCapture();
            break;

        case SchedulerJob::STAGE_FOCUS_COMPLETE:
            if (currentJob->getStepPipeline() & SchedulerJob::USE_ALIGN)
                startAstrometry();
            else if (currentJob->getStepPipeline() & SchedulerJob::USE_GUIDE)
                startGuiding();
            else
                startCapture();
            break;

        case SchedulerJob::STAGE_ALIGN_COMPLETE:
            currentJob->setStage(SchedulerJob::STAGE_RESLEWING);
            break;

        case SchedulerJob::STAGE_RESLEWING_COMPLETE:
            // If we have in-sequence-focus in the sequence file then we perform post alignment focusing so that the focus
            // frame is ready for the capture module in-sequence-focus procedure.
            if ((currentJob->getStepPipeline() & SchedulerJob::USE_FOCUS) && currentJob->getInSequenceFocus())
                // Post alignment re-focusing
                startFocusing();
            else if (currentJob->getStepPipeline() & SchedulerJob::USE_GUIDE)
                startGuiding();
            else
                startCapture();
            break;

        case SchedulerJob::STAGE_POSTALIGN_FOCUSING_COMPLETE:
            if (currentJob->getStepPipeline() & SchedulerJob::USE_GUIDE)
                startGuiding();
            else
                startCapture();
            break;

        case SchedulerJob::STAGE_GUIDING_COMPLETE:
            startCapture();
            break;

        default:
            break;
    }
}

void Scheduler::stopCurrentJobAction()
{
    if (nullptr != currentJob)
    {
        qCDebug(KSTARS_EKOS_SCHEDULER) << "Job '" << currentJob->getName() << "' is stopping current action..." << currentJob->getStage();

        switch (currentJob->getStage())
        {
            case SchedulerJob::STAGE_IDLE:
                break;

            case SchedulerJob::STAGE_SLEWING:
                mountInterface->call(QDBus::AutoDetect, "abort");
                break;

            case SchedulerJob::STAGE_FOCUSING:
                focusInterface->call(QDBus::AutoDetect, "abort");
                break;

            case SchedulerJob::STAGE_ALIGNING:
                alignInterface->call(QDBus::AutoDetect, "abort");
                break;

                //case SchedulerJob::STAGE_CALIBRATING:
                //        guideInterface->call(QDBus::AutoDetect,"stopCalibration");
                //    break;

            case SchedulerJob::STAGE_GUIDING:
                stopGuiding();
                break;

            case SchedulerJob::STAGE_CAPTURING:
                captureInterface->call(QDBus::AutoDetect, "abort");
                //stopGuiding();
                break;

            default:
                break;
        }

        /* Reset interrupted job stage */
        currentJob->setStage(SchedulerJob::STAGE_IDLE);
    }
}

bool Scheduler::manageConnectionLoss()
{
    if (SCHEDULER_RUNNIG != state)
        return false;

    // Don't manage loss if Ekos is actually down in the state machine
    switch (ekosState)
    {
        case EKOS_IDLE:
        case EKOS_STOPPING:
            return false;

        default: break;
    }

    // Don't manage loss if INDI is actually down in the state machine
    switch (indiState)
    {
        case INDI_IDLE:
        case INDI_DISCONNECTING:
            return false;

        default: break;
    }

    // If Ekos is assumed to be up, check its state
    QDBusReply<int> const isEkosStarted = ekosInterface->call(QDBus::AutoDetect, "getEkosStartingStatus");
    if (isEkosStarted.value() == Ekos::STATUS_SUCCESS)
    {
        qCDebug(KSTARS_EKOS_SCHEDULER) << QString("Ekos is currently connected, checking INDI before mitigating connection loss.");

        // If INDI is assumed to be up, check its state
<<<<<<< HEAD
        QDBusReply<int> const isINDIConnected = ekosInterface->call(QDBus::AutoDetect, "getINDIConnectionStatus");
        if (isINDIConnected.value() == Ekos::STATUS_SUCCESS)
=======
        if (isINDIConnected())
>>>>>>> c768e1f6
        {
            // If both Ekos and INDI are assumed up, and are actually up, no mitigation needed, this is a DBus interface error
            qCDebug(KSTARS_EKOS_SCHEDULER) << QString("INDI is currently connected, no connection loss mitigation needed.");
            return false;
        }
    }

    // Stop actions of the current job
    stopCurrentJobAction();

    // Stop guiding, in case we are using it
    stopGuiding();

    // Acknowledge INDI and Ekos disconnections
    disconnectINDI();
    stopEkos();

    // Let the Scheduler attempt to connect INDI again
    return true;
}

void Scheduler::load()
{
    QUrl fileURL =
        QFileDialog::getOpenFileUrl(this, i18n("Open Ekos Scheduler List"), dirPath, "Ekos Scheduler List (*.esl)");
    if (fileURL.isEmpty())
        return;

    if (fileURL.isValid() == false)
    {
        QString message = i18n("Invalid URL: %1", fileURL.toLocalFile());
        KMessageBox::sorry(0, message, i18n("Invalid URL"));
        return;
    }

    dirPath = QUrl(fileURL.url(QUrl::RemoveFilename));

    /* Run a job idle evaluation after a successful load */
    if (loadScheduler(fileURL.toLocalFile()))
        startJobEvaluation();
}

bool Scheduler::loadScheduler(const QString &fileURL)
{
    QFile sFile;
    sFile.setFileName(fileURL);

    if (!sFile.open(QIODevice::ReadOnly))
    {
        QString message = i18n("Unable to open file %1", fileURL);
        KMessageBox::sorry(0, message, i18n("Could Not Open File"));
        return false;
    }

    if (jobUnderEdit >= 0)
        resetJobEdit();

    qDeleteAll(jobs);
    jobs.clear();
    while (queueTable->rowCount() > 0)
        queueTable->removeRow(0);

    LilXML *xmlParser = newLilXML();
    char errmsg[MAXRBUF];
    XMLEle *root = nullptr;
    XMLEle *ep   = nullptr;
    char c;

    while (sFile.getChar(&c))
    {
        root = readXMLEle(xmlParser, c, errmsg);

        if (root)
        {
            for (ep = nextXMLEle(root, 1); ep != nullptr; ep = nextXMLEle(root, 0))
            {
                const char *tag = tagXMLEle(ep);
                if (!strcmp(tag, "Job"))
                    processJobInfo(ep);
                else if (!strcmp(tag, "Profile"))
                {
                    schedulerProfileCombo->setCurrentText(pcdataXMLEle(ep));
                }
                else if (!strcmp(tag, "StartupProcedure"))
                {
                    XMLEle *procedure;
                    startupScript->clear();
                    unparkDomeCheck->setChecked(false);
                    unparkMountCheck->setChecked(false);
                    uncapCheck->setChecked(false);

                    for (procedure = nextXMLEle(ep, 1); procedure != nullptr; procedure = nextXMLEle(ep, 0))
                    {
                        const char *proc = pcdataXMLEle(procedure);

                        if (!strcmp(proc, "StartupScript"))
                        {
                            startupScript->setText(findXMLAttValu(procedure, "value"));
                            startupScriptURL = QUrl::fromUserInput(startupScript->text());
                        }
                        else if (!strcmp(proc, "UnparkDome"))
                            unparkDomeCheck->setChecked(true);
                        else if (!strcmp(proc, "UnparkMount"))
                            unparkMountCheck->setChecked(true);
                        else if (!strcmp(proc, "UnparkCap"))
                            uncapCheck->setChecked(true);
                    }
                }
                else if (!strcmp(tag, "ShutdownProcedure"))
                {
                    XMLEle *procedure;
                    shutdownScript->clear();
                    warmCCDCheck->setChecked(false);
                    parkDomeCheck->setChecked(false);
                    parkMountCheck->setChecked(false);
                    capCheck->setChecked(false);

                    for (procedure = nextXMLEle(ep, 1); procedure != nullptr; procedure = nextXMLEle(ep, 0))
                    {
                        const char *proc = pcdataXMLEle(procedure);

                        if (!strcmp(proc, "ShutdownScript"))
                        {
                            shutdownScript->setText(findXMLAttValu(procedure, "value"));
                            shutdownScriptURL = QUrl::fromUserInput(shutdownScript->text());
                        }
                        else if (!strcmp(proc, "ParkDome"))
                            parkDomeCheck->setChecked(true);
                        else if (!strcmp(proc, "ParkMount"))
                            parkMountCheck->setChecked(true);
                        else if (!strcmp(proc, "ParkCap"))
                            capCheck->setChecked(true);
                        else if (!strcmp(proc, "WarmCCD"))
                            warmCCDCheck->setChecked(true);
                    }
                }
            }
            delXMLEle(root);
        }
        else if (errmsg[0])
        {
            appendLogText(QString(errmsg));
            delLilXML(xmlParser);
            return false;
        }
    }

    schedulerURL = QUrl::fromLocalFile(fileURL);
    mosaicB->setEnabled(true);
    mDirty = false;
    delLilXML(xmlParser);
    return true;
}

bool Scheduler::processJobInfo(XMLEle *root)
{
    XMLEle *ep;
    XMLEle *subEP;

    altConstraintCheck->setChecked(false);
    moonSeparationCheck->setChecked(false);
    weatherCheck->setChecked(false);

    twilightCheck->blockSignals(true);
    twilightCheck->setChecked(false);
    twilightCheck->blockSignals(false);

    minAltitude->setValue(minAltitude->minimum());
    minMoonSeparation->setValue(minMoonSeparation->minimum());

    for (ep = nextXMLEle(root, 1); ep != nullptr; ep = nextXMLEle(root, 0))
    {
        if (!strcmp(tagXMLEle(ep), "Name"))
            nameEdit->setText(pcdataXMLEle(ep));
        else if (!strcmp(tagXMLEle(ep), "Priority"))
            prioritySpin->setValue(atoi(pcdataXMLEle(ep)));
        else if (!strcmp(tagXMLEle(ep), "Coordinates"))
        {
            subEP = findXMLEle(ep, "J2000RA");
            if (subEP)
            {
                dms ra;
                ra.setH(atof(pcdataXMLEle(subEP)));
                raBox->showInHours(ra);
            }
            subEP = findXMLEle(ep, "J2000DE");
            if (subEP)
            {
                dms de;
                de.setD(atof(pcdataXMLEle(subEP)));
                decBox->showInDegrees(de);
            }
        }
        else if (!strcmp(tagXMLEle(ep), "Sequence"))
        {
            sequenceEdit->setText(pcdataXMLEle(ep));
            sequenceURL = QUrl::fromUserInput(sequenceEdit->text());
        }
        else if (!strcmp(tagXMLEle(ep), "FITS"))
        {
            fitsEdit->setText(pcdataXMLEle(ep));
            fitsURL.setPath(fitsEdit->text());
        }
        else if (!strcmp(tagXMLEle(ep), "StartupCondition"))
        {
            for (subEP = nextXMLEle(ep, 1); subEP != nullptr; subEP = nextXMLEle(ep, 0))
            {
                if (!strcmp("ASAP", pcdataXMLEle(subEP)))
                    asapConditionR->setChecked(true);
                else if (!strcmp("Culmination", pcdataXMLEle(subEP)))
                {
                    culminationConditionR->setChecked(true);
                    culminationOffset->setValue(atof(findXMLAttValu(subEP, "value")));
                }
                else if (!strcmp("At", pcdataXMLEle(subEP)))
                {
                    startupTimeConditionR->setChecked(true);
                    startupTimeEdit->setDateTime(QDateTime::fromString(findXMLAttValu(subEP, "value"), Qt::ISODate));
                }
            }
        }
        else if (!strcmp(tagXMLEle(ep), "Constraints"))
        {
            for (subEP = nextXMLEle(ep, 1); subEP != nullptr; subEP = nextXMLEle(ep, 0))
            {
                if (!strcmp("MinimumAltitude", pcdataXMLEle(subEP)))
                {
                    altConstraintCheck->setChecked(true);
                    minAltitude->setValue(atof(findXMLAttValu(subEP, "value")));
                }
                else if (!strcmp("MoonSeparation", pcdataXMLEle(subEP)))
                {
                    moonSeparationCheck->setChecked(true);
                    minMoonSeparation->setValue(atof(findXMLAttValu(subEP, "value")));
                }
                else if (!strcmp("EnforceWeather", pcdataXMLEle(subEP)))
                    weatherCheck->setChecked(true);
                else if (!strcmp("EnforceTwilight", pcdataXMLEle(subEP)))
                    twilightCheck->setChecked(true);
            }
        }
        else if (!strcmp(tagXMLEle(ep), "CompletionCondition"))
        {
            for (subEP = nextXMLEle(ep, 1); subEP != nullptr; subEP = nextXMLEle(ep, 0))
            {
                if (!strcmp("Sequence", pcdataXMLEle(subEP)))
                    sequenceCompletionR->setChecked(true);
                else if (!strcmp("Repeat", pcdataXMLEle(subEP)))
                {
                    repeatCompletionR->setChecked(true);
                    repeatsSpin->setValue(atoi(findXMLAttValu(subEP, "value")));
                }
                else if (!strcmp("Loop", pcdataXMLEle(subEP)))
                    loopCompletionR->setChecked(true);
                else if (!strcmp("At", pcdataXMLEle(subEP)))
                {
                    timeCompletionR->setChecked(true);
                    completionTimeEdit->setDateTime(QDateTime::fromString(findXMLAttValu(subEP, "value"), Qt::ISODate));
                }
            }
        }
        else if (!strcmp(tagXMLEle(ep), "Steps"))
        {
            XMLEle *module;
            trackStepCheck->setChecked(false);
            focusStepCheck->setChecked(false);
            alignStepCheck->setChecked(false);
            guideStepCheck->setChecked(false);

            for (module = nextXMLEle(ep, 1); module != nullptr; module = nextXMLEle(ep, 0))
            {
                const char *proc = pcdataXMLEle(module);

                if (!strcmp(proc, "Track"))
                    trackStepCheck->setChecked(true);
                else if (!strcmp(proc, "Focus"))
                    focusStepCheck->setChecked(true);
                else if (!strcmp(proc, "Align"))
                    alignStepCheck->setChecked(true);
                else if (!strcmp(proc, "Guide"))
                    guideStepCheck->setChecked(true);
            }
        }
    }

    addToQueueB->setEnabled(true);
    saveJob();

    return true;
}

void Scheduler::saveAs()
{
    schedulerURL.clear();
    save();
}

void Scheduler::save()
{
    QUrl backupCurrent = schedulerURL;

    if (schedulerURL.toLocalFile().startsWith(QLatin1String("/tmp/")) || schedulerURL.toLocalFile().contains("/Temp"))
        schedulerURL.clear();

    // If no changes made, return.
    if (mDirty == false && !schedulerURL.isEmpty())
        return;

    if (schedulerURL.isEmpty())
    {
        schedulerURL =
            QFileDialog::getSaveFileUrl(this, i18n("Save Ekos Scheduler List"), dirPath, "Ekos Scheduler List (*.esl)");
        // if user presses cancel
        if (schedulerURL.isEmpty())
        {
            schedulerURL = backupCurrent;
            return;
        }

        dirPath = QUrl(schedulerURL.url(QUrl::RemoveFilename));

        if (schedulerURL.toLocalFile().contains('.') == 0)
            schedulerURL.setPath(schedulerURL.toLocalFile() + ".esl");
    }

    if (schedulerURL.isValid())
    {
        if ((saveScheduler(schedulerURL)) == false)
        {
            KMessageBox::error(KStars::Instance(), i18n("Failed to save scheduler list"), i18n("Save"));
            return;
        }

        mDirty = false;
    }
    else
    {
        QString message = i18n("Invalid URL: %1", schedulerURL.url());
        KMessageBox::sorry(KStars::Instance(), message, i18n("Invalid URL"));
    }
}

bool Scheduler::saveScheduler(const QUrl &fileURL)
{
    QFile file;
    file.setFileName(fileURL.toLocalFile());

    if (!file.open(QIODevice::WriteOnly))
    {
        QString message = i18n("Unable to write to file %1", fileURL.toLocalFile());
        KMessageBox::sorry(0, message, i18n("Could Not Open File"));
        return false;
    }

    QTextStream outstream(&file);

    outstream << "<?xml version=\"1.0\" encoding=\"UTF-8\"?>" << endl;
    outstream << "<SchedulerList version='1.4'>" << endl;
    outstream << "<Profile>" << schedulerProfileCombo->currentText() << "</Profile>" << endl;

    foreach (SchedulerJob *job, jobs)
    {
        outstream << "<Job>" << endl;

        outstream << "<Name>" << job->getName() << "</Name>" << endl;
        outstream << "<Priority>" << job->getPriority() << "</Priority>" << endl;
        outstream << "<Coordinates>" << endl;
        outstream << "<J2000RA>" << job->getTargetCoords().ra0().Hours() << "</J2000RA>" << endl;
        outstream << "<J2000DE>" << job->getTargetCoords().dec0().Degrees() << "</J2000DE>" << endl;
        outstream << "</Coordinates>" << endl;

        if (job->getFITSFile().isValid() && job->getFITSFile().isEmpty() == false)
            outstream << "<FITS>" << job->getFITSFile().toLocalFile() << "</FITS>" << endl;

        outstream << "<Sequence>" << job->getSequenceFile().toLocalFile() << "</Sequence>" << endl;

        outstream << "<StartupCondition>" << endl;
        if (job->getFileStartupCondition() == SchedulerJob::START_ASAP)
            outstream << "<Condition>ASAP</Condition>" << endl;
        else if (job->getFileStartupCondition() == SchedulerJob::START_CULMINATION)
            outstream << "<Condition value='" << job->getCulminationOffset() << "'>Culmination</Condition>" << endl;
        else if (job->getFileStartupCondition() == SchedulerJob::START_AT)
            outstream << "<Condition value='" << job->getFileStartupTime().toString(Qt::ISODate) << "'>At</Condition>"
                      << endl;
        outstream << "</StartupCondition>" << endl;

        outstream << "<Constraints>" << endl;
        if (job->getMinAltitude() > 0)
            outstream << "<Constraint value='" << job->getMinAltitude() << "'>MinimumAltitude</Constraint>" << endl;
        if (job->getMinMoonSeparation() > 0)
            outstream << "<Constraint value='" << job->getMinMoonSeparation() << "'>MoonSeparation</Constraint>"
                      << endl;
        if (job->getEnforceWeather())
            outstream << "<Constraint>EnforceWeather</Constraint>" << endl;
        if (job->getEnforceTwilight())
            outstream << "<Constraint>EnforceTwilight</Constraint>" << endl;
        outstream << "</Constraints>" << endl;

        outstream << "<CompletionCondition>" << endl;
        if (job->getCompletionCondition() == SchedulerJob::FINISH_SEQUENCE)
            outstream << "<Condition>Sequence</Condition>" << endl;
        else if (job->getCompletionCondition() == SchedulerJob::FINISH_REPEAT)
            outstream << "<Condition value='" << job->getRepeatsRequired() << "'>Repeat</Condition>" << endl;
        else if (job->getCompletionCondition() == SchedulerJob::FINISH_LOOP)
            outstream << "<Condition>Loop</Condition>" << endl;
        else if (job->getCompletionCondition() == SchedulerJob::FINISH_AT)
            outstream << "<Condition value='" << job->getCompletionTime().toString(Qt::ISODate) << "'>At</Condition>"
                      << endl;
        outstream << "</CompletionCondition>" << endl;

        outstream << "<Steps>" << endl;
        if (job->getStepPipeline() & SchedulerJob::USE_TRACK)
            outstream << "<Step>Track</Step>" << endl;
        if (job->getStepPipeline() & SchedulerJob::USE_FOCUS)
            outstream << "<Step>Focus</Step>" << endl;
        if (job->getStepPipeline() & SchedulerJob::USE_ALIGN)
            outstream << "<Step>Align</Step>" << endl;
        if (job->getStepPipeline() & SchedulerJob::USE_GUIDE)
            outstream << "<Step>Guide</Step>" << endl;
        outstream << "</Steps>" << endl;

        outstream << "</Job>" << endl;
    }

    outstream << "<StartupProcedure>" << endl;
    if (startupScript->text().isEmpty() == false)
        outstream << "<Procedure value='" << startupScript->text() << "'>StartupScript</Procedure>" << endl;
    if (unparkDomeCheck->isChecked())
        outstream << "<Procedure>UnparkDome</Procedure>" << endl;
    if (unparkMountCheck->isChecked())
        outstream << "<Procedure>UnparkMount</Procedure>" << endl;
    if (uncapCheck->isChecked())
        outstream << "<Procedure>UnparkCap</Procedure>" << endl;
    outstream << "</StartupProcedure>" << endl;

    outstream << "<ShutdownProcedure>" << endl;
    if (warmCCDCheck->isChecked())
        outstream << "<Procedure>WarmCCD</Procedure>" << endl;
    if (capCheck->isChecked())
        outstream << "<Procedure>ParkCap</Procedure>" << endl;
    if (parkMountCheck->isChecked())
        outstream << "<Procedure>ParkMount</Procedure>" << endl;
    if (parkDomeCheck->isChecked())
        outstream << "<Procedure>ParkDome</Procedure>" << endl;
    if (shutdownScript->text().isEmpty() == false)
        outstream << "<Procedure value='" << shutdownScript->text() << "'>ShutdownScript</Procedure>" << endl;
    outstream << "</ShutdownProcedure>" << endl;

    outstream << "</SchedulerList>" << endl;

    appendLogText(i18n("Scheduler list saved to %1", fileURL.toLocalFile()));
    file.close();
    return true;
}

void Scheduler::startSlew()
{
    Q_ASSERT(currentJob != nullptr);

    // If the mount was parked by a pause or the end-user, unpark
    if (isMountParked())
    {
        parkWaitState = PARKWAIT_UNPARK;
        return;
    }

    if (Options::resetMountModelBeforeJob())
        mountInterface->call(QDBus::AutoDetect, "resetModel");

    SkyPoint target = currentJob->getTargetCoords();
    QList<QVariant> telescopeSlew;
    telescopeSlew.append(target.ra().Hours());
    telescopeSlew.append(target.dec().Degrees());

    QDBusReply<bool> const slewModeReply = mountInterface->callWithArgumentList(QDBus::AutoDetect, "slew", telescopeSlew);
    if (slewModeReply.error().type() != QDBusError::NoError)
    {
        qCCritical(KSTARS_EKOS_SCHEDULER) << QString("Warning: job '%1' slew request received DBUS error: %2").arg(currentJob->getName(), QDBusError::errorString(slewModeReply.error().type()));
        if (!manageConnectionLoss())
            currentJob->setState(SchedulerJob::JOB_ERROR);
    }
    else
    {
       currentJob->setStage(SchedulerJob::STAGE_SLEWING);
       appendLogText(i18n("Job '%1' is slewing to target.", currentJob->getName()));
    }
}

void Scheduler::startFocusing()
{
    // 2017-09-30 Jasem: We're skipping post align focusing now as it can be performed
    // when first focus request is made in capture module
    if (currentJob->getStage() == SchedulerJob::STAGE_RESLEWING_COMPLETE ||
        currentJob->getStage() == SchedulerJob::STAGE_POSTALIGN_FOCUSING)
    {
        // Clear the HFR limit value set in the capture module
        captureInterface->call(QDBus::AutoDetect, "clearAutoFocusHFR");
        // Reset Focus frame so that next frame take a full-resolution capture first.
        focusInterface->call(QDBus::AutoDetect,"resetFrame");
        currentJob->setStage(SchedulerJob::STAGE_POSTALIGN_FOCUSING_COMPLETE);
        getNextAction();
        return;
    }

    // Check if autofocus is supported
    QDBusReply<bool> focusModeReply;
    focusModeReply = focusInterface->call(QDBus::AutoDetect, "canAutoFocus");

    if (focusModeReply.error().type() != QDBusError::NoError)
    {
        qCCritical(KSTARS_EKOS_SCHEDULER) << QString("Warning: job '%1' canAutoFocus request received DBUS error: %2").arg(currentJob->getName(), QDBusError::errorString(focusModeReply.error().type()));
        if (!manageConnectionLoss())
            currentJob->setState(SchedulerJob::JOB_ERROR);
        return;
    }

    if (focusModeReply.value() == false)
    {
        appendLogText(i18n("Warning: job '%1' is unable to proceed with autofocus, not supported.", currentJob->getName()));
        currentJob->setStepPipeline(
            static_cast<SchedulerJob::StepPipeline>(currentJob->getStepPipeline() & ~SchedulerJob::USE_FOCUS));
        currentJob->setStage(SchedulerJob::STAGE_FOCUS_COMPLETE);
        getNextAction();
        return;
    }

    // Clear the HFR limit value set in the capture module
    captureInterface->call(QDBus::AutoDetect, "clearAutoFocusHFR");

    QDBusMessage reply;

    // We always need to reset frame first
    if ((reply = focusInterface->call(QDBus::AutoDetect, "resetFrame")).type() == QDBusMessage::ErrorMessage)
    {
        qCCritical(KSTARS_EKOS_SCHEDULER) << QString("Warning: job '%1' resetFrame request received DBUS error: %2").arg(currentJob->getName(), reply.errorMessage());
        if (!manageConnectionLoss())
            currentJob->setState(SchedulerJob::JOB_ERROR);
        return;
    }

    // Set autostar if full field option is false
    if (Options::focusUseFullField() == false)
    {
        QList<QVariant> autoStar;
        autoStar.append(true);
        if ((reply = focusInterface->callWithArgumentList(QDBus::AutoDetect, "setAutoStarEnabled", autoStar)).type() ==
            QDBusMessage::ErrorMessage)
        {
            qCCritical(KSTARS_EKOS_SCHEDULER) << QString("Warning: job '%1' setAutoFocusStar request received DBUS error: %1").arg(currentJob->getName(), reply.errorMessage());
            if (!manageConnectionLoss())
                currentJob->setState(SchedulerJob::JOB_ERROR);
            return;
        }
    }

    // Start auto-focus
    if ((reply = focusInterface->call(QDBus::AutoDetect, "start")).type() == QDBusMessage::ErrorMessage)
    {
        qCCritical(KSTARS_EKOS_SCHEDULER) << QString("Warning: job '%1' startFocus request received DBUS error: %2").arg(currentJob->getName(), reply.errorMessage());
        if (!manageConnectionLoss())
            currentJob->setState(SchedulerJob::JOB_ERROR);
        return;
    }    

    /*if (currentJob->getStage() == SchedulerJob::STAGE_RESLEWING_COMPLETE ||
        currentJob->getStage() == SchedulerJob::STAGE_POSTALIGN_FOCUSING)
    {
        currentJob->setStage(SchedulerJob::STAGE_POSTALIGN_FOCUSING);
        appendLogText(i18n("Post-alignment focusing for %1 ...", currentJob->getName()));
    }
    else
    {
        currentJob->setStage(SchedulerJob::STAGE_FOCUSING);
        appendLogText(i18n("Focusing %1 ...", currentJob->getName()));
    }*/

    currentJob->setStage(SchedulerJob::STAGE_FOCUSING);
    appendLogText(i18n("Job '%1' is focusing.", currentJob->getName()));
}

void Scheduler::findNextJob()
{
    Q_ASSERT_X(currentJob->getState() == SchedulerJob::JOB_ERROR ||
               currentJob->getState() == SchedulerJob::JOB_ABORTED ||
               currentJob->getState() == SchedulerJob::JOB_COMPLETE,
               __FUNCTION__, "Finding next job requires current to be in error, aborted or complete");

    jobTimer.stop();

    // Reset failed count
    alignFailureCount = guideFailureCount = 0;

    /* FIXME: Other debug logs in that function probably */
    qCDebug(KSTARS_EKOS_SCHEDULER) << "Find next job...";

    if (currentJob->getState() == SchedulerJob::JOB_ERROR)
    {
        captureBatch = 0;
        // Stop Guiding if it was used
        stopGuiding();

        appendLogText(i18n("Job '%1' is terminated due to errors.", currentJob->getName()));
        setCurrentJob(nullptr);
        schedulerTimer.start();
    }
    else if (currentJob->getState() == SchedulerJob::JOB_ABORTED)
    {
        // Stop Guiding if it was used
        stopGuiding();

        appendLogText(i18n("Job '%1' is aborted.", currentJob->getName()));
        setCurrentJob(nullptr);
        schedulerTimer.start();
    }
    // Job is complete, so check completion criteria to optimize processing
    // In any case, we're done whether the job completed successfully or not.
    else if (currentJob->getCompletionCondition() == SchedulerJob::FINISH_SEQUENCE)
    {
        /* Mark the job idle as well as all its duplicates for re-evaluation */
        foreach(SchedulerJob *a_job, jobs)
            if (a_job == currentJob || a_job->isDuplicateOf(currentJob))
                a_job->setState(SchedulerJob::JOB_IDLE);

        captureBatch = 0;
        // Stop Guiding if it was used
        stopGuiding();

        appendLogText(i18n("Job '%1' is complete.", currentJob->getName()));
        setCurrentJob(nullptr);
        schedulerTimer.start();
    }
    else if (currentJob->getCompletionCondition() == SchedulerJob::FINISH_REPEAT)
    {
        if (0 < currentJob->getRepeatsRemaining())
            currentJob->setRepeatsRemaining(currentJob->getRepeatsRemaining() - 1);

        /* Mark the job idle as well as all its duplicates for re-evaluation */
        foreach(SchedulerJob *a_job, jobs)
            if (a_job == currentJob || a_job->isDuplicateOf(currentJob))
                a_job->setState(SchedulerJob::JOB_IDLE);

        /* Re-evaluate all jobs, without selecting a new job */
        jobEvaluationOnly = true;
        evaluateJobs();

        /* If current job is actually complete because of previous duplicates, prepare for next job */
        if (currentJob->getRepeatsRemaining() == 0)
        {
            stopCurrentJobAction();
            stopGuiding();

            appendLogText(i18np("Job '%1' is complete after #%2 batch.",
                                "Job '%1' is complete after #%2 batches.",
                                currentJob->getName(), currentJob->getRepeatsRequired()));
            setCurrentJob(nullptr);
            schedulerTimer.start();
        }
        /* If job requires more work, continue current observation */
        else
        {
            /* FIXME: raise priority to allow other jobs to schedule in-between */
            executeJob(currentJob);

            /* If we are guiding, continue capturing */
            if (currentJob->getStepPipeline() & SchedulerJob::USE_GUIDE)
            {
                currentJob->setStage(SchedulerJob::STAGE_CAPTURING);
                startCapture();
            }
            /* If we are not guiding, but using alignment, realign */
            else if (currentJob->getStepPipeline() & SchedulerJob::USE_ALIGN)
            {
                currentJob->setStage(SchedulerJob::STAGE_ALIGNING);
                startAstrometry();
            }
            /* Else if we are neither guiding nor using alignment, slew back to target */
            else if (currentJob->getStepPipeline() & SchedulerJob::USE_TRACK)
            {
                currentJob->setStage(SchedulerJob::STAGE_SLEWING);
                startSlew();
            }
            /* Else just start capturing */
            else
            {
                currentJob->setStage(SchedulerJob::STAGE_CAPTURING);
                startCapture();
            }

            appendLogText(i18np("Job '%1' is repeating, #%2 batch remaining.",
                                "Job '%1' is repeating, #%2 batches remaining.",
                                currentJob->getName(), currentJob->getRepeatsRemaining()));
            /* currentJob remains the same */
            jobTimer.start();
        }
    }
    else if (currentJob->getCompletionCondition() == SchedulerJob::FINISH_LOOP)
    {
        executeJob(currentJob);

        currentJob->setStage(SchedulerJob::STAGE_CAPTURING);
        captureBatch++;
        startCapture();

        appendLogText(i18n("Job '%1' is repeating, looping indefinitely.", currentJob->getName()));
        /* currentJob remains the same */
        jobTimer.start();
    }
    else if (currentJob->getCompletionCondition() == SchedulerJob::FINISH_AT)
    {
        if (KStarsData::Instance()->lt().secsTo(currentJob->getCompletionTime()) <= 0)
        {
            /* Mark the job idle as well as all its duplicates for re-evaluation */
            foreach(SchedulerJob *a_job, jobs)
                if (a_job == currentJob || a_job->isDuplicateOf(currentJob))
                    a_job->setState(SchedulerJob::JOB_IDLE);
            stopCurrentJobAction();
            stopGuiding();
            captureBatch = 0;

            appendLogText(i18np("Job '%1' stopping, reached completion time with #%2 batch done.",
                                "Job '%1' stopping, reached completion time with #%2 batches done.",
                                currentJob->getName(), captureBatch + 1));
            setCurrentJob(nullptr);
            schedulerTimer.start();
        }
        else
        {
            executeJob(currentJob);

            currentJob->setStage(SchedulerJob::STAGE_CAPTURING);
            captureBatch++;
            startCapture();

            appendLogText(i18np("Job '%1' completed #%2 batch before completion time, restarted.",
                                "Job '%1' completed #%2 batches before completion time, restarted.",
                                currentJob->getName(), captureBatch));
            /* currentJob remains the same */
            jobTimer.start();
        }
    }
    else
    {
        /* Unexpected situation, mitigate by resetting the job and restarting the scheduler timer */
        qCDebug(KSTARS_EKOS_SCHEDULER) << "BUGBUG! Job '" << currentJob->getName() << "' timer elapsed, but no action to be taken.";
        setCurrentJob(nullptr);
        schedulerTimer.start();
    }
}

void Scheduler::startAstrometry()
{
    QDBusMessage reply;
    setSolverAction(Align::GOTO_SLEW);

    // Always turn update coords on
    QVariant arg(true);
    alignInterface->call(QDBus::AutoDetect, "setUpdateCoords", arg);

    // If FITS file is specified, then we use load and slew
    if (currentJob->getFITSFile().isEmpty() == false)
    {
        QList<QVariant> solveArgs;
        solveArgs.append(currentJob->getFITSFile().toString(QUrl::PreferLocalFile));

        if ((reply = alignInterface->callWithArgumentList(QDBus::AutoDetect, "loadAndSlew", solveArgs)).type() ==
            QDBusMessage::ErrorMessage)
        {
            qCCritical(KSTARS_EKOS_SCHEDULER) << QString("Warning: job '%1' loadAndSlew request received DBUS error: %2").arg(currentJob->getName(), reply.errorMessage());
            if (!manageConnectionLoss())
                currentJob->setState(SchedulerJob::JOB_ERROR);
            return;
        }

        loadAndSlewProgress = true;
        appendLogText(i18n("Job '%1' is plate solving capture %2.", currentJob->getName(), currentJob->getFITSFile().fileName()));
    }
    else
    {
        if ((reply = alignInterface->call(QDBus::AutoDetect, "captureAndSolve")).type() == QDBusMessage::ErrorMessage)
        {
            qCCritical(KSTARS_EKOS_SCHEDULER) << QString("Warning: job '%1' captureAndSolve request received DBUS error: %2").arg(currentJob->getName(), reply.errorMessage());
            if (!manageConnectionLoss())
                currentJob->setState(SchedulerJob::JOB_ERROR);
            return;
        }

        appendLogText(i18n("Job '%1' is capturing and plate solving.", currentJob->getName()));
    }

    /* FIXME: not supposed to modify the job */
    currentJob->setStage(SchedulerJob::STAGE_ALIGNING);
}

void Scheduler::startGuiding(bool resetCalibration)
{
    // Set Auto Star to true
    QVariant arg(true);
    guideInterface->call(QDBus::AutoDetect,"setCalibrationAutoStar", arg);

    // Only reset calibration on trouble
    // and if we are allowed to reset calibration (true by default)
    if (resetCalibration && Options::resetGuideCalibration())
        guideInterface->call(QDBus::AutoDetect, "clearCalibration");

    guideInterface->call(QDBus::AutoDetect, "guide");

    currentJob->setStage(SchedulerJob::STAGE_GUIDING);

    appendLogText(i18n("Starting guiding procedure for %1 ...", currentJob->getName()));
}

void Scheduler::startCapture()
{
    captureInterface->call(QDBus::AutoDetect, "clearSequenceQueue");

    QString targetName = currentJob->getName().replace(' ', "");
    QList<QVariant> targetArgs;
    targetArgs.append(targetName);
    captureInterface->callWithArgumentList(QDBus::AutoDetect, "setTargetName", targetArgs);

    QString url = currentJob->getSequenceFile().toLocalFile();

    QList<QVariant> dbusargs;
    dbusargs.append(url);
    captureInterface->callWithArgumentList(QDBus::AutoDetect, "loadSequenceQueue", dbusargs);

    SchedulerJob::CapturedFramesMap fMap = currentJob->getCapturedFramesMap();

    for (auto &e : fMap.keys())
    {
        QList<QVariant> dbusargs;
        QDBusMessage reply;

        dbusargs.append(e);
        dbusargs.append(fMap.value(e));
        if ((reply = captureInterface->callWithArgumentList(QDBus::AutoDetect, "setCapturedFramesMap", dbusargs)).type() ==
            QDBusMessage::ErrorMessage)
        {
            qCCritical(KSTARS_EKOS_SCHEDULER) << QString("Warning: job '%1' setCapturedFramesCount request received DBUS error: %1").arg(currentJob->getName()).arg(reply.errorMessage());
            if (!manageConnectionLoss())
                currentJob->setState(SchedulerJob::JOB_ERROR);
            return;
        }
    }

    // If sequence is a loop, ignore sequence history
    if (currentJob->getCompletionCondition() != SchedulerJob::FINISH_SEQUENCE)
        captureInterface->call(QDBus::AutoDetect, "ignoreSequenceHistory");

    // Start capture process
    captureInterface->call(QDBus::AutoDetect, "start");

    currentJob->setStage(SchedulerJob::STAGE_CAPTURING);

    KNotification::event(QLatin1String("EkosScheduledImagingStart"),
                         i18n("Ekos job (%1) - Capture started", currentJob->getName()));

    if (captureBatch > 0)
        appendLogText(i18n("Job '%1' capture is in progress (batch #%2)...", currentJob->getName(), captureBatch + 1));
    else
        appendLogText(i18n("Job '%1' capture is in progress...", currentJob->getName()));
}

void Scheduler::stopGuiding()
{
    if (nullptr != currentJob && (currentJob->getStepPipeline() & SchedulerJob::USE_GUIDE))
    {
        switch (currentJob->getStage())
        {
            case SchedulerJob::STAGE_GUIDING_COMPLETE:
            case SchedulerJob::STAGE_CAPTURING:
                qCInfo(KSTARS_EKOS_SCHEDULER) << QString("Job '%1' is stopping guiding...").arg(currentJob->getName());
                guideInterface->call(QDBus::AutoDetect, "abort");
                guideFailureCount = 0;
                break;

            default: break;
        }
    }
}

void Scheduler::setSolverAction(Align::GotoMode mode)
{
    QVariant gotoMode(static_cast<int>(mode));
    alignInterface->call(QDBus::AutoDetect, "setSolverAction", gotoMode);
}

void Scheduler::disconnectINDI()
{
    qCInfo(KSTARS_EKOS_SCHEDULER) << "Disconnecting INDI...";
    indiState               = INDI_DISCONNECTING;
    indiConnectFailureCount = 0;
    ekosInterface->call(QDBus::AutoDetect, "disconnectDevices");
}

void Scheduler::stopEkos()
{
    qCInfo(KSTARS_EKOS_SCHEDULER) << "Stopping Ekos...";
    ekosState               = EKOS_STOPPING;
    ekosConnectFailureCount = 0;
    ekosInterface->call(QDBus::AutoDetect, "stop");
}

void Scheduler::setDirty()
{
    mDirty = true;

    if (sender() == startupProcedureButtonGroup || sender() == shutdownProcedureGroup)
        return;

    if (0 <= jobUnderEdit && state != SCHEDULER_RUNNIG && !queueTable->selectedItems().isEmpty())
        saveJob();

    // For object selection, all fields must be filled
    bool const nameSelectionOK = !raBox->isEmpty()  && !decBox->isEmpty() && !nameEdit->text().isEmpty();

    // For FITS selection, only the name and fits URL should be filled.
    bool const fitsSelectionOK = !nameEdit->text().isEmpty() && !fitsURL.isEmpty();

    // Sequence selection is required
    bool const seqSelectionOK = !sequenceEdit->text().isEmpty();

    // Finally, adding is allowed upon object/FITS and sequence selection
    bool const addingOK = (nameSelectionOK || fitsSelectionOK) && seqSelectionOK;

    addToQueueB->setEnabled(addingOK);
    mosaicB->setEnabled(addingOK);
}

void Scheduler::updateCompletedJobsCount(bool forced)
{
    /* Use a temporary map in order to limit the number of file searches */
    SchedulerJob::CapturedFramesMap newFramesCount;

    /* If update is forced, clear the frame map */
    if (forced)
        capturedFramesCount.clear();

    /* Enumerate SchedulerJobs to count captures that are already stored */
    for (SchedulerJob *oneJob : jobs)
    {
        QList<SequenceJob*> seqjobs;
        bool hasAutoFocus = false;

        /* Look into the sequence requirements, bypass if invalid */
        if (loadSequenceQueue(oneJob->getSequenceFile().toLocalFile(), oneJob, seqjobs, hasAutoFocus) == false)
        {
            appendLogText(i18n("Warning: job '%1' has inaccessible sequence '%2', marking invalid.", oneJob->getName(), oneJob->getSequenceFile().toLocalFile()));
            oneJob->setState(SchedulerJob::JOB_INVALID);
            continue;
        }

        /* Enumerate the SchedulerJob's SequenceJobs to count captures stored for each */
        foreach (SequenceJob *oneSeqJob, seqjobs)
        {
            /* Only consider captures stored on client (Ekos) side */
            /* FIXME: ask the remote for the file count */
            if (oneSeqJob->getUploadMode() == ISD::CCD::UPLOAD_LOCAL)
                continue;

            /* FIXME: this signature path is incoherent when there is no filter wheel on the setup - bugfix should be elsewhere though */
            QString const signature = oneSeqJob->getSignature();

            /* Bypass this SchedulerJob if we already checked its signature */
            switch(oneJob->getState())
            {
            case SchedulerJob::JOB_IDLE:
            case SchedulerJob::JOB_EVALUATION:
                /* We recount idle/evaluated jobs systematically */
                break;

            default:
                /* We recount other jobs if somehow we don't have any count for their signature, else we reuse the previous count */
                QMap<QString, uint16_t>::iterator const sigCount = capturedFramesCount.find(signature);
                if (capturedFramesCount.end() != sigCount)
                {
                    newFramesCount[signature] = sigCount.value();
                    continue;
                }
            }

            /* Count captures already stored */
            newFramesCount[signature] = getCompletedFiles(signature, oneSeqJob->getFullPrefix());
        }
    }

    capturedFramesCount = newFramesCount;

    //if (forced)
    {
        qCDebug(KSTARS_EKOS_SCHEDULER) << "Frame map summary:";
        QMap<QString, uint16_t>::const_iterator it = capturedFramesCount.constBegin();
        for (; it != capturedFramesCount.constEnd(); it++)
            qCDebug(KSTARS_EKOS_SCHEDULER) << " " << it.key() << ':' << it.value();
    }
}

bool Scheduler::estimateJobTime(SchedulerJob *schedJob)
{
    /* updateCompletedJobsCount(); */

    // Load the sequence job associated with the argument scheduler job.
    QList<SequenceJob *> seqJobs;
    bool hasAutoFocus = false;
    if (loadSequenceQueue(schedJob->getSequenceFile().toLocalFile(), schedJob, seqJobs, hasAutoFocus) == false)
    {
        qCWarning(KSTARS_EKOS_SCHEDULER) << QString("Warning: Failed estimating the duration of job '%1', its sequence file is invalid.").arg(schedJob->getSequenceFile().toLocalFile());
        return false;
    }

    // FIXME: setting in-sequence focus should be done in XML processing.
    schedJob->setInSequenceFocus(hasAutoFocus);

    /* This is the map of captured frames for this scheduler job, keyed per storage signature.
     * It will be forwarded to the Capture module in order to capture only what frames are required.
     * If option "Remember Job Progress" is disabled, this map will be empty, and the Capture module will process all requested captures unconditionally.
     */
    SchedulerJob::CapturedFramesMap capture_map;
    bool const rememberJobProgress = Options::rememberJobProgress();

    int totalSequenceCount = 0, totalCompletedCount = 0;
    double totalImagingTime  = 0;

    // Loop through sequence jobs to calculate the number of required frames and estimate duration.
    foreach (SequenceJob *seqJob, seqJobs)
    {
        // FIXME: find a way to actually display the filter name.
        QString seqName = i18n("Job '%1' %2x%3\" %4", schedJob->getName(), seqJob->getCount(), seqJob->getExposure(), seqJob->getFilterName());

        if (seqJob->getUploadMode() == ISD::CCD::UPLOAD_LOCAL)
        {
            qCInfo(KSTARS_EKOS_SCHEDULER) << QString("%1 duration cannot be estimated time since the sequence saves the files remotely.").arg(seqName);
            schedJob->setEstimatedTime(-2);
            qDeleteAll(seqJobs);
            return true;
        }

        int const captures_required = seqJob->getCount()*schedJob->getRepeatsRequired();

        int captures_completed = 0;
        if (rememberJobProgress)
        {
            /* Enumerate sequence jobs associated to this scheduler job, and assign them a completed count.
             *
             * The objective of this block is to fill the storage map of the scheduler job with completed counts for each capture storage.
             *
             * Sequence jobs capture to a storage folder, and are given a count of captures to store at that location.
             * The tricky part is to make sure the repeat count of the scheduler job is properly transferred to each sequence job.
             * 
             * For instance, a scheduler job repeated three times must execute the full list of sequence jobs three times, thus
             * has to tell each sequence job it misses all captures, three times. It cannot tell the sequence job three captures are
             * missing, first because that's not how the sequence job is designed (completed count, not required count), and second
             * because this would make the single sequence job repeat three times, instead of repeating the full list of sequence
             * jobs three times.
             *
             * The consolidated storage map will be assigned to each sequence job based on their signature when the scheduler job executes them.
             *
             * For instance, consider a RGBL sequence of single captures. The map will store completed captures for R, G, B and L storages.
             * If R and G have 1 file each, and B and L have no files, map[storage(R)] = map[storage(G)] = 1 and map[storage(B)] = map[storage(L)] = 0.
             * When that scheduler job executes, only B and L captures will be processed.
             * 
             * In the case of a RGBLRGB sequence of single captures, the second R, G and B map items will count one less capture than what is really in storage.
             * If R and G have 1 file each, and B and L have no files, map[storage(R1)] = map[storage(B1)] = 1, and all others will be 0.
             * When that scheduler job executes, B1, L, R2, G2 and B2 will be processed.
             *
             * This doesn't handle the case of duplicated scheduler jobs, that is, scheduler jobs with the same storage for capture sets.
             * Those scheduler jobs will all change state to completion at the same moment as they all target the same storage.
             * This is why it is important to manage the repeat count of the scheduler job, as stated earlier.
             */

            // Retrieve cached count of completed captures for the output folder of this seqJob
            QString const signature = seqJob->getSignature();
            QString const signature_path = QFileInfo(signature).path();
            captures_completed = capturedFramesCount[signature];

            qCInfo(KSTARS_EKOS_SCHEDULER) << QString("%1 sees %2 captures in output folder '%3'.").arg(seqName).arg(captures_completed).arg(signature_path);

            // Enumerate sequence jobs to check how many captures are completed overall in the same storage as the current one
            foreach (SequenceJob *prevSeqJob, seqJobs)
            {
                // Enumerate seqJobs up to the current one
                if (seqJob == prevSeqJob)
                    break;

                // If the previous sequence signature matches the current, reduce completion count to take duplicates into account
                if (!signature.compare(prevSeqJob->getLocalDir() + prevSeqJob->getDirectoryPostfix()))
                {
                    int const previous_captures_required = prevSeqJob->getCount()*schedJob->getRepeatsRequired();
                    qCInfo(KSTARS_EKOS_SCHEDULER) << QString("%1 has a previous duplicate sequence job requiring %2 captures.").arg(seqName).arg(previous_captures_required);
                    captures_completed -= previous_captures_required;
                }

                // Now completed count can be needlessly negative for this job, so clamp to zero
                if (captures_completed < 0)
                    captures_completed = 0;

                // And break if no captures remain, this job has to execute
                if (captures_completed == 0)
                    break;
            }

            // Finally we're only interested in the number of captures required for this sequence item
            if (captures_required < captures_completed)
                captures_completed = captures_required;

            qCInfo(KSTARS_EKOS_SCHEDULER) << QString("%1 has completed %2/%3 of its required captures in output folder '%4'.").arg(seqName).arg(captures_completed).arg(captures_required).arg(signature_path);

            // Update the completion count for this signature in the frame map if we still have captures to take.
            // That frame map will be transferred to the Capture module, for which the sequence is a single batch of the scheduler job.
            // For instance, consider a scheduler job repeated 3 times and using a 3xLum sequence, so we want 9xLum in the end.
            // - If no captures are already processed, the frame map contains Lum=0
            // - If 1xLum are already processed, the frame map contains Lum=0 when the batch executes, so that 3xLum may be taken.
            // - If 3xLum are already processed, the frame map contains Lum=0 when the batch executes, as we still need more than what the sequence provides.
            // - If 7xLum are already processed, the frame map contains Lum=1 when the batch executes, because we now only need 2xLum to finish the job.
            // Therefore we need to specify a number of existing captures only for the last batch of the scheduler job.
            // In the last batch, we only need the remainder of frames to get to the required total.
            if (captures_completed < captures_required)
            {
                if (captures_required - captures_completed < seqJob->getCount())
                    capture_map[signature] = captures_completed % seqJob->getCount();
                else
                    capture_map[signature] = 0;
            }
            else capture_map[signature] = captures_required;

            // From now on, 'captures_completed' is the number of frames completed for the *current* sequence job
        }


        // Check if we still need any light frames. Because light frames changes the flow of the observatory startup
        // Without light frames, there is no need to do focusing, alignment, guiding...etc
        // We check if the frame type is LIGHT and if either the number of captures_completed frames is less than required
        // OR if the completion condition is set to LOOP so it is never complete due to looping.
        // FIXME: As it is implemented now, FINISH_LOOP may loop over a capture-complete, therefore inoperant, scheduler job.
        bool const areJobCapturesComplete = !(captures_completed < captures_required || schedJob->getCompletionCondition() == SchedulerJob::FINISH_LOOP);
        if (seqJob->getFrameType() == FRAME_LIGHT)
        {
            if(areJobCapturesComplete)
            {
                qCInfo(KSTARS_EKOS_SCHEDULER) << QString("%1 completed its sequence of %2 light frames.").arg(seqName).arg(captures_required);
            }
        }
        else
        {
            qCInfo(KSTARS_EKOS_SCHEDULER) << QString("%1 captures calibration frames.").arg(seqName);
        }

        totalSequenceCount += captures_required;
        totalCompletedCount += rememberJobProgress ? captures_completed : 0;

        /* If captures are not complete, we have imaging time left */
        if (!areJobCapturesComplete)
        {
            /* if looping, consider we always have one capture left - currently this is discarded afterwards as -2 */
            if (schedJob->getCompletionCondition() == SchedulerJob::FINISH_LOOP)
                totalImagingTime += fabs((seqJob->getExposure() + seqJob->getDelay()) * 1);
            else
                totalImagingTime += fabs((seqJob->getExposure() + seqJob->getDelay()) * (captures_required - captures_completed));

            /* If we have light frames to process, add focus/dithering delay */
            if (seqJob->getFrameType() == FRAME_LIGHT)
            {
                // If inSequenceFocus is true
                if (hasAutoFocus)
                {
                    // Wild guess that each in sequence auto focus takes an average of 30 seconds. It can take any where from 2 seconds to 2+ minutes.
                    qCInfo(KSTARS_EKOS_SCHEDULER) << QString("%1 requires a focus procedure.").arg(seqName);
                    totalImagingTime += (captures_required - captures_completed) * 30;
                }
                // If we're dithering after each exposure, that's another 10-20 seconds
                if (schedJob->getStepPipeline() & SchedulerJob::USE_GUIDE && Options::ditherEnabled())
                {
                    qCInfo(KSTARS_EKOS_SCHEDULER) << QString("%1 requires a dither procedure.").arg(seqName);
                    totalImagingTime += ((captures_required - captures_completed) * 15) / Options::ditherFrames();
                }
            }
        }
    }

    schedJob->setCapturedFramesMap(capture_map);
    schedJob->setSequenceCount(totalSequenceCount);
    schedJob->setCompletedCount(totalCompletedCount);

    qDeleteAll(seqJobs);

    // We can't estimate times that do not finish when sequence is done
    if (schedJob->getCompletionCondition() == SchedulerJob::FINISH_LOOP)
    {
        // We can't know estimated time if it is looping indefinitely
        appendLogText(i18n("Warning: job '%1' will be looping until Scheduler is stopped manually.", schedJob->getName()));
        schedJob->setEstimatedTime(-2);
    }
    // If we know startup and finish times, we can estimate time right away
    else if (schedJob->getStartupCondition() == SchedulerJob::START_AT &&
        schedJob->getCompletionCondition() == SchedulerJob::FINISH_AT)
    {
        qint64 const diff = schedJob->getStartupTime().secsTo(schedJob->getCompletionTime());
        appendLogText(i18n("Job '%1' will run for %2.", schedJob->getName(), dms(diff * 15.0 / 3600.0f).toHMSString()));
        schedJob->setEstimatedTime(diff);
    }
    // If we know finish time only, we can roughly estimate the time considering the job starts now
    else if (schedJob->getStartupCondition() != SchedulerJob::START_AT &&
        schedJob->getCompletionCondition() == SchedulerJob::FINISH_AT)
    {
        qint64 const diff = KStarsData::Instance()->lt().secsTo(schedJob->getCompletionTime());
        appendLogText(i18n("Job '%1' will run for %2 if started now.", schedJob->getName(), dms(diff * 15.0 / 3600.0f).toHMSString()));
        schedJob->setEstimatedTime(diff);
    }
    // Rely on the estimated imaging time to determine whether this job is complete or not - this makes the estimated time null
    else if (totalImagingTime <= 0)
    {
        appendLogText(i18n("Job '%1' will not run, complete with %2/%3 captures.", schedJob->getName(), totalCompletedCount, totalSequenceCount));
        schedJob->setEstimatedTime(0);
    }
    else
    {
        if (schedJob->getLightFramesRequired())
        {
            /* FIXME: estimation doesn't need to consider repeats, those will be optimized away by findNextJob (this is a regression) */
            /* FIXME: estimation should base on actual measure of each step, eventually with preliminary data as what it used now */
            // Are we doing tracking? It takes about 30 seconds
            if (schedJob->getStepPipeline() & SchedulerJob::USE_TRACK)
                totalImagingTime += 30*schedJob->getRepeatsRequired();
            // Are we doing initial focusing? That can take about 2 minutes
            if (schedJob->getStepPipeline() & SchedulerJob::USE_FOCUS)
                totalImagingTime += 120*schedJob->getRepeatsRequired();
            // Are we doing astrometry? That can take about 30 seconds
            if (schedJob->getStepPipeline() & SchedulerJob::USE_ALIGN)
                totalImagingTime += 30*schedJob->getRepeatsRequired();
            // Are we doing guiding? Calibration process can take about 2 mins
            if (schedJob->getStepPipeline() & SchedulerJob::USE_GUIDE)
                totalImagingTime += 120*schedJob->getRepeatsRequired();
        }

        dms const estimatedTime(totalImagingTime * 15.0 / 3600.0);
        qCInfo(KSTARS_EKOS_SCHEDULER) << QString("Job '%1' estimated to take %2 to complete.").arg(schedJob->getName(), estimatedTime.toHMSString());

        schedJob->setEstimatedTime(totalImagingTime);
    }

    return true;
}

void Scheduler::parkMount()
{
    QDBusReply<int> MountReply  = mountInterface->call(QDBus::AutoDetect, "getParkingStatus");
    Mount::ParkingStatus status = (Mount::ParkingStatus)MountReply.value();

    if (status != Mount::PARKING_OK)
    {
        if (status == Mount::PARKING_BUSY)
        {
            appendLogText(i18n("Parking mount in progress..."));
        }
        else
        {
            mountInterface->call(QDBus::AutoDetect, "park");
            appendLogText(i18n("Parking mount..."));

            currentOperationTime.start();
        }

        if (shutdownState == SHUTDOWN_PARK_MOUNT)
            shutdownState = SHUTDOWN_PARKING_MOUNT;
        else if (parkWaitState == PARKWAIT_PARK)
            parkWaitState = PARKWAIT_PARKING;
    }
    else
    {
        appendLogText(i18n("Mount already parked."));

        if (shutdownState == SHUTDOWN_PARK_MOUNT)
            shutdownState = SHUTDOWN_PARK_DOME;
        else if (parkWaitState == PARKWAIT_PARK)
            parkWaitState = PARKWAIT_PARKED;
    }
}

void Scheduler::unParkMount()
{
    QDBusReply<int> const mountReply = mountInterface->call(QDBus::AutoDetect, "getParkingStatus");

    if (mountReply.error().type() != QDBusError::NoError)
    {
        qCCritical(KSTARS_EKOS_SCHEDULER) << QString("Warning: mount getParkingStatus request received DBUS error: %1").arg(QDBusError::errorString(mountReply.error().type()));
        if (!manageConnectionLoss())
            parkWaitState = PARKWAIT_ERROR;
    }
    else switch ((Mount::ParkingStatus) mountReply.value())
    {
        case Mount::UNPARKING_OK:
            if (startupState == STARTUP_UNPARK_MOUNT)
                startupState = STARTUP_UNPARK_CAP;
            else if (parkWaitState == PARKWAIT_UNPARK)
                parkWaitState = PARKWAIT_UNPARKED;

            appendLogText(i18n("Mount already unparked."));
            break;

        case Mount::PARKING_BUSY:
            /* FIXME: Handle the situation where we request unparking but a parking procedure is running. */

        case Mount::PARKING_IDLE:
        case Mount::PARKING_OK:
        case Mount::PARKING_ERROR:
            {
                QDBusReply<bool> const mountReply = mountInterface->call(QDBus::AutoDetect, "unpark");

                if (mountReply.error().type() != QDBusError::NoError)
                {
                    qCCritical(KSTARS_EKOS_SCHEDULER) << QString("Warning: mount unpark request received DBUS error: %1").arg(QDBusError::errorString(mountReply.error().type()));
                    if (!manageConnectionLoss())
                        parkWaitState = PARKWAIT_ERROR;
                }
                else currentOperationTime.start();
            }

            // Fall through
        case Mount::UNPARKING_BUSY:
            if (startupState == STARTUP_UNPARK_MOUNT)
                startupState = STARTUP_UNPARKING_MOUNT;
            else if (parkWaitState == PARKWAIT_UNPARK)
                parkWaitState = PARKWAIT_UNPARKING;

            qCInfo(KSTARS_EKOS_SCHEDULER) << "Unparking mount in progress...";
            break;

        default:
            qCWarning(KSTARS_EKOS_SCHEDULER) << QString("BUG: Parking state %1 not managed while unparking mount.").arg(mountReply.value());
    }
}

void Scheduler::checkMountParkingStatus()
{
    static int parkingFailureCount = 0;
    QDBusReply<int> const mountReply = mountInterface->call(QDBus::AutoDetect, "getParkingStatus");

    if (mountReply.error().type() != QDBusError::NoError)
    {
        qCCritical(KSTARS_EKOS_SCHEDULER) << QString("Warning: mount getParkingStatus request received DBUS error: %1").arg(QDBusError::errorString(mountReply.error().type()));
        if (!manageConnectionLoss())
            parkWaitState = PARKWAIT_ERROR;
    }
    else switch ((Mount::ParkingStatus)mountReply.value())
    {
        case Mount::PARKING_OK:
            // If we are starting up, we will unpark the mount in checkParkWaitState soon
            // If we are shutting down and mount is parked, proceed to next step
            if (shutdownState == SHUTDOWN_PARKING_MOUNT)
                shutdownState = SHUTDOWN_PARK_DOME;

            // Update parking engine state
            if (parkWaitState == PARKWAIT_PARKING)
                parkWaitState = PARKWAIT_PARKED;

            appendLogText(i18n("Mount parked."));
            parkingFailureCount = 0;
            break;

        case Mount::UNPARKING_OK:
            // If we are starting up and mount is unparked, proceed to next step
            // If we are shutting down, we will park the mount in checkParkWaitState soon
            if (startupState == STARTUP_UNPARKING_MOUNT)
                startupState = STARTUP_UNPARK_CAP;

            // Update parking engine state
            if (parkWaitState == PARKWAIT_UNPARKING)
                parkWaitState = PARKWAIT_UNPARKED;

            appendLogText(i18n("Mount unparked."));
            parkingFailureCount = 0;
            break;

        // FIXME: Create an option for the parking/unparking timeout.

        case Mount::UNPARKING_BUSY:
            if (currentOperationTime.elapsed() > (60 * 1000))
            {
                if (++parkingFailureCount < MAX_FAILURE_ATTEMPTS)
                {
                    appendLogText(i18n("Warning: mount unpark operation timed out on attempt %1/%2. Restarting operation...", parkingFailureCount, MAX_FAILURE_ATTEMPTS));
                    unParkMount();
                }
                else
                {
                    appendLogText(i18n("Warning: mount unpark operation timed out on last attempt."));
                    parkWaitState = PARKWAIT_ERROR;
                }
            }
            else qCInfo(KSTARS_EKOS_SCHEDULER) << "Unparking mount in progress...";

            break;

        case Mount::PARKING_BUSY:
            if (currentOperationTime.elapsed() > (60 * 1000))
            {
                if (++parkingFailureCount < MAX_FAILURE_ATTEMPTS)
                {
                    appendLogText(i18n("Warning: mount park operation timed out on attempt %1/%2. Restarting operation...", parkingFailureCount, MAX_FAILURE_ATTEMPTS));
                    parkMount();
                }
                else
                {
                    appendLogText(i18n("Warning: mount park operation timed out on last attempt."));
                    parkWaitState = PARKWAIT_ERROR;
                }
            }
            else qCInfo(KSTARS_EKOS_SCHEDULER) << "Parking mount in progress...";

            break;

        case Mount::PARKING_ERROR:
            if (startupState == STARTUP_UNPARKING_MOUNT)
            {
                appendLogText(i18n("Mount unparking error."));
                startupState = STARTUP_ERROR;
            }
            else if (shutdownState == SHUTDOWN_PARKING_MOUNT)
            {
                appendLogText(i18n("Mount parking error."));
                shutdownState = SHUTDOWN_ERROR;
            }
            else if (parkWaitState == PARKWAIT_PARKING)
            {
                appendLogText(i18n("Mount parking error."));
                parkWaitState = PARKWAIT_ERROR;
            }
            else if (parkWaitState == PARKWAIT_UNPARK)
            {
                appendLogText(i18n("Mount unparking error."));
                parkWaitState = PARKWAIT_ERROR;
            }

            parkingFailureCount = 0;
            break;

        case Mount::PARKING_IDLE:
            // Last parking action did not result in an action, so proceed to next step
            if (shutdownState == SHUTDOWN_PARKING_MOUNT)
                shutdownState = SHUTDOWN_PARK_DOME;

            // Last unparking action did not result in an action, so proceed to next step
            if (startupState == STARTUP_UNPARKING_MOUNT)
                startupState = STARTUP_UNPARK_CAP;

            // Update parking engine state
            if (parkWaitState == PARKWAIT_PARKING)
                parkWaitState = PARKWAIT_PARKED;
            else if (parkWaitState == PARKWAIT_UNPARKING)
                parkWaitState = PARKWAIT_UNPARKED;

            parkingFailureCount = 0;
            break;

        default:
            qCWarning(KSTARS_EKOS_SCHEDULER) << QString("BUG: Parking state %1 not managed while checking progress.").arg(mountReply.value());
    }
}

bool Scheduler::isMountParked()
{
    // First check if the mount is able to park - if it isn't, getParkingStatus will reply PARKING_ERROR and status won't be clear
    QDBusReply<bool> const parkCapableReply = mountInterface->call(QDBus::AutoDetect, "canPark");
    if (parkCapableReply.error().type() != QDBusError::NoError)
    {
        qCCritical(KSTARS_EKOS_SCHEDULER) << QString("Warning: mount canPark request received DBUS error: %1").arg(QDBusError::errorString(parkCapableReply.error().type()));
        manageConnectionLoss();
        return false;
    }
    else if (true == parkCapableReply.value())
    {
        // If it is able to park, obtain its current status
        QDBusReply<int> const mountReply  = mountInterface->call(QDBus::AutoDetect, "getParkingStatus");
        if (mountReply.error().type() != QDBusError::NoError)
        {
            qCCritical(KSTARS_EKOS_SCHEDULER) << QString("Warning: mount getParkingStatus request received DBUS error: %1").arg(QDBusError::errorString(mountReply.error().type()));
            manageConnectionLoss();
            return false;
        }

        // Deduce state of mount - see getParkingStatus in mount.cpp
        switch ((Mount::ParkingStatus)mountReply.value())
        {
            case Mount::PARKING_OK:     // INDI switch ok, and parked
            case Mount::PARKING_IDLE:   // INDI switch idle, and parked
                return true;

            case Mount::UNPARKING_OK:   // INDI switch idle or ok, and unparked
            case Mount::PARKING_ERROR:  // INDI switch error
            case Mount::PARKING_BUSY:   // INDI switch busy
            case Mount::UNPARKING_BUSY: // INDI switch busy
            default:
                return false;
        }
    }
    // If the mount is not able to park, consider it not parked
    else return false;
}

void Scheduler::parkDome()
{
    QDBusReply<int> const domeReply = domeInterface->call(QDBus::AutoDetect, "getParkingStatus");
    Dome::ParkingStatus status = (Dome::ParkingStatus)domeReply.value();

    if (domeReply.error().type() != QDBusError::NoError)
    {
        qCCritical(KSTARS_EKOS_SCHEDULER) << QString("Warning: dome getParkingStatus request received DBUS error: %1").arg(QDBusError::errorString(domeReply.error().type()));
        if (!manageConnectionLoss())
            status = Dome::PARKING_ERROR;
    }

    if (status != Dome::PARKING_OK)
    {
        shutdownState = SHUTDOWN_PARKING_DOME;
        domeInterface->call(QDBus::AutoDetect, "park");
        appendLogText(i18n("Parking dome..."));

        currentOperationTime.start();
    }
    else
    {
        appendLogText(i18n("Dome already parked."));
        shutdownState = SHUTDOWN_SCRIPT;
    }
}

void Scheduler::unParkDome()
{
    QDBusReply<int> const domeReply  = domeInterface->call(QDBus::AutoDetect, "getParkingStatus");
    Dome::ParkingStatus status = (Dome::ParkingStatus)domeReply.value();

    if (domeReply.error().type() != QDBusError::NoError)
    {
        qCCritical(KSTARS_EKOS_SCHEDULER) << QString("Warning: dome getParkingStatus request received DBUS error: %1").arg(QDBusError::errorString(domeReply.error().type()));
        if (!manageConnectionLoss())
            status = Dome::PARKING_ERROR;
    }

    if (status != Dome::UNPARKING_OK)
    {
        startupState = STARTUP_UNPARKING_DOME;
        domeInterface->call(QDBus::AutoDetect, "unpark");
        appendLogText(i18n("Unparking dome..."));

        currentOperationTime.start();
    }
    else
    {
        appendLogText(i18n("Dome already unparked."));
        startupState = STARTUP_UNPARK_MOUNT;
    }
}

void Scheduler::checkDomeParkingStatus()
{
    /* FIXME: move this elsewhere */
    static int parkingFailureCount = 0;

    QDBusReply<int> const domeReply = domeInterface->call(QDBus::AutoDetect, "getParkingStatus");
    Dome::ParkingStatus status = (Dome::ParkingStatus)domeReply.value();

    if (domeReply.error().type() != QDBusError::NoError)
    {
        qCCritical(KSTARS_EKOS_SCHEDULER) << QString("Warning: dome getParkingStatus request received DBUS error: %1").arg(QDBusError::errorString(domeReply.error().type()));
        if (!manageConnectionLoss())
            status = Dome::PARKING_ERROR;
    }

    switch (status)
    {
        case Dome::PARKING_OK:
            if (shutdownState == SHUTDOWN_PARKING_DOME)
            {
                appendLogText(i18n("Dome parked."));

                shutdownState = SHUTDOWN_SCRIPT;
            }
            parkingFailureCount = 0;
            break;

        case Dome::UNPARKING_OK:
            if (startupState == STARTUP_UNPARKING_DOME)
            {
                startupState = STARTUP_UNPARK_MOUNT;
                appendLogText(i18n("Dome unparked."));
            }
            parkingFailureCount = 0;
            break;

        case Dome::PARKING_BUSY:
        case Dome::UNPARKING_BUSY:
            // TODO make the timeouts configurable by the user
            if (currentOperationTime.elapsed() > (120 * 1000))
            {
                if (parkingFailureCount++ < MAX_FAILURE_ATTEMPTS)
                {
                    appendLogText(i18n("Operation timeout. Restarting operation..."));
                    if (status == Dome::PARKING_BUSY)
                        parkDome();
                    else
                        unParkDome();
                    break;
                }
            }
            break;

        case Dome::PARKING_ERROR:
            if (shutdownState == SHUTDOWN_PARKING_DOME)
            {
                appendLogText(i18n("Dome parking error."));
                shutdownState = SHUTDOWN_ERROR;
            }
            else if (startupState == STARTUP_UNPARKING_DOME)
            {
                appendLogText(i18n("Dome unparking error."));
                startupState = STARTUP_ERROR;
            }
            parkingFailureCount = 0;
            break;

        default:
            break;
    }
}

bool Scheduler::isDomeParked()
{
    QDBusReply<int> const domeReply = domeInterface->call(QDBus::AutoDetect, "getParkingStatus");
    Dome::ParkingStatus status = (Dome::ParkingStatus)domeReply.value();

    if (domeReply.error().type() != QDBusError::NoError)
    {
        qCCritical(KSTARS_EKOS_SCHEDULER) << QString("Warning: dome getParkingStatus request received DBUS error: %1").arg(QDBusError::errorString(domeReply.error().type()));
        if (!manageConnectionLoss())
            status = Dome::PARKING_ERROR;
    }

    return status == Dome::PARKING_OK || status == Dome::PARKING_IDLE;
}

void Scheduler::parkCap()
{
    QDBusReply<int> const capReply = capInterface->call(QDBus::AutoDetect, "getParkingStatus");
    DustCap::ParkingStatus status = (DustCap::ParkingStatus)capReply.value();

    if (capReply.error().type() != QDBusError::NoError)
    {
        qCCritical(KSTARS_EKOS_SCHEDULER) << QString("Warning: cap getParkingStatus request received DBUS error: %1").arg(QDBusError::errorString(capReply.error().type()));
        if (!manageConnectionLoss())
            status = DustCap::PARKING_ERROR;
    }

    if (status != DustCap::PARKING_OK)
    {
        shutdownState = SHUTDOWN_PARKING_CAP;
        capInterface->call(QDBus::AutoDetect, "park");
        appendLogText(i18n("Parking Cap..."));

        currentOperationTime.start();
    }
    else
    {
        appendLogText(i18n("Cap already parked."));
        shutdownState = SHUTDOWN_PARK_MOUNT;
    }
}

void Scheduler::unParkCap()
{
    QDBusReply<int> const capReply = capInterface->call(QDBus::AutoDetect, "getParkingStatus");
    DustCap::ParkingStatus status = (DustCap::ParkingStatus)capReply.value();

    if (capReply.error().type() != QDBusError::NoError)
    {
        qCCritical(KSTARS_EKOS_SCHEDULER) << QString("Warning: cap getParkingStatus request received DBUS error: %1").arg(QDBusError::errorString(capReply.error().type()));
        if (!manageConnectionLoss())
            status = DustCap::PARKING_ERROR;
    }

    if (status != DustCap::UNPARKING_OK)
    {
        startupState = STARTUP_UNPARKING_CAP;
        capInterface->call(QDBus::AutoDetect, "unpark");
        appendLogText(i18n("Unparking cap..."));

        currentOperationTime.start();
    }
    else
    {
        appendLogText(i18n("Cap already unparked."));
        startupState = STARTUP_COMPLETE;
    }
}

void Scheduler::checkCapParkingStatus()
{
    /* FIXME: move this elsewhere */
    static int parkingFailureCount = 0;

    QDBusReply<int> const capReply = capInterface->call(QDBus::AutoDetect, "getParkingStatus");
    DustCap::ParkingStatus status  = (DustCap::ParkingStatus)capReply.value();

    if (capReply.error().type() != QDBusError::NoError)
    {
        qCCritical(KSTARS_EKOS_SCHEDULER) << QString("Warning: cap getParkingStatus request received DBUS error: %1").arg(QDBusError::errorString(capReply.error().type()));
        if (!manageConnectionLoss())
            status = DustCap::PARKING_ERROR;
    }

    switch (status)
    {
        case DustCap::PARKING_OK:
            if (shutdownState == SHUTDOWN_PARKING_CAP)
            {
                appendLogText(i18n("Cap parked."));
                shutdownState = SHUTDOWN_PARK_MOUNT;
            }
            parkingFailureCount = 0;
            break;

        case DustCap::UNPARKING_OK:
            if (startupState == STARTUP_UNPARKING_CAP)
            {
                startupState = STARTUP_COMPLETE;
                appendLogText(i18n("Cap unparked."));
            }
            parkingFailureCount = 0;
            break;

        case DustCap::PARKING_BUSY:
        case DustCap::UNPARKING_BUSY:
            // TODO make the timeouts configurable by the user
            if (currentOperationTime.elapsed() > (60 * 1000))
            {
                if (parkingFailureCount++ < MAX_FAILURE_ATTEMPTS)
                {
                    appendLogText(i18n("Operation timeout. Restarting operation..."));
                    if (status == DustCap::PARKING_BUSY)
                        parkCap();
                    else
                        unParkCap();
                    break;
                }
            }
            break;

        case DustCap::PARKING_ERROR:
            if (shutdownState == SHUTDOWN_PARKING_CAP)
            {
                appendLogText(i18n("Cap parking error."));
                shutdownState = SHUTDOWN_ERROR;
            }
            else if (startupState == STARTUP_UNPARKING_CAP)
            {
                appendLogText(i18n("Cap unparking error."));
                startupState = STARTUP_ERROR;
            }
            parkingFailureCount = 0;
            break;

        default:
            break;
    }
}

void Scheduler::startJobEvaluation()
{
    // Reset current job
    setCurrentJob(nullptr);

    // Unconditionally update the capture storage
    updateCompletedJobsCount(true);

    // Reset ALL scheduler jobs to IDLE and re-evaluate them all again
    for (SchedulerJob * job: jobs)
        job->reset();

    // And evaluate all pending jobs per the conditions set in each
    jobEvaluationOnly = true;
    evaluateJobs();
}

void Scheduler::updatePreDawn()
{
    double earlyDawn = Dawn - Options::preDawnTime() / (60.0 * 24.0);
    int dayOffset    = 0;
    QTime dawn       = QTime(0, 0, 0).addSecs(Dawn * 24 * 3600);
    if (KStarsData::Instance()->lt().time() >= dawn)
        dayOffset = 1;
    preDawnDateTime.setDate(KStarsData::Instance()->lt().date().addDays(dayOffset));
    preDawnDateTime.setTime(QTime::fromMSecsSinceStartOfDay(earlyDawn * 24 * 3600 * 1000));
}

bool Scheduler::isWeatherOK(SchedulerJob *job)
{
    if (weatherStatus == IPS_OK || weatherCheck->isChecked() == false)
        return true;
    else if (weatherStatus == IPS_IDLE)
    {
        if (indiState == INDI_READY)
            appendLogText(i18n("Weather information is pending..."));
        return true;
    }

    // Temporary BUSY is ALSO accepted for now
    // TODO Figure out how to exactly handle this
    if (weatherStatus == IPS_BUSY)
        return true;

    if (weatherStatus == IPS_ALERT)
    {
        job->setState(SchedulerJob::JOB_ABORTED);
        appendLogText(i18n("Job '%1' suffers from bad weather, marking aborted.", job->getName()));
    }
    /*else if (weatherStatus == IPS_BUSY)
    {
        appendLogText(i18n("%1 observation job delayed due to bad weather.", job->getName()));
        schedulerTimer.stop();
        connect(this, &Scheduler::weatherChanged, this, &Scheduler::resumeCheckStatus);
    }*/

    return false;
}

void Scheduler::resumeCheckStatus()
{
    disconnect(this, &Scheduler::weatherChanged, this, &Scheduler::resumeCheckStatus);
    schedulerTimer.start();
}

void Scheduler::startMosaicTool()
{
    bool raOk = false, decOk = false;
    dms ra(raBox->createDms(false, &raOk)); //false means expressed in hours
    dms dec(decBox->createDms(true, &decOk));

    if (raOk == false)
    {
        appendLogText(i18n("Warning: RA value %1 is invalid.", raBox->text()));
        return;
    }

    if (decOk == false)
    {
        appendLogText(i18n("Warning: DEC value %1 is invalid.", decBox->text()));
        return;
    }

    Mosaic mosaicTool;

    SkyPoint center;
    center.setRA0(ra);
    center.setDec0(dec);

    mosaicTool.setCenter(center);
    mosaicTool.calculateFOV();
    mosaicTool.adjustSize();

    if (mosaicTool.exec() == QDialog::Accepted)
    {
        // #1 Edit Sequence File ---> Not needed as of 2016-09-12 since Scheduler can send Target Name to Capture module it will append it to root dir
        // #1.1 Set prefix to Target-Part#
        // #1.2 Set directory to output/Target-Part#

        // #2 Save all sequence files in Jobs dir
        // #3 Set as currnet Sequence file
        // #4 Change Target name to Target-Part#
        // #5 Update J2000 coords
        // #6 Repeat and save Ekos Scheduler List in the output directory
        qCDebug(KSTARS_EKOS_SCHEDULER) << "Job accepted with # " << mosaicTool.getJobs().size() << " jobs and fits dir "
                                       << mosaicTool.getJobsDir();

        QString outputDir  = mosaicTool.getJobsDir();
        QString targetName = nameEdit->text().simplified().remove(' ');
        int batchCount     = 1;

        XMLEle *root = getSequenceJobRoot();
        if (root == nullptr)
            return;

        int currentJobsCount = jobs.count();

        foreach (OneTile *oneJob, mosaicTool.getJobs())
        {
            QString prefix = QString("%1-Part%2").arg(targetName).arg(batchCount++);

            prefix.replace(' ', '-');
            nameEdit->setText(prefix);

            if (createJobSequence(root, prefix, outputDir) == false)
                return;

            QString filename = QString("%1/%2.esq").arg(outputDir, prefix);
            sequenceEdit->setText(filename);
            sequenceURL = QUrl::fromLocalFile(filename);

            raBox->setText(oneJob->skyCenter.ra0().toHMSString());
            decBox->setText(oneJob->skyCenter.dec0().toDMSString());

            saveJob();
        }

        delXMLEle(root);

        // Delete any prior jobs before saving
        if (0 < currentJobsCount)
        {
            if (KMessageBox::questionYesNo(nullptr, i18n("Do you want to keep the existing jobs in the mosaic schedule?")) == KMessageBox::No)
            {
                for (int i = 0; i < currentJobsCount; i++)
                {
                    delete (jobs.takeFirst());
                    queueTable->removeRow(0);
                }
            }
        }

        QUrl mosaicURL = QUrl::fromLocalFile((QString("%1/%2_mosaic.esl").arg(outputDir, targetName)));

        if (saveScheduler(mosaicURL))
        {
            appendLogText(i18n("Mosaic file %1 saved successfully.", mosaicURL.toLocalFile()));
        }
        else
        {
            appendLogText(i18n("Error saving mosaic file %1. Please reload job.", mosaicURL.toLocalFile()));
        }
    }
}

XMLEle *Scheduler::getSequenceJobRoot()
{
    QFile sFile;
    sFile.setFileName(sequenceURL.toLocalFile());

    if (!sFile.open(QIODevice::ReadOnly))
    {
        KMessageBox::sorry(KStars::Instance(), i18n("Unable to open file %1", sFile.fileName()),
                           i18n("Could Not Open File"));
        return nullptr;
    }

    LilXML *xmlParser = newLilXML();
    char errmsg[MAXRBUF];
    XMLEle *root = nullptr;
    char c;

    while (sFile.getChar(&c))
    {
        root = readXMLEle(xmlParser, c, errmsg);

        if (root)
            break;
    }

    delLilXML(xmlParser);
    sFile.close();
    return root;
}

bool Scheduler::createJobSequence(XMLEle *root, const QString &prefix, const QString &outputDir)
{
    QFile sFile;
    sFile.setFileName(sequenceURL.toLocalFile());

    if (!sFile.open(QIODevice::ReadOnly))
    {
        KMessageBox::sorry(KStars::Instance(), i18n("Unable to open file %1", sFile.fileName()),
                           i18n("Could Not Open File"));
        return false;
    }

    XMLEle *ep    = nullptr;
    XMLEle *subEP = nullptr;

    for (ep = nextXMLEle(root, 1); ep != nullptr; ep = nextXMLEle(root, 0))
    {
        if (!strcmp(tagXMLEle(ep), "Job"))
        {
            for (subEP = nextXMLEle(ep, 1); subEP != nullptr; subEP = nextXMLEle(ep, 0))
            {
                if (!strcmp(tagXMLEle(subEP), "Prefix"))
                {
                    XMLEle *rawPrefix = findXMLEle(subEP, "RawPrefix");
                    if (rawPrefix)
                    {
                        editXMLEle(rawPrefix, prefix.toLatin1().constData());
                    }
                }
                else if (!strcmp(tagXMLEle(subEP), "FITSDirectory"))
                {
                    editXMLEle(subEP, QString("%1/%2").arg(outputDir, prefix).toLatin1().constData());
                }
            }
        }
    }

    QDir().mkpath(outputDir);

    QString filename = QString("%1/%2.esq").arg(outputDir, prefix);
    FILE *outputFile = fopen(filename.toLatin1().constData(), "w");

    if (outputFile == nullptr)
    {
        QString message = i18n("Unable to write to file %1", filename);
        KMessageBox::sorry(0, message, i18n("Could Not Open File"));
        return false;
    }

    fprintf(outputFile, "<?xml version=\"1.0\" encoding=\"UTF-8\"?>");
    prXMLEle(outputFile, root, 0);

    fclose(outputFile);

    return true;
}

void Scheduler::resetAllJobs()
{
    if (state == SCHEDULER_RUNNIG)
        return;

    // Evaluate all jobs, this refreshes storage and resets job states
    startJobEvaluation();
}

void Scheduler::checkTwilightWarning(bool enabled)
{
    if (enabled)
        return;

    if (KMessageBox::warningContinueCancel(
            NULL,
            i18n("Turning off astronomial twilight check may cause the observatory "
                 "to run during daylight. This can cause irreversible damage to your equipment!"),
            i18n("Astronomial Twilight Warning"), KStandardGuiItem::cont(), KStandardGuiItem::cancel(),
            "astronomical_twilight_warning") == KMessageBox::Cancel)
    {
        twilightCheck->setChecked(true);
    }
}

void Scheduler::checkStartupProcedure()
{
    if (checkStartupState() == false)
        QTimer::singleShot(1000, this, SLOT(checkStartupProcedure()));
    else
    {
        if (startupState == STARTUP_COMPLETE)
            appendLogText(i18n("Manual startup procedure completed successfully."));
        else if (startupState == STARTUP_ERROR)
            appendLogText(i18n("Manual startup procedure terminated due to errors."));

        startupB->setIcon(
            QIcon::fromTheme("media-playback-start"));
    }
}

void Scheduler::runStartupProcedure()
{
    if (startupState == STARTUP_IDLE || startupState == STARTUP_ERROR || startupState == STARTUP_COMPLETE)
    {
        /* FIXME: Probably issue a warning only, in case the user wants to run the startup script alone */
        if (indiState == INDI_IDLE)
        {
            KSNotification::sorry(i18n("Cannot run startup procedure while INDI devices are not online."));
            return;
        }

        if (KMessageBox::questionYesNo(
                nullptr, i18n("Are you sure you want to execute the startup procedure manually?")) == KMessageBox::Yes)
        {
            appendLogText(i18n("Warning: executing startup procedure manually..."));
            startupB->setIcon(
                QIcon::fromTheme("media-playback-stop"));
            startupState = STARTUP_IDLE;
            checkStartupState();
            QTimer::singleShot(1000, this, SLOT(checkStartupProcedure()));
        }
    }
    else
    {
        switch (startupState)
        {
            case STARTUP_IDLE:
                break;

            case STARTUP_SCRIPT:
                scriptProcess.terminate();
                break;

            case STARTUP_UNPARK_DOME:
                break;

            case STARTUP_UNPARKING_DOME:
                domeInterface->call(QDBus::AutoDetect, "abort");
                break;

            case STARTUP_UNPARK_MOUNT:
                break;

            case STARTUP_UNPARKING_MOUNT:
                mountInterface->call(QDBus::AutoDetect, "abort");
                break;

            case STARTUP_UNPARK_CAP:
                break;

            case STARTUP_UNPARKING_CAP:
                break;

            case STARTUP_COMPLETE:
                break;

            case STARTUP_ERROR:
                break;
        }

        startupState = STARTUP_IDLE;

        appendLogText(i18n("Startup procedure terminated."));
    }
}

void Scheduler::checkShutdownProcedure()
{
    // If shutdown procedure is not finished yet, let's check again in 1 second.
    if (checkShutdownState() == false)
        QTimer::singleShot(1000, this, SLOT(checkShutdownProcedure()));
    else
    {
        if (shutdownState == SHUTDOWN_COMPLETE)
        {
            appendLogText(i18n("Manual shutdown procedure completed successfully."));
            // Stop Ekos
            if (Options::stopEkosAfterShutdown())
                stopEkos();
        }
        else if (shutdownState == SHUTDOWN_ERROR)
            appendLogText(i18n("Manual shutdown procedure terminated due to errors."));

        shutdownState = SHUTDOWN_IDLE;
        shutdownB->setIcon(
            QIcon::fromTheme("media-playback-start"));
    }
}

void Scheduler::runShutdownProcedure()
{
    if (shutdownState == SHUTDOWN_IDLE || shutdownState == SHUTDOWN_ERROR || shutdownState == SHUTDOWN_COMPLETE)
    {
        if (KMessageBox::questionYesNo(
                nullptr, i18n("Are you sure you want to execute the shutdown procedure manually?")) == KMessageBox::Yes)
        {
            appendLogText(i18n("Warning: executing shutdown procedure manually..."));
            shutdownB->setIcon(
                QIcon::fromTheme("media-playback-stop"));
            shutdownState = SHUTDOWN_IDLE;
            checkShutdownState();
            QTimer::singleShot(1000, this, SLOT(checkShutdownProcedure()));
        }
    }
    else
    {
        switch (shutdownState)
        {
            case SHUTDOWN_IDLE:
                break;

            case SHUTDOWN_SCRIPT:
                break;

            case SHUTDOWN_SCRIPT_RUNNING:
                scriptProcess.terminate();
                break;

            case SHUTDOWN_PARK_DOME:
                break;

            case SHUTDOWN_PARKING_DOME:
                domeInterface->call(QDBus::AutoDetect, "abort");
                break;

            case SHUTDOWN_PARK_MOUNT:
                break;

            case SHUTDOWN_PARKING_MOUNT:
                mountInterface->call(QDBus::AutoDetect, "abort");
                break;

            case SHUTDOWN_PARK_CAP:
                break;

            case SHUTDOWN_PARKING_CAP:
                break;

            case SHUTDOWN_COMPLETE:
                break;

            case SHUTDOWN_ERROR:
                break;
        }

        shutdownState = SHUTDOWN_IDLE;

        appendLogText(i18n("Shutdown procedure terminated."));
    }
}

void Scheduler::loadProfiles()
{
    QString currentProfile = schedulerProfileCombo->currentText();

    QDBusReply<QStringList> profiles = ekosInterface->call(QDBus::AutoDetect, "getProfiles");

    if (profiles.error().type() == QDBusError::NoError)
    {
        schedulerProfileCombo->blockSignals(true);
        schedulerProfileCombo->clear();
        schedulerProfileCombo->addItem(i18n("Default"));
        schedulerProfileCombo->addItems(profiles);
        schedulerProfileCombo->setCurrentText(currentProfile);
        schedulerProfileCombo->blockSignals(false);
    }
}

bool Scheduler::loadSequenceQueue(const QString &fileURL, SchedulerJob *schedJob, QList<SequenceJob *> &jobs,
                                  bool &hasAutoFocus)
{
    QFile sFile;
    sFile.setFileName(fileURL);

    if (!sFile.open(QIODevice::ReadOnly))
    {
        QString message = i18n("Unable to open sequence queue file '%1'", fileURL);
        KMessageBox::sorry(0, message, i18n("Could Not Open File"));
        return false;
    }

    LilXML *xmlParser = newLilXML();
    char errmsg[MAXRBUF];
    XMLEle *root = nullptr;
    XMLEle *ep   = nullptr;
    char c;

    while (sFile.getChar(&c))
    {
        root = readXMLEle(xmlParser, c, errmsg);

        if (root)
        {
            for (ep = nextXMLEle(root, 1); ep != nullptr; ep = nextXMLEle(root, 0))
            {
                if (!strcmp(tagXMLEle(ep), "Autofocus"))
                    hasAutoFocus = (!strcmp(findXMLAttValu(ep, "enabled"), "true"));
                else if (!strcmp(tagXMLEle(ep), "Job"))
                    jobs.append(processJobInfo(ep, schedJob));
            }
            delXMLEle(root);
        }
        else if (errmsg[0])
        {
            appendLogText(QString(errmsg));
            delLilXML(xmlParser);
            qDeleteAll(jobs);
            return false;
        }
    }

    return true;
}

SequenceJob *Scheduler::processJobInfo(XMLEle *root, SchedulerJob *schedJob)
{
    XMLEle *ep    = nullptr;
    XMLEle *subEP = nullptr;

    const QMap<QString, CCDFrameType> frameTypes = {
        { "Light", FRAME_LIGHT }, { "Dark", FRAME_DARK }, { "Bias", FRAME_BIAS }, { "Flat", FRAME_FLAT }
    };

    SequenceJob *job = new SequenceJob();
    QString rawPrefix, frameType, filterType;
    double exposure    = 0;
    bool filterEnabled = false, expEnabled = false, tsEnabled = false;

    /* Reset light frame presence flag before enumerating */
    if (nullptr != schedJob)
        schedJob->setLightFramesRequired(false);

    for (ep = nextXMLEle(root, 1); ep != nullptr; ep = nextXMLEle(root, 0))
    {
        if (!strcmp(tagXMLEle(ep), "Exposure"))
        {
            exposure = atof(pcdataXMLEle(ep));
            job->setExposure(exposure);
        }
        else if (!strcmp(tagXMLEle(ep), "Filter"))
        {
            filterType = QString(pcdataXMLEle(ep));
        }
        else if (!strcmp(tagXMLEle(ep), "Type"))
        {
            frameType = QString(pcdataXMLEle(ep));

            /* Record frame type and mark presence of light frames for this sequence */
            CCDFrameType const frameEnum = frameTypes[frameType];
            job->setFrameType(frameEnum);
            if (FRAME_LIGHT == frameEnum && nullptr != schedJob)
                schedJob->setLightFramesRequired(true);
        }
        else if (!strcmp(tagXMLEle(ep), "Prefix"))
        {
            subEP = findXMLEle(ep, "RawPrefix");
            if (subEP)
                rawPrefix = QString(pcdataXMLEle(subEP));

            subEP = findXMLEle(ep, "FilterEnabled");
            if (subEP)
                filterEnabled = !strcmp("1", pcdataXMLEle(subEP));

            subEP = findXMLEle(ep, "ExpEnabled");
            if (subEP)
                expEnabled = (!strcmp("1", pcdataXMLEle(subEP)));

            subEP = findXMLEle(ep, "TimeStampEnabled");
            if (subEP)
                tsEnabled = (!strcmp("1", pcdataXMLEle(subEP)));

            job->setPrefixSettings(rawPrefix, filterEnabled, expEnabled, tsEnabled);
        }
        else if (!strcmp(tagXMLEle(ep), "Count"))
        {
            job->setCount(atoi(pcdataXMLEle(ep)));
        }
        else if (!strcmp(tagXMLEle(ep), "Delay"))
        {
            job->setDelay(atoi(pcdataXMLEle(ep)));
        }
        else if (!strcmp(tagXMLEle(ep), "FITSDirectory"))
        {
            job->setLocalDir(pcdataXMLEle(ep));
        }
        else if (!strcmp(tagXMLEle(ep), "RemoteDirectory"))
        {
            job->setRemoteDir(pcdataXMLEle(ep));
        }
        else if (!strcmp(tagXMLEle(ep), "UploadMode"))
        {
            job->setUploadMode(static_cast<ISD::CCD::UploadMode>(atoi(pcdataXMLEle(ep))));
        }
    }

    // Make full prefix
    QString imagePrefix = rawPrefix;

    if (imagePrefix.isEmpty() == false)
        imagePrefix += '_';

    imagePrefix += frameType;

    if (filterEnabled && filterType.isEmpty() == false &&
        (job->getFrameType() == FRAME_LIGHT || job->getFrameType() == FRAME_FLAT))
    {
        imagePrefix += '_';

        imagePrefix += filterType;
    }

    if (expEnabled)
    {
        imagePrefix += '_';

        imagePrefix += QString::number(exposure, 'd', 0) + QString("_secs");
    }

    job->setFullPrefix(imagePrefix);


    QString targetName = schedJob->getName().remove(' ');

    // Directory postfix
    QString directoryPostfix;

    /* FIXME: Refactor directoryPostfix assignment, whose code is duplicated in capture.cpp */
    if (targetName.isEmpty())
        directoryPostfix = QLatin1Literal("/") + frameType;
    else
        directoryPostfix = QLatin1Literal("/") + targetName + QLatin1Literal("/") + frameType;
    if ((job->getFrameType() == FRAME_LIGHT || job->getFrameType() == FRAME_FLAT) && filterType.isEmpty() == false)
        directoryPostfix += QLatin1Literal("/") + filterType;

    job->setDirectoryPostfix(directoryPostfix);

    return job;
}

int Scheduler::getCompletedFiles(const QString &path, const QString &seqPrefix)
{
    int seqFileCount = 0;
    QFileInfo const path_info(path);
    QString const sig_dir(path_info.dir().path());
    QString const sig_file(path_info.baseName());

    qCDebug(KSTARS_EKOS_SCHEDULER) << QString("Searching in path '%1', files '%2*' for prefix '%3'...").arg(sig_dir, sig_file, seqPrefix);
    QDirIterator it(sig_dir, QDir::Files);

    /* FIXME: this counts all files with prefix in the storage location, not just captures. DSS analysis files are counted in, for instance. */
    while (it.hasNext())
    {
        QString const fileName = QFileInfo(it.next()).baseName();

        if (fileName.startsWith(seqPrefix))
        {
            qCDebug(KSTARS_EKOS_SCHEDULER) << QString("> Found '%1'").arg(fileName);
            seqFileCount++;
        }
    }

    return seqFileCount;
}

void Scheduler::setINDICommunicationStatus(Ekos::CommunicationStatus status)
{
    qDebug() << "Scheduler INDI status is" << status;
}

}<|MERGE_RESOLUTION|>--- conflicted
+++ resolved
@@ -2422,7 +2422,7 @@
 
     if (isINDIConnected.error().type() != QDBusError::NoError)
         return false;
-    else if (isINDIConnected.value() == EkosManager::EKOS_STATUS_SUCCESS)
+    else if (isINDIConnected.value() == Ekos::STATUS_SUCCESS)
         return true;
     else // ERROR or IDLE
         return false;
@@ -2440,12 +2440,7 @@
         case INDI_IDLE:
         {
             // Even in idle state, we make sure that INDI is not already connected.
-<<<<<<< HEAD
-            QDBusReply<int> isINDIConnected = ekosInterface->call(QDBus::AutoDetect, "getINDIConnectionStatus");
-            if (isINDIConnected.value() == Ekos::STATUS_SUCCESS)
-=======
             if (isINDIConnected())
->>>>>>> c768e1f6
             {
                 indiState = INDI_PROPERTY_CHECK;
 
@@ -3632,12 +3627,7 @@
         qCDebug(KSTARS_EKOS_SCHEDULER) << QString("Ekos is currently connected, checking INDI before mitigating connection loss.");
 
         // If INDI is assumed to be up, check its state
-<<<<<<< HEAD
-        QDBusReply<int> const isINDIConnected = ekosInterface->call(QDBus::AutoDetect, "getINDIConnectionStatus");
-        if (isINDIConnected.value() == Ekos::STATUS_SUCCESS)
-=======
         if (isINDIConnected())
->>>>>>> c768e1f6
         {
             // If both Ekos and INDI are assumed up, and are actually up, no mitigation needed, this is a DBus interface error
             qCDebug(KSTARS_EKOS_SCHEDULER) << QString("INDI is currently connected, no connection loss mitigation needed.");
