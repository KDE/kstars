/*  Ekos
    Copyright (C) 2012 Jasem Mutlaq <mutlaqja@ikarustech.com>

    This application is free software; you can redistribute it and/or
    modify it under the terms of the GNU General Public
    License as published by the Free Software Foundation; either
    version 2 of the License, or (at your option) any later version.
 */

#include <QFileDialog>
#include <QDirIterator>
#include <QStandardPaths>

#include <KMessageBox>
#include <KDirWatch>
#include <KLocalizedString>

#include <basedevice.h>
#include <lilxml.h>

#include "Options.h"

#include "capture.h"

#include "indi/driverinfo.h"
#include "indi/indifilter.h"
#include "indi/clientmanager.h"
#include "fitsviewer/fitsviewer.h"
#include "fitsviewer/fitsview.h"

#include "QProgressIndicator.h"



namespace Ekos
{

SequenceJob::SequenceJob()
{
    statusStrings = QStringList() << xi18n("Idle") << xi18n("In progress") << xi18n("Error") << xi18n("Aborted") << xi18n("Complete");
    status = JOB_IDLE;
    exposure=count=delay=frameType=filterPos=-1;
    captureFilter=FITS_NONE;
    preview=false;
    showFITS=false;
    activeChip=NULL;
    activeCCD=NULL;
    activeFilter= NULL;
    statusCell = NULL;
    completed=0;
}

void SequenceJob::reset()
{
    // Reset to default values
    activeChip->setBatchMode(false);
    activeChip->setShowFITS(Options::showFITS());
}

void SequenceJob::resetStatus()
{
    status = JOB_IDLE;
    completed=0;
    exposeLeft=0;
    if (preview == false && statusCell)
        statusCell->setText(statusStrings[status]);
}

void SequenceJob::abort()
{
    status = JOB_ABORTED;
    if (preview == false && statusCell)
        statusCell->setText(statusStrings[status]);
    if (activeChip->canAbort())
        activeChip->abortExposure();
    activeChip->setBatchMode(false);
}

void SequenceJob::done()
{
    status = JOB_DONE;

    if (statusCell)
        statusCell->setText(statusStrings[status]);

}

void SequenceJob::prepareCapture()
{

    activeChip->setBatchMode(!preview);

    activeChip->setShowFITS(showFITS);

    activeCCD->setFITSDir(fitsDir);

    activeCCD->setISOMode(isoMode);

    activeCCD->setSeqPrefix(prefix);

    if (activeChip->isBatchMode())
        activeCCD->updateUploadSettings();

    if (filterPos != -1 && activeFilter != NULL)
        activeFilter->runCommand(INDI_SET_FILTER, &filterPos);

}

SequenceJob::CAPTUREResult SequenceJob::capture(bool isDark)
{
   if (activeChip->canSubframe() && activeChip->setFrame(x, y, w, h) == false)
   {
        status = JOB_ERROR;

        if (preview == false && statusCell)
            statusCell->setText(statusStrings[status]);

        return CAPTURE_FRAME_ERROR;

   }

    if (activeChip->canBin() && activeChip->setBinning(binX, binY) == false)
    {
        status = JOB_ERROR;

        if (preview == false && statusCell)
            statusCell->setText(statusStrings[status]);

        return CAPTURE_BIN_ERROR;
    }

    if (isDark)
    {
        activeChip->setFrameType(FRAME_DARK);
        activeChip->setCaptureMode(FITS_CALIBRATE);
    }
    else
    {
        activeChip->setFrameType(frameTypeName);
        activeChip->setCaptureMode(FITS_NORMAL);
        activeChip->setCaptureFilter(captureFilter);
    }

    // If filter is different that CCD, send the filter info
    if (activeFilter && activeFilter != activeCCD)
        activeCCD->setFilter(filter);

    status = JOB_BUSY;

    if (preview == false && statusCell)
        statusCell->setText(statusStrings[status]);

    exposeLeft = exposure;

    activeChip->capture(exposure);

    return CAPTURE_OK;

}

void SequenceJob::setFilter(int pos, const QString & name)
{
    filterPos = pos;
    filter    = name;
}

void SequenceJob::setFrameType(int type, const QString & name)
{
    frameType = type;
    frameTypeName = name;
}

double SequenceJob::getExposeLeft() const
{
    return exposeLeft;
}

void SequenceJob::setExposeLeft(double value)
{
    exposeLeft = value;
}

void SequenceJob::setPrefixSettings(const QString &prefix, bool typeEnabled, bool filterEnabled, bool exposureEnabled)
{
    rawPrefix               = prefix;
    typePrefixEnabled       = typeEnabled;
    filterPrefixEnabled     = filterEnabled;
    expPrefixEnabled        = exposureEnabled;
}

void SequenceJob::getPrefixSettings(QString &prefix, bool &typeEnabled, bool &filterEnabled, bool &exposureEnabled)
{
    prefix          = rawPrefix;
    typeEnabled     = typePrefixEnabled;
    filterEnabled   = filterPrefixEnabled;
    exposureEnabled = expPrefixEnabled;
}


Capture::Capture()
{
    setupUi(this);

    currentCCD = NULL;
    currentTelescope = NULL;
    currentFilter = NULL;

    filterSlot = NULL;
    filterName = NULL;
    activeJob  = NULL;

    targetChip = NULL;
    guideChip  = NULL;

    deviationDetected = false;
    spikeDetected     = false;

    isAutoGuiding   = false;
    guideDither     = false;
    isAutoFocus     = false;
    autoFocusStatus = false;

    mDirty          = false;
    jobUnderEdit    = false;

    calibrationState = CALIBRATE_NONE;

    pi = new QProgressIndicator(this);

    progressLayout->addWidget(pi, 0, 4, 1, 1);

    seqWatcher		= new KDirWatch();
    seqTimer = new QTimer(this);
    connect(startB, SIGNAL(clicked()), this, SLOT(startSequence()));
    connect(stopB, SIGNAL(clicked()), this, SLOT(stopSequence()));
    connect(seqTimer, SIGNAL(timeout()), this, SLOT(captureImage()));

    connect(CCDCaptureCombo, SIGNAL(activated(int)), this, SLOT(checkCCD(int)));

    connect(FilterCaptureCombo, SIGNAL(activated(int)), this, SLOT(checkFilter(int)));

    connect(displayCheck, SIGNAL(toggled(bool)), previewB, SLOT(setEnabled(bool)));

    connect(previewB, SIGNAL(clicked()), this, SLOT(captureOne()));

    //connect( seqLister, SIGNAL(newItems (const KFileItemList & )), this, SLOT(checkSeqBoundary(const KFileItemList &)));
    connect( seqWatcher, SIGNAL(dirty(QString)), this, SLOT(checkSeqBoundary(QString)));

    connect(addToQueueB, SIGNAL(clicked()), this, SLOT(addJob()));
    connect(removeFromQueueB, SIGNAL(clicked()), this, SLOT(removeJob()));
    connect(queueUpB, SIGNAL(clicked()), this, SLOT(moveJobUp()));
    connect(queueDownB, SIGNAL(clicked()), this, SLOT(moveJobDown()));
    connect(selectFITSDirB, SIGNAL(clicked()), this, SLOT(saveFITSDirectory()));
    connect(queueSaveB, SIGNAL(clicked()), this, SLOT(saveSequenceQueue()));
    connect(queueSaveAsB, SIGNAL(clicked()), this, SLOT(saveSequenceQueueAs()));
    connect(queueLoadB, SIGNAL(clicked()), this, SLOT(loadSequenceQueue()));
    connect(resetB, SIGNAL(clicked()), this, SLOT(resetJobs()));
    connect(queueTable, SIGNAL(doubleClicked(QModelIndex)), this, SLOT(editJob(QModelIndex)));
    connect(queueTable, SIGNAL(itemSelectionChanged()), this, SLOT(resetJobEdit()));

    addToQueueB->setIcon(QIcon::fromTheme("list-add"));
    removeFromQueueB->setIcon(QIcon::fromTheme("list-remove"));
    queueUpB->setIcon(QIcon::fromTheme("go-up"));
    queueDownB->setIcon(QIcon::fromTheme("go-down"));
    selectFITSDirB->setIcon(QIcon::fromTheme("document-open-folder"));
    queueLoadB->setIcon(QIcon::fromTheme("document-open"));
    queueSaveB->setIcon(QIcon::fromTheme("document-save"));
    queueSaveAsB->setIcon(QIcon::fromTheme("document-save-as"));
    resetB->setIcon(QIcon::fromTheme("system-reboot"));

    fitsDir->setText(Options::fitsDir());

    seqExpose = 0;
    seqTotalCount = 0;
    seqCurrentCount = 0;
    seqDelay = 0;
    useGuideHead = false;
    guideDither = false;

    foreach(QString filter, FITSViewer::filterTypes)
        filterCombo->addItem(filter);

    displayCheck->setEnabled(Options::showFITS());
    displayCheck->setChecked(Options::showFITS());
    guideDeviationCheck->setChecked(Options::enforceGuideDeviation());
    guideDeviation->setValue(Options::guideDeviation());
    autofocusCheck->setChecked(Options::enforceAutofocus());
    parkCheck->setChecked(Options::autoParkTelescope());
    //meridianCheck->setChecked(Options::autoMeridianFlip());
}

Capture::~Capture()
{
    qDeleteAll(jobs);
}

void Capture::addCCD(ISD::GDInterface *newCCD, bool isPrimaryCCD)
{
    ISD::CCD *ccd = static_cast<ISD::CCD *> (newCCD);

    CCDCaptureCombo->addItem(ccd->getDeviceName());

    CCDs.append(ccd);

    if (isPrimaryCCD)
    {
        checkCCD(CCDs.count()-1);
        CCDCaptureCombo->setCurrentIndex(CCDs.count()-1);
    }
    else
    {
        checkCCD(0);
        CCDCaptureCombo->setCurrentIndex(0);
    }
}

void Capture::addGuideHead(ISD::GDInterface *newCCD)
{
    QString guiderName = newCCD->getDeviceName() + QString(" Guider");

    if (CCDCaptureCombo->findText(guiderName) == -1)
    {
        CCDCaptureCombo->addItem(guiderName);
        CCDs.append(static_cast<ISD::CCD *> (newCCD));
    }
}

void Capture::addFilter(ISD::GDInterface *newFilter)
{
    foreach(ISD::GDInterface *filter, Filters)
    {
        if (!strcmp(filter->getDeviceName(), newFilter->getDeviceName()))
            return;
    }

    FilterCaptureCombo->addItem(newFilter->getDeviceName());

    Filters.append(static_cast<ISD::Filter *>(newFilter));

    checkFilter(0);

    FilterCaptureCombo->setCurrentIndex(0);

}

void Capture::startSequence()
{
    if (darkSubCheck->isChecked())
    {
        KMessageBox::error(this, xi18n("Auto dark subtract is not supported in batch mode."));
        return;
    }

    Options::setGuideDeviation(guideDeviation->value());
    Options::setEnforceGuideDeviation(guideDeviationCheck->isChecked());
    Options::setEnforceAutofocus(autofocusCheck->isChecked());
    //Options::setAutoMeridianFlip(meridianCheck->isChecked());
    Options::setAutoParkTelescope(parkCheck->isChecked());

    if (queueTable->rowCount() ==0)
        addJob();

    SequenceJob *first_job = NULL;

    foreach(SequenceJob *job, jobs)
    {
        if (job->getStatus() == SequenceJob::JOB_IDLE || job->getStatus() == SequenceJob::JOB_ABORTED)
        {
            first_job = job;
            break;
        }
    }

    if (first_job == NULL)
    {
        appendLogText(xi18n("No pending jobs found. Please add a job to the sequence queue."));
        return;
    }

    deviationDetected = false;
    spikeDetected     = false;

    executeJob(first_job);

}

void Capture::stopSequence()
{

    retries              = 0;
    seqTotalCount        = 0;
    seqCurrentCount      = 0;

    if (activeJob)
    {
        if (activeJob->getStatus() == SequenceJob::JOB_BUSY)
            activeJob->abort();

        activeJob->reset();
    }

    currentCCD->disconnect(this);

    currentCCD->setFITSDir("");

    imgProgress->reset();
    imgProgress->setEnabled(false);

    fullImgCountOUT->setText(QString());
    currentImgCountOUT->setText(QString());
    exposeOUT->setText(QString());

    startB->setEnabled(true);
    stopB->setEnabled(false);

    if (displayCheck->isChecked())
        previewB->setEnabled(true);
    else
        previewB->setEnabled(false);

    pi->stopAnimation();
    seqTimer->stop();

}

void Capture::checkCCD(int ccdNum)
{
    if (ccdNum == -1)
        ccdNum = CCDCaptureCombo->currentIndex();

    if (ccdNum <= CCDs.count())
    {
        int x,y,w,h;
        int binx,biny;
        double min,max,step;
        int xstep=0, ystep=0;
        QString frameProp = QString("CCD_FRAME");

        // Check whether main camera or guide head only
        currentCCD = CCDs.at(ccdNum);

        if (CCDCaptureCombo->itemText(ccdNum).right(6) == QString("Guider"))
        {
            frameProp = QString("GUIDER_FRAME");
            useGuideHead = true;
            targetChip = currentCCD->getChip(ISD::CCDChip::GUIDE_CCD);
        }
        else
        {
            currentCCD = CCDs.at(ccdNum);
            targetChip = currentCCD->getChip(ISD::CCDChip::PRIMARY_CCD);
            useGuideHead = false;
        }

        frameWIN->setEnabled(targetChip->canSubframe());
        frameHIN->setEnabled(targetChip->canSubframe());
        frameXIN->setEnabled(targetChip->canSubframe());
        frameYIN->setEnabled(targetChip->canSubframe());

        binXCombo->setEnabled(targetChip->canBin());
        binYCombo->setEnabled(targetChip->canBin());

        if (currentCCD->getMinMaxStep(frameProp, "WIDTH", &min, &max, &step))
        {
            if (step == 0)
                xstep = (int) max * 0.05;
            else
                xstep = step;

            frameWIN->setMinimum(min);
            frameWIN->setMaximum(max);
            frameWIN->setSingleStep(xstep);
        }

        if (currentCCD->getMinMaxStep(frameProp, "HEIGHT", &min, &max, &step))
        {
            if (step == 0)
                ystep = (int) max * 0.05;
            else
                ystep = step;

            frameHIN->setMinimum(min);
            frameHIN->setMaximum(max);
            frameHIN->setSingleStep(ystep);
        }

        if (currentCCD->getMinMaxStep(frameProp, "X", &min, &max, &step))
        {
            if (step == 0)
                step = xstep;

            frameXIN->setMinimum(min);
            frameXIN->setMaximum(max);
            frameXIN->setSingleStep(step);
        }

        if (currentCCD->getMinMaxStep(frameProp, "Y", &min, &max, &step))
        {
            if (step == 0)
                step = ystep;

            frameYIN->setMinimum(min);
            frameYIN->setMaximum(max);
            frameYIN->setSingleStep(step);
        }

        if (targetChip->getFrame(&x,&y,&w,&h))
        {
            frameXIN->setValue(x);
            frameYIN->setValue(y);
            frameWIN->setValue(w);
            frameHIN->setValue(h);
        }

        if (targetChip->getBinning(&binx, &biny))
        {
            binXCombo->setCurrentIndex(binx-1);
            binYCombo->setCurrentIndex(biny-1);
        }

        QStringList frameTypes = targetChip->getFrameTypes();

        frameTypeCombo->clear();

        if (frameTypes.isEmpty())
            frameTypeCombo->setEnabled(false);
        else
        {
            frameTypeCombo->setEnabled(true);
            frameTypeCombo->addItems(frameTypes);
            frameTypeCombo->setCurrentIndex(targetChip->getFrameType());
        }

    }
}

void Capture::syncFrameType(ISD::GDInterface *ccd)
{
    if (strcmp(ccd->getDeviceName(), CCDCaptureCombo->currentText().toLatin1()))
        return;

    ISD::CCDChip *tChip = NULL;
    tChip = (static_cast<ISD::CCD *> (ccd) )->getChip(ISD::CCDChip::PRIMARY_CCD);

    QStringList frameTypes = tChip->getFrameTypes();

    frameTypeCombo->clear();

    if (frameTypes.isEmpty())
        frameTypeCombo->setEnabled(false);
    else
    {
        frameTypeCombo->setEnabled(true);
        frameTypeCombo->addItems(frameTypes);
        frameTypeCombo->setCurrentIndex(tChip->getFrameType());
    }


}

void Capture::checkFilter(int filterNum)
{

    if (filterNum == -1)
        filterNum = FilterCaptureCombo->currentIndex();

    QStringList filterAlias = Options::filterAlias();

    if (filterNum <= Filters.count())
        currentFilter = Filters.at(filterNum);

    FilterPosCombo->clear();

    filterName   = currentFilter->getBaseDevice()->getText("FILTER_NAME");
    filterSlot = currentFilter->getBaseDevice()->getNumber("FILTER_SLOT");

    if (filterSlot == NULL)
    {
        KMessageBox::error(0, xi18n("Unable to find FILTER_SLOT property in driver %1", currentFilter->getBaseDevice()->getDeviceName()));
        return;
    }

    for (int i=0; i < filterSlot->np[0].max; i++)
    {
        QString item;

        if (filterName != NULL && (i < filterName->ntp))
            item = filterName->tp[i].text;
        else if (i < filterAlias.count() && filterAlias[i].isEmpty() == false)
            item = filterAlias.at(i);
        else
            item = QString("Filter_%1").arg(i+1);

        FilterPosCombo->addItem(item);

    }

    FilterPosCombo->setCurrentIndex( (int) filterSlot->np[0].value-1);

}

void Capture::newFITS(IBLOB *bp)
{
    ISD::CCDChip *tChip = NULL;

    // If there is no active job, ignore
    if (activeJob == NULL)
        return;

    if (currentCCD->getUploadMode() != ISD::CCD::UPLOAD_LOCAL)
    {
        if (!strcmp(bp->name, "CCD2"))
            tChip = currentCCD->getChip(ISD::CCDChip::GUIDE_CCD);
        else
            tChip = currentCCD->getChip(ISD::CCDChip::PRIMARY_CCD);

        if (tChip != targetChip)
            return;

        if (targetChip->getCaptureMode() == FITS_FOCUS || targetChip->getCaptureMode() == FITS_GUIDE)
            return;

        // If the FITS is not for our device, simply ignore
        if (QString(bp->bvp->device)  != currentCCD->getDeviceName() || (startB->isEnabled() && previewB->isEnabled()))
            return;

        if (calibrationState == CALIBRATE_START)
        {
            calibrationState = CALIBRATE_DONE;
            seqTimer->start(seqDelay);
            return;
        }

        if (darkSubCheck->isChecked() && calibrationState == CALIBRATE_DONE)
        {
            calibrationState = CALIBRATE_NONE;

            FITSView *calibrateImage = targetChip->getImage(FITS_CALIBRATE);
            FITSView *currentImage   = targetChip->getImage(FITS_NORMAL);

            FITSImage *image_data = NULL;

            if (currentImage)
                image_data = currentImage->getImageData();

            if (image_data && calibrateImage && currentImage)
                image_data->subtract(calibrateImage->getImageData()->getImageBuffer());
        }
    }

    secondsLabel->setText(xi18n("Complete."));

    if (seqTotalCount <= 0)
    {
       jobs.removeOne(activeJob);
       delete (activeJob);
       activeJob = NULL;
       stopSequence();
       return;
    }

    seqCurrentCount++;
    activeJob->setCompleted(seqCurrentCount);
    imgProgress->setValue(seqCurrentCount);

    appendLogText(xi18n("Received image %1 out of %2.", seqCurrentCount, seqTotalCount));

    currentImgCountOUT->setText( QString::number(seqCurrentCount));

    // if we're done
    if (seqCurrentCount == seqTotalCount)
    {
        activeJob->done();

        stopSequence();

        SequenceJob *next_job = NULL;

        foreach(SequenceJob *job, jobs)
        {
            if (job->getStatus() == SequenceJob::JOB_IDLE || job->getStatus() == SequenceJob::JOB_ABORTED)
            {
                next_job = job;
                break;
            }
        }

        if (next_job)
            executeJob(next_job);
        else if (parkCheck->isChecked() && currentTelescope && currentTelescope->canPark())
        {
            appendLogText(xi18n("Parking telescope..."));
            emit telescopeParking();
            currentTelescope->Park();
            return;
        }

        //Resume guiding if it was suspended before
        if (isAutoGuiding && currentCCD->getChip(ISD::CCDChip::GUIDE_CCD) == guideChip)
            emit suspendGuiding(false);

        return;
    }

    isAutoFocus = (autofocusCheck->isEnabled() && autofocusCheck->isChecked());
    if (isAutoFocus)
        autoFocusStatus = false;

    if (isAutoGuiding)
    {
        if (currentCCD->getChip(ISD::CCDChip::GUIDE_CCD) == guideChip)
            emit suspendGuiding(false);

        if (guideDither)
        {
            secondsLabel->setText(xi18n("Dithering..."));
            emit exposureComplete();
        }
        else
            seqTimer->start(seqDelay);
    }
    else if (isAutoFocus)
    {
        secondsLabel->setText(xi18n("Focusing..."));
        emit checkFocus(HFRPixels->value());
    }
    else
        seqTimer->start(seqDelay);
}

void Capture::captureOne()
{
    addJob(true);

    executeJob(jobs.last());
}

void Capture::captureImage()
{
    seqTimer->stop();
    bool isDark=false;
    SequenceJob::CAPTUREResult rc=SequenceJob::CAPTURE_OK;

    if (useGuideHead == false && darkSubCheck->isChecked() && calibrationState == CALIBRATE_NONE)
        isDark = true;


     rc = activeJob->capture(isDark);

     switch (rc)
     {
        case SequenceJob::CAPTURE_OK:
         if (isDark)
         {
            calibrationState = CALIBRATE_START;
            appendLogText(xi18n("Capturing dark frame..."));
         }
         else
           appendLogText(xi18n("Capturing image..."));
         break;

        case SequenceJob::CAPTURE_FRAME_ERROR:
            appendLogText(xi18n("Failed to set sub frame."));
            stopSequence();
            break;

        case SequenceJob::CAPTURE_BIN_ERROR:
            appendLogText(xi18n("Failed to set binning."));
            stopSequence();
            break;
     }


}

void Capture::resumeCapture()
{
    appendLogText(xi18n("Dither complete."));

    if (isAutoFocus && autoFocusStatus == false)
    {
        secondsLabel->setText(xi18n("Focusing..."));
        emit checkFocus(HFRPixels->value());
        return;
    }

    seqTimer->start(seqDelay);
}

/*******************************************************************************/
/* Update the prefix for the sequence of images to be captured                 */
/*******************************************************************************/
void Capture::updateSequencePrefix( const QString &newPrefix, const QString &dir)
{
    seqPrefix = newPrefix;

    //seqLister->setNameFilter(QString("*.fits"));
    seqWatcher->addDir(dir, KDirWatch::WatchFiles);

    seqCount = 1;

    //seqLister->openUrl(dir);

    checkSeqBoundary(dir);

}

/*******************************************************************************/
/* Determine the next file number sequence. That is, if we have file1.png      */
/* and file2.png, then the next sequence should be file3.png		       */
/*******************************************************************************/
void Capture::checkSeqBoundary(const QString &path)
{
    int newFileIndex;
    QString tempName;

    //KFileItemList::const_iterator it = items.begin();
    //const KFileItemList::const_iterator end = items.end();
    QDirIterator it(path, QDir::Files);
    while (it.hasNext())
    {
        tempName = it.next();

        // find the prefix first
        if (tempName.startsWith(seqPrefix) == false || tempName.endsWith(".fits") == false)
            continue;

        if (seqPrefix.isEmpty() == false)
           tempName.remove(seqPrefix + '_');

        int usIndex = tempName.indexOf('_');

        if (usIndex == -1)
            usIndex = tempName.indexOf('.');

        tempName.remove(usIndex, tempName.size() - usIndex);

        bool indexOK = false;

        newFileIndex = tempName.toInt(&indexOK);


        if (indexOK && newFileIndex >= seqCount)
            seqCount = newFileIndex + 1;

        //qDebug() << "Now the tempName is " << tempName << " conversion is " << (indexOK ? "OK" : "Failed") << " and valu is " << newFileIndex
          //          << " and seqCount is " << seqCount << endl;
    }

    currentCCD->setSeqCount(seqCount);

}

void Capture::appendLogText(const QString &text)
{

    logText.insert(0, xi18nc("log entry; %1 is the date, %2 is the text", "%1 %2", QDateTime::currentDateTime().toString("yyyy-MM-ddThh:mm:ss"), text));

    emit newLog();
}

void Capture::clearLog()
{
    logText.clear();
    emit newLog();
}

void Capture::updateCaptureProgress(ISD::CCDChip * tChip, double value)
{

    if (targetChip != tChip || targetChip->getCaptureMode() != FITS_NORMAL)
        return;

    exposeOUT->setText(QString::number(value, 'd', 2));

    if (activeJob)
        activeJob->setExposeLeft(value);

    if (value == 0)
    {
<<<<<<< HEAD
        secondsLabel->setText(xi18n("Downloading..."));

=======
>>>>>>> f323f19a
        if (isAutoGuiding && currentCCD->getChip(ISD::CCDChip::GUIDE_CCD) == guideChip)
            emit suspendGuiding(true);

        if (currentCCD->getUploadMode() != ISD::CCD::UPLOAD_LOCAL)
            secondsLabel->setText(i18n("Downloading..."));
        else
            newFITS(NULL);
    }
    // JM: Don't change to i18np, value is DOUBLE, not Integer.
    else if (value <= 1)
        secondsLabel->setText(xi18n("second left"));
    else
        secondsLabel->setText(xi18n("seconds left"));
}

void Capture::addJob(bool preview)
{
    SequenceJob *job = NULL;
    QString imagePrefix;

    if (preview == false && darkSubCheck->isChecked())
    {
        KMessageBox::error(this, xi18n("Auto dark subtract is not supported in batch mode."));
        return;
    }

    if (jobUnderEdit)
        job = jobs.at(queueTable->currentRow());
    else
        job = new SequenceJob();

    if (job == NULL)
    {
        qWarning() << "Job is NULL!" << endl;
        return;
    }

    if (ISOCheck->isChecked())
        job->setISOMode(true);
    else
        job->setISOMode(false);

    job->setPreview(preview);

    job->setFITSDir(fitsDir->text());

    job->setShowFITS(displayCheck->isChecked());

    imagePrefix = prefixIN->text();

    constructPrefix(imagePrefix);

    job->setPrefixSettings(prefixIN->text(), frameTypeCheck->isChecked(), filterCheck->isChecked(), expDurationCheck->isChecked());
    job->setFrameType(frameTypeCombo->currentIndex(), frameTypeCombo->currentText());
    job->setPrefix(imagePrefix);

    if (filterSlot != NULL && currentFilter != NULL)
       job->setFilter(FilterPosCombo->currentIndex()+1, FilterPosCombo->currentText());

    job->setExposure(exposureIN->value());

    job->setCount(countIN->value());

    job->setBin(binXCombo->currentIndex()+1, binYCombo->currentIndex()+1);

    job->setDelay(delayIN->value() * 1000);		/* in ms */

    job->setActiveChip(targetChip);
    job->setActiveCCD(currentCCD);
    job->setActiveFilter(currentFilter);

    job->setFrame(frameXIN->value(), frameYIN->value(), frameWIN->value(), frameHIN->value());

    if (jobUnderEdit == false)
        jobs.append(job);

    // Nothing more to do if preview
    if (preview)
        return;

    int currentRow = 0;
    if (jobUnderEdit == false)
    {

        currentRow = queueTable->rowCount();
        queueTable->insertRow(currentRow);
    }
    else
        currentRow = queueTable->currentRow();

    QTableWidgetItem *status = jobUnderEdit ? queueTable->item(currentRow, 0) : new QTableWidgetItem();
    status->setText(job->getStatusString());
    status->setTextAlignment(Qt::AlignHCenter);
    status->setFlags(Qt::ItemIsSelectable | Qt::ItemIsEnabled);

    job->setStatusCell(status);

    QTableWidgetItem *filter = jobUnderEdit ? queueTable->item(currentRow, 1) : new QTableWidgetItem();
    filter->setText("--");
    if (frameTypeCombo->currentText().compare("Bias", Qt::CaseInsensitive) &&
            frameTypeCombo->currentText().compare("Dark", Qt::CaseInsensitive) &&
            FilterPosCombo->count() > 0)
        filter->setText(FilterPosCombo->currentText());

    filter->setTextAlignment(Qt::AlignHCenter);
    filter->setFlags(Qt::ItemIsSelectable | Qt::ItemIsEnabled);

    QTableWidgetItem *type = jobUnderEdit ? queueTable->item(currentRow, 2) : new QTableWidgetItem();
    type->setText(frameTypeCombo->currentText());
    type->setTextAlignment(Qt::AlignHCenter);
    type->setFlags(Qt::ItemIsSelectable | Qt::ItemIsEnabled);

    QTableWidgetItem *bin = jobUnderEdit ? queueTable->item(currentRow, 3) : new QTableWidgetItem();
    bin->setText(QString("%1x%2").arg(binXCombo->currentIndex()+1).arg(binYCombo->currentIndex()+1));
    bin->setTextAlignment(Qt::AlignHCenter);
    bin->setFlags(Qt::ItemIsSelectable | Qt::ItemIsEnabled);

    QTableWidgetItem *exp = jobUnderEdit ? queueTable->item(currentRow, 4) : new QTableWidgetItem();
    exp->setText(QString::number(exposureIN->value()));
    exp->setTextAlignment(Qt::AlignHCenter);
    exp->setFlags(Qt::ItemIsSelectable | Qt::ItemIsEnabled);

    QTableWidgetItem *count = jobUnderEdit ? queueTable->item(currentRow, 5) : new QTableWidgetItem();
    count->setText(QString::number(countIN->value()));
    count->setTextAlignment(Qt::AlignHCenter);
    count->setFlags(Qt::ItemIsSelectable | Qt::ItemIsEnabled);

    if (jobUnderEdit == false)
    {
        queueTable->setItem(currentRow, 0, status);
        queueTable->setItem(currentRow, 1, filter);
        queueTable->setItem(currentRow, 2, type);
        queueTable->setItem(currentRow, 3, bin);
        queueTable->setItem(currentRow, 4, exp);
        queueTable->setItem(currentRow, 5, count);
    }

    removeFromQueueB->setEnabled(true);

    if (queueTable->rowCount() > 0)
    {
        queueSaveAsB->setEnabled(true);
        queueSaveB->setEnabled(true);
        resetB->setEnabled(true);
        mDirty = true;
    }

    if (queueTable->rowCount() > 1)
    {
        queueUpB->setEnabled(true);
        queueDownB->setEnabled(true);
    }

    if (jobUnderEdit)
    {
        jobUnderEdit = false;
        resetJobEdit();
        appendLogText(xi18n("Job #%1 changes applied.", currentRow+1));
    }

}

void Capture::removeJob()
{
    int currentRow = queueTable->currentRow();

    if (currentRow < 0)
    {
        currentRow = queueTable->rowCount()-1;
        if (currentRow < 0)
            return;
    }

    queueTable->removeRow(currentRow);

    SequenceJob *job = jobs.at(currentRow);
    jobs.removeAt(currentRow);
    delete (job);

    if (queueTable->rowCount() == 0)
        removeFromQueueB->setEnabled(false);

    if (queueTable->rowCount() == 1)
    {
        queueUpB->setEnabled(false);
        queueDownB->setEnabled(false);
    }

    for (int i=0; i < jobs.count(); i++)
        jobs.at(i)->setStatusCell(queueTable->item(i, 0));

    queueTable->selectRow(queueTable->currentRow());

    if (queueTable->rowCount() == 0)
    {
        queueSaveAsB->setEnabled(false);
        queueSaveB->setEnabled(false);
        resetB->setEnabled(false);
    }

    mDirty = true;


}

void Capture::moveJobUp()
{
    int currentRow = queueTable->currentRow();

    int columnCount = queueTable->columnCount();

    if (currentRow <= 0 || queueTable->rowCount() == 1)
        return;

    int destinationRow = currentRow - 1;

    for (int i=0; i < columnCount; i++)
    {
        QTableWidgetItem *downItem = queueTable->takeItem(currentRow, i);
        QTableWidgetItem *upItem   = queueTable->takeItem(destinationRow, i);

        queueTable->setItem(destinationRow, i, downItem);
        queueTable->setItem(currentRow, i, upItem);
    }

    SequenceJob *job = jobs.takeAt(currentRow);

    jobs.removeOne(job);
    jobs.insert(destinationRow, job);

    queueTable->selectRow(destinationRow);

    for (int i=0; i < jobs.count(); i++)
      jobs.at(i)->setStatusCell(queueTable->item(i, 0));


    mDirty = true;

}

void Capture::moveJobDown()
{
    int currentRow = queueTable->currentRow();

    int columnCount = queueTable->columnCount();

    if (currentRow < 0 || queueTable->rowCount() == 1)
        return;

    int destinationRow = currentRow + 1;

    for (int i=0; i < columnCount; i++)
    {
        QTableWidgetItem *downItem = queueTable->takeItem(currentRow, i);
        QTableWidgetItem *upItem   = queueTable->takeItem(destinationRow, i);

        queueTable->setItem(destinationRow, i, downItem);
        queueTable->setItem(currentRow, i, upItem);
    }

    SequenceJob *job = jobs.takeAt(currentRow);

    jobs.removeOne(job);
    jobs.insert(destinationRow, job);

    queueTable->selectRow(destinationRow);

    for (int i=0; i < jobs.count(); i++)
        jobs.at(i)->setStatusCell(queueTable->item(i, 0));

    mDirty = true;

}

void Capture::executeJob(SequenceJob *job)
{
    job->prepareCapture();

    if (job->isPreview())
        seqTotalCount = -1;
    else
        seqTotalCount = job->getCount();

    seqDelay = job->getDelay();

    seqCurrentCount = job->getCompleted();

    if (job->isPreview() == false)
    {
        fullImgCountOUT->setText( QString::number(seqTotalCount));
        currentImgCountOUT->setText(QString::number(seqCurrentCount));

        // set the progress info
        imgProgress->setEnabled(true);
        imgProgress->setMaximum(seqTotalCount);
        imgProgress->setValue(seqCurrentCount);

        updateSequencePrefix(job->getPrefix(), job->getFITSDir());
        //job->statusCell->setText(job->statusStrings[job->status]);
    }

    // Update button status
    startB->setEnabled(false);
    stopB->setEnabled(true);
    previewB->setEnabled(false);

    pi->startAnimation();

    activeJob = job;

    useGuideHead = (activeJob->getActiveChip()->getType() == ISD::CCDChip::PRIMARY_CCD) ? false : true;

    connect(currentCCD, SIGNAL(BLOBUpdated(IBLOB*)), this, SLOT(newFITS(IBLOB*)));
    connect(currentCCD, SIGNAL(newExposureValue(ISD::CCDChip*,double)), this, SLOT(updateCaptureProgress(ISD::CCDChip*,double)));

    captureImage();

}

void Capture::enableGuideLimits()
{
    guideDeviationCheck->setEnabled(true);
    guideDeviation->setEnabled(true);
}

void Capture::setGuideDeviation(double delta_ra, double delta_dec)
{
    if (guideDeviationCheck->isChecked() == false || activeJob == NULL)
        return;

    // We don't enforce limit on previews
    if (activeJob->isPreview() || activeJob->getExposeLeft() == 0)
        return;

    double deviation_rms = sqrt(delta_ra*delta_ra + delta_dec*delta_dec);

    QString deviationText = QString("%1").arg(deviation_rms, 0, 'g', 3);

    if (activeJob->getStatus() == SequenceJob::JOB_BUSY)
    {
        if (deviation_rms > guideDeviation->value())
        {
            // Ignore spikes ONCE
            if (spikeDetected == false)
            {
                spikeDetected = true;
                return;
            }

            spikeDetected = false;
            deviationDetected = true;
            appendLogText(xi18n("Guiding deviation %1 exceeded limit value of %2 arcsecs, aborting exposure.", deviationText, guideDeviation->value()));
            stopSequence();
        }
        return;
    }

    if (activeJob->getStatus() == SequenceJob::JOB_ABORTED && deviationDetected)
    {
        if (deviation_rms <= guideDeviation->value())
        {
            deviationDetected = false;
            appendLogText(xi18n("Guiding deviation %1 is now lower than limit value of %2 arcsecs, resuming exposure.", deviationText, guideDeviation->value()));
            startSequence();
            return;
        }
    }

}

void Capture::setGuideDither(bool enable)
{
    guideDither = enable;
}

void Capture::setAutoguiding(bool enable, bool isDithering)
{
    isAutoGuiding = enable;
    guideDither   = isDithering;
}

void Capture::updateAutofocusStatus(bool status)
{
    autoFocusStatus = status;

    if (status)
    {
        autofocusCheck->setEnabled(true);
        HFRPixels->setEnabled(true);
    }

    if (isAutoFocus && activeJob && activeJob->getStatus() == SequenceJob::JOB_BUSY)
    {
        if (status)
            seqTimer->start(seqDelay);
        else
        {
            appendLogText(xi18n("Autofocus failed. Aborting exposure..."));
            secondsLabel->setText("");
            stopSequence();
        }
    }
}

void Capture::setTelescope(ISD::GDInterface *newTelescope)
{
    currentTelescope = static_cast<ISD::Telescope*> (newTelescope);

    connect(currentTelescope, SIGNAL(numberUpdated(INumberVectorProperty*)), this, SLOT(updateScopeCoords(INumberVectorProperty*)));

    syncTelescopeInfo();
}

void Capture::syncTelescopeInfo()
{
    if (currentCCD && currentTelescope && currentTelescope->isConnected())
    {
        parkCheck->setEnabled(currentTelescope->canPark());

        ITextVectorProperty *activeDevices = currentCCD->getBaseDevice()->getText("ACTIVE_DEVICES");
        if (activeDevices)
        {
            IText *activeTelescope = IUFindText(activeDevices, "ACTIVE_TELESCOPE");
            if (activeTelescope)
            {
                IUSaveText(activeTelescope, currentTelescope->getDeviceName());

                currentCCD->getDriverInfo()->getClientManager()->sendNewText(activeDevices);
            }
        }
    }
}

void Capture::saveFITSDirectory()
{
    QString dir = QFileDialog::getExistingDirectory(0, xi18n("FITS Save Directory"), fitsDir->text());

    if (!dir.isEmpty())
        fitsDir->setText(dir);
}

void Capture::updateScopeCoords(INumberVectorProperty *coord)
{

    /* Meridian Flip TODO
     * 1. Calculate pier side (west or east) from coord + geographic coords to get Alt/Az
     * 2. Decide when to flip mount
     * 3. Stop guiding
     * 4. Flip mount
     * 5. Plate solve
     * 6. Swap DEC axis in guiding?
     * 7. Auto select guide start (RapidGuide?)
     * 8. Start guiding
     * 9. Resume exposure
    */

}

void Capture::loadSequenceQueue()
{
    QUrl fileURL = QFileDialog::getOpenFileName(0, xi18n("Open Ekos Sequence Queue"), "", "Ekos Sequence Queue (*.esq)");
    if (fileURL.isEmpty())
        return;

    if (fileURL.isValid() == false)
    {
       QString message = xi18n( "Invalid URL: %1", fileURL.path() );
       KMessageBox::sorry( 0, message, xi18n( "Invalid URL" ) );
    }

    QFile sFile;
    sFile.setFileName(fileURL.path());

    if ( !sFile.open( QIODevice::ReadOnly))
    {
        QString message = xi18n( "Unable to open file %1",  fileURL.path());
        KMessageBox::sorry( 0, message, xi18n( "Could Not Open File" ) );
        return;
    }

    //QTextStream instream(&sFile);

    qDeleteAll(jobs);
    queueTable->clearContents();

    LilXML *xmlParser = newLilXML();
    char errmsg[MAXRBUF];
    XMLEle *root = NULL;
    XMLEle *ep;
    char c;

    while ( sFile.getChar(&c))
    {
        root = readXMLEle(xmlParser, c, errmsg);

        if (root)
        {
             for (ep = nextXMLEle(root, 1) ; ep != NULL ; ep = nextXMLEle(root, 0))
             {
                 if (!strcmp(tagXMLEle(ep), "Park"))
                 {
                     if (parkCheck->isEnabled() == false)
                         continue;

                     if (!strcmp(pcdataXMLEle(ep), "1"))
                         parkCheck->setChecked(true);
                     else
                         parkCheck->setChecked(false);

                 }
                 else
                 {
                     processJobInfo(ep);
                 }

             }
             delXMLEle(root);
        }
        else if (errmsg[0])
        {
            appendLogText(QString(errmsg));
            delLilXML(xmlParser);
            return;
        }
    }

    sequenceURL = fileURL;
    mDirty = false;
    delLilXML(xmlParser);

}

bool Capture::processJobInfo(XMLEle *root)
{

    XMLEle *ep;
    XMLEle *subEP;

    for (ep = nextXMLEle(root, 1) ; ep != NULL ; ep = nextXMLEle(root, 0))
    {
        if (!strcmp(tagXMLEle(ep), "Exposure"))
            exposureIN->setValue(atof(pcdataXMLEle(ep)));
        else if (!strcmp(tagXMLEle(ep), "Binning"))
        {
            subEP = findXMLEle(ep, "X");
            if (subEP)
                binXCombo->setCurrentIndex(atoi(pcdataXMLEle(subEP))-1);
            subEP = findXMLEle(ep, "Y");
            if (subEP)
                binYCombo->setCurrentIndex(atoi(pcdataXMLEle(subEP))-1);
        }
        else if (!strcmp(tagXMLEle(ep), "Frame"))
        {
            subEP = findXMLEle(ep, "X");
            if (subEP)
                frameXIN->setValue(atoi(pcdataXMLEle(subEP)));
            subEP = findXMLEle(ep, "Y");
            if (subEP)
                frameYIN->setValue(atoi(pcdataXMLEle(subEP)));
            subEP = findXMLEle(ep, "W");
            if (subEP)
                frameWIN->setValue(atoi(pcdataXMLEle(subEP)));
            subEP = findXMLEle(ep, "H");
            if (subEP)
                frameHIN->setValue(atoi(pcdataXMLEle(subEP)));
        }
        else if (!strcmp(tagXMLEle(ep), "Filter"))
        {
            FilterPosCombo->setCurrentIndex(atoi(pcdataXMLEle(ep))-1);
        }
        else if (!strcmp(tagXMLEle(ep), "Type"))
        {
            frameTypeCombo->setCurrentIndex(atoi(pcdataXMLEle(ep)));
        }
        else if (!strcmp(tagXMLEle(ep), "Prefix"))
        {
            subEP = findXMLEle(ep, "RawPrefix");
            if (subEP)
                prefixIN->setText(pcdataXMLEle(subEP));
            subEP = findXMLEle(ep, "TypeEnabled");
            if (subEP)
                frameTypeCheck->setChecked( !strcmp("1", pcdataXMLEle(subEP)));
            subEP = findXMLEle(ep, "FilterEnabled");
            if (subEP)
                filterCheck->setChecked( !strcmp("1", pcdataXMLEle(subEP)));
            subEP = findXMLEle(ep, "ExpEnabled");
            if (subEP)
                expDurationCheck->setChecked( !strcmp("1", pcdataXMLEle(subEP)));
        }
        else if (!strcmp(tagXMLEle(ep), "Count"))
        {
            countIN->setValue(atoi(pcdataXMLEle(ep)));
        }
        else if (!strcmp(tagXMLEle(ep), "Delay"))
        {
            delayIN->setValue(atoi(pcdataXMLEle(ep)));
        }
        else if (!strcmp(tagXMLEle(ep), "FITSDirectory"))
        {
            fitsDir->setText(pcdataXMLEle(ep));
        }
        else if (!strcmp(tagXMLEle(ep), "ISOMode"))
        {
            ISOCheck->setChecked( !strcmp("1", pcdataXMLEle(ep)));
        }
        else if (!strcmp(tagXMLEle(ep), "ShowFITS"))
        {
            displayCheck->setChecked( !strcmp("1", pcdataXMLEle(ep)));
        }

    }

    addJob(false);

    return true;
}

void Capture::saveSequenceQueue()
{
    QUrl backupCurrent = sequenceURL;

    if (sequenceURL.path().contains("/tmp/"))
        sequenceURL.clear();

    // If no changes made, return.
    if( mDirty == false && !sequenceURL.isEmpty())
        return;

    if (sequenceURL.isEmpty())
    {
        sequenceURL = QFileDialog::getSaveFileName(0, xi18n("Save Ekos Sequence Queue"), "", "Ekos Sequence Queue (*.esq)");
        // if user presses cancel
        if (sequenceURL.isEmpty())
        {
            sequenceURL = backupCurrent;
            return;
        }

        if (sequenceURL.path().contains('.') == 0)
            sequenceURL.setPath(sequenceURL.path() + ".esq");

        if (QFile::exists(sequenceURL.path()))
        {
            int r = KMessageBox::warningContinueCancel(0,
                        xi18n( "A file named \"%1\" already exists. "
                              "Overwrite it?", sequenceURL.fileName() ),
                        xi18n( "Overwrite File?" ),
                        KGuiItem(xi18n( "&Overwrite" )) );
            if(r==KMessageBox::Cancel) return;
        }
    }

    if ( sequenceURL.isValid() )
    {
        if ( (saveSequenceQueue(sequenceURL.path())) == false)
        {
            KMessageBox::error(0, xi18n("Failed to save sequence queue"), xi18n("FITS Save"));
            return;
        }

        mDirty = false;

    } else
    {
        QString message = xi18n( "Invalid URL: %1", sequenceURL.url() );
        KMessageBox::sorry( 0, message, xi18n( "Invalid URL" ) );
    }

}

void Capture::saveSequenceQueueAs()
{
    sequenceURL.clear();
    saveSequenceQueue();
}

bool Capture::saveSequenceQueue(const QString &path)
{
    QFile file;
    QString rawPrefix;
    bool typeEnabled, filterEnabled, expEnabled;

    file.setFileName(path);

    if ( !file.open( QIODevice::WriteOnly))
    {
        QString message = xi18n( "Unable to write to file %1",  path);
        KMessageBox::sorry( 0, message, xi18n( "Could Not Open File" ) );
        return false;
    }

    QTextStream outstream(&file);

    outstream << "<?xml version=\"1.0\" encoding=\"UTF-8\"?>" << endl;
    outstream << "<SequenceQueue>" << endl;
    outstream << "<Park>" << (parkCheck->isChecked() ? 1 : 0) << "</Park>" << endl;
    foreach(SequenceJob *job, jobs)
    {
        job->getPrefixSettings(rawPrefix, typeEnabled, filterEnabled, expEnabled);

         outstream << "<Job>" << endl;

         outstream << "<Exposure>" << job->getExposure() << "</Exposure>" << endl;
         outstream << "<Binning>" << endl;
            outstream << "<X>"<< job->getXBin() << "</X>" << endl;
            outstream << "<Y>"<< job->getXBin() << "</Y>" << endl;
         outstream << "</Binning>" << endl;
         outstream << "<Frame>" << endl;
            outstream << "<X>" << job->getSubX() << "</X>" << endl;
            outstream << "<Y>" << job->getSubY() << "</Y>" << endl;
            outstream << "<W>" << job->getSubW() << "</W>" << endl;
            outstream << "<H>" << job->getSubH() << "</H>" << endl;
        outstream << "</Frame>" << endl;
        outstream << "<Filter>" << job->getFilterPos() << "</Filter>" << endl;
        outstream << "<Type>" << job->getFrameType() << "</Type>" << endl;
        outstream << "<Prefix>" << endl;
            //outstream << "<CompletePrefix>" << job->getPrefix() << "</CompletePrefix>" << endl;
            outstream << "<RawPrefix>" << rawPrefix << "</RawPrefix>" << endl;
            outstream << "<TypeEnabled>" << (typeEnabled ? 1 : 0) << "</TypeEnabled>" << endl;
            outstream << "<FilterEnabled>" << (filterEnabled ? 1 : 0) << "</FilterEnabled>" << endl;
            outstream << "<ExpEnabled>" << (expEnabled ? 1 : 0) << "</ExpEnabled>" << endl;
        outstream << "</Prefix>" << endl;
        outstream << "<Count>" << job->getCount() << "</Count>" << endl;
        // ms to seconds
        outstream << "<Delay>" << job->getDelay()/1000 << "</Delay>" << endl;
        outstream << "<FITSDirectory>" << job->getFITSDir() << "</FITSDirectory>" << endl;
        outstream << "<ISOMode>" << (job->getISOMode() ? 1 : 0) << "</ISOMode>" << endl;
        outstream << "<ShowFITS>" << (job->isShowFITS() ? 1 : 0) << "</ShowFITS>" << endl;

        outstream << "</Job>" << endl;
    }

    outstream << "</SequenceQueue>" << endl;

    appendLogText(xi18n("Sequence queue saved to %1", path));
    file.close();
   return true;
}

void Capture::resetJobs()
{
    if (KMessageBox::warningContinueCancel(NULL, xi18n("Are you sure you want to reset status of all jobs?"),
                                           xi18n("Reset job status"), KStandardGuiItem::cont(), KStandardGuiItem::cancel(),
                                           "reset_job_status_warning") !=KMessageBox::Continue)
        return;

    stopSequence();

    foreach(SequenceJob *job, jobs)
        job->resetStatus();
}

void Capture::editJob(QModelIndex i)
{
    SequenceJob *job = jobs.at(i.row());
    if (job == NULL)
        return;
    QString rawPrefix;
    bool typeEnabled, filterEnabled, expEnabled;

     job->getPrefixSettings(rawPrefix, typeEnabled, filterEnabled, expEnabled);

   exposureIN->setValue(job->getExposure());
   binXCombo->setCurrentIndex(job->getXBin()-1);
   binYCombo->setCurrentIndex(job->getYBin()-1);
   frameXIN->setValue(job->getSubX());
   frameYIN->setValue(job->getSubY());
   frameWIN->setValue(job->getSubW());
   frameHIN->setValue(job->getSubH());
   FilterPosCombo->setCurrentIndex(job->getFilterPos()-1);
   frameTypeCombo->setCurrentIndex(job->getFrameType());
   prefixIN->setText(rawPrefix);
   frameTypeCheck->setChecked(typeEnabled);
   filterCheck->setChecked(filterEnabled);
   expDurationCheck->setChecked(expEnabled);
   countIN->setValue(job->getCount());
   delayIN->setValue(job->getDelay()/1000);
   fitsDir->setText(job->getFITSDir());
   ISOCheck->setChecked(job->getISOMode());
   displayCheck->setChecked(job->isShowFITS());

   appendLogText(xi18n("Editing job #%1...", i.row()+1));

   addToQueueB->setIcon(QIcon::fromTheme("svn-update"));

   jobUnderEdit = true;

}

void Capture::resetJobEdit()
{
   if (jobUnderEdit)
       appendLogText(xi18n("Editing job canceled."));

   jobUnderEdit = false;
   addToQueueB->setIcon(QIcon::fromTheme("list-add"));
}

void Capture::constructPrefix(QString &imagePrefix)
{
    if (frameTypeCheck->isChecked())
    {
        if (imagePrefix.isEmpty() == false)
            imagePrefix += '_';

        imagePrefix += frameTypeCombo->currentText();
    }
    if (filterCheck->isChecked() && FilterPosCombo->currentText().isEmpty() == false &&
            frameTypeCombo->currentText().compare("Bias", Qt::CaseInsensitive) &&
                        frameTypeCombo->currentText().compare("Dark", Qt::CaseInsensitive))
    {
        if (imagePrefix.isEmpty() == false || frameTypeCheck->isChecked())
            imagePrefix += '_';

        imagePrefix += FilterPosCombo->currentText();
    }
    if (expDurationCheck->isChecked())
    {
        if (imagePrefix.isEmpty() == false || frameTypeCheck->isChecked())
            imagePrefix += '_';

        imagePrefix += QString::number(exposureIN->value(), 'd', 0) + QString("_secs");
    }
}

}

<|MERGE_RESOLUTION|>--- conflicted
+++ resolved
@@ -878,11 +878,6 @@
 
     if (value == 0)
     {
-<<<<<<< HEAD
-        secondsLabel->setText(xi18n("Downloading..."));
-
-=======
->>>>>>> f323f19a
         if (isAutoGuiding && currentCCD->getChip(ISD::CCDChip::GUIDE_CCD) == guideChip)
             emit suspendGuiding(true);
 
