/*  Ekos
    Copyright (C) 2012 Jasem Mutlaq <mutlaqja@ikarustech.com>

    This application is free software; you can redistribute it and/or
    modify it under the terms of the GNU General Public
    License as published by the Free Software Foundation; either
    version 2 of the License, or (at your option) any later version.
 */

#include "capture.h"
#include "Options.h"

#include <KMessageBox>

#include "indi/driverinfo.h"
#include "indi/indifilter.h"
#include "fitsviewer/fitsviewer.h"
#include "fitsviewer/fitsview.h"

#include "QProgressIndicator.h"

#include <basedevice.h>

namespace Ekos
{

SequenceJob::SequenceJob()
{
    statusStrings = QStringList() << i18n("Idle") << i18n("In progress") << i18n("Error") << i18n("Aborted") << i18n("Complete");
    status = JOB_IDLE;
    exposure=count=delay=frameType=filterPos=-1;
    captureFilter=FITS_NONE;
    preview=false;
    showFITS=false;
    activeChip=NULL;
    activeCCD=NULL;
    activeFilter= NULL;
    completed=0;
}

void SequenceJob::abort()
{
    status = JOB_ABORTED;
    if (preview == false)
        statusCell->setText(statusStrings[status]);
    if (activeChip->canAbort())
        activeChip->abortExposure();
    activeChip->setBatchMode(false);
}

void SequenceJob::done()
{
    status = JOB_DONE;

    statusCell->setText(statusStrings[status]);

}

void SequenceJob::prepareCapture()
{

    activeChip->setBatchMode(!preview);

    activeChip->setShowFITS(showFITS);

    activeCCD->setISOMode(isoMode);

    activeCCD->setSeqPrefix(prefix);

    if (filterPos != -1 && activeFilter != NULL)
        activeFilter->runCommand(INDI_SET_FILTER, &filterPos);

}

SequenceJob::CAPTUREResult SequenceJob::capture(bool isDark)
{
   if (activeChip->canSubframe() && activeChip->setFrame(x, y, w, h) == false)
   {
        status = JOB_ERROR;

        if (preview == false)
            statusCell->setText(statusStrings[status]);

        return CAPTURE_FRAME_ERROR;

   }

    if (activeChip->canBin() && activeChip->setBinning(binX, binY) == false)
    {
        status = JOB_ERROR;

        if (preview == false)
            statusCell->setText(statusStrings[status]);

        return CAPTURE_BIN_ERROR;
    }

    if (isDark)
    {
        activeChip->setFrameType(FRAME_DARK);
        activeChip->setCaptureMode(FITS_CALIBRATE);
    }
    else
    {
        activeChip->setFrameType(frameTypeName);
        activeChip->setCaptureMode(FITS_NORMAL);
        activeChip->setCaptureFilter(captureFilter);
    }

    // If filter is different that CCD, send the filter info
    if (activeFilter && activeFilter != activeCCD)
        activeCCD->setFilter(filter);

    status = JOB_BUSY;

    if (preview == false)
        statusCell->setText(statusStrings[status]);

    exposeLeft = exposure;

    activeChip->capture(exposure);

    return CAPTURE_OK;

}

void SequenceJob::setFilter(int pos, const QString & name)
{
    filterPos = pos;
    filter    = name;
}

void SequenceJob::setFrameType(int type, const QString & name)
{
    frameType = type;
    frameTypeName = name;
}

double SequenceJob::getExposeLeft() const
{
    return exposeLeft;
}

void SequenceJob::setExposeLeft(double value)
{
    exposeLeft = value;
}


Capture::Capture()
{
    setupUi(this);

    currentCCD = NULL;
    currentFilter = NULL;

    filterSlot = NULL;
    filterName = NULL;
    activeJob  = NULL;

    targetChip = NULL;

    deviationDetected = false;

    isAutoGuiding   = false;
    guideDither     = false;
    isAutoFocus     = false;
    autoFocusStatus = false;

    calibrationState = CALIBRATE_NONE;

    pi = new QProgressIndicator(this);

    progressLayout->addWidget(pi, 0, 4, 1, 1);

    seqLister		= new KDirLister();
    seqTimer = new QTimer(this);
    connect(startB, SIGNAL(clicked()), this, SLOT(startSequence()));
    connect(stopB, SIGNAL(clicked()), this, SLOT(stopSequence()));
    connect(seqTimer, SIGNAL(timeout()), this, SLOT(captureImage()));

    connect(CCDCaptureCombo, SIGNAL(activated(int)), this, SLOT(checkCCD(int)));

    connect(FilterCaptureCombo, SIGNAL(activated(int)), this, SLOT(checkFilter(int)));

    connect(displayCheck, SIGNAL(toggled(bool)), previewB, SLOT(setEnabled(bool)));

    connect(previewB, SIGNAL(clicked()), this, SLOT(captureOne()));

    connect( seqLister, SIGNAL(newItems (const KFileItemList & )), this, SLOT(checkSeqBoundary(const KFileItemList &)));

    connect(addToQueueB, SIGNAL(clicked()), this, SLOT(addJob()));
    connect(removeFromQueueB, SIGNAL(clicked()), this, SLOT(removeJob()));

    connect(queueUpB, SIGNAL(clicked()), this, SLOT(moveJobUp()));
    connect(queueDownB, SIGNAL(clicked()), this, SLOT(moveJobDown()));

    addToQueueB->setIcon(KIcon("list-add"));
    removeFromQueueB->setIcon(KIcon("list-remove"));
    queueUpB->setIcon(KIcon("go-up"));
    queueDownB->setIcon(KIcon("go-down"));

    seqExpose = 0;
    seqTotalCount = 0;
    seqCurrentCount = 0;
    seqDelay = 0;
    useGuideHead = false;
    guideDither = false;

    foreach(QString filter, FITSViewer::filterTypes)
        filterCombo->addItem(filter);

    displayCheck->setEnabled(Options::showFITS());
    guideDeviationCheck->setChecked(Options::enforceGuideDeviation());
    guideDeviation->setValue(Options::guideDeviation());
    autofocusCheck->setChecked(Options::enforceAutofocus());
}

Capture::~Capture()
{
    qDeleteAll(jobs);
}

void Capture::addCCD(ISD::GDInterface *newCCD, bool isPrimaryCCD)
{
    ISD::CCD *ccd = static_cast<ISD::CCD *> (newCCD);

    CCDCaptureCombo->addItem(ccd->getDeviceName());

    CCDs.append(ccd);

    if (isPrimaryCCD)
    {
        checkCCD(CCDs.count()-1);
        CCDCaptureCombo->setCurrentIndex(CCDs.count()-1);
    }
    else
    {
        checkCCD(0);
        CCDCaptureCombo->setCurrentIndex(0);
    }
}

void Capture::addGuideHead(ISD::GDInterface *newCCD)
{
    QString guiderName = newCCD->getDeviceName() + QString(" Guider");

    if (CCDCaptureCombo->contains(guiderName) == false)
    {
        CCDCaptureCombo->addItem(guiderName);
        CCDs.append(static_cast<ISD::CCD *> (newCCD));
    }
}

void Capture::addFilter(ISD::GDInterface *newFilter)
{
    FilterCaptureCombo->addItem(newFilter->getDeviceName());

    Filters.append(static_cast<ISD::Filter *>(newFilter));

    checkFilter(0);

    FilterCaptureCombo->setCurrentIndex(0);

}

void Capture::startSequence()
{
    if (darkSubCheck->isChecked())
    {
        KMessageBox::error(this, i18n("Auto dark subtract is not supported in batch mode."));
        return;
    }

    Options::setGuideDeviation(guideDeviation->value());
    Options::setEnforceGuideDeviation(guideDeviationCheck->isChecked());
    Options::setEnforceAutofocus(autofocusCheck->isChecked());

    if (queueTable->rowCount() ==0)
        addJob();

    SequenceJob *first_job = NULL;

    foreach(SequenceJob *job, jobs)
    {
        if (job->getStatus() == SequenceJob::JOB_IDLE || job->getStatus() == SequenceJob::JOB_ABORTED)
        {
            first_job = job;
            break;
        }
    }

    if (first_job == NULL)
    {
        appendLogText(i18n("No pending jobs found. Please add a job to the sequence queue."));
        return;
    }

    deviationDetected = false;

    executeJob(first_job);

}

void Capture::stopSequence()
{

    retries              = 0;
    seqTotalCount        = 0;
    seqCurrentCount      = 0;

    if (activeJob && activeJob->getStatus() == SequenceJob::JOB_BUSY)
        activeJob->abort();

    currentCCD->disconnect(this);

    imgProgress->reset();
    imgProgress->setEnabled(false);

    fullImgCountOUT->setText(QString());
    currentImgCountOUT->setText(QString());
    exposeOUT->setText(QString());

    startB->setEnabled(true);
    stopB->setEnabled(false);

    if (displayCheck->isChecked())
        previewB->setEnabled(true);
    else
        previewB->setEnabled(false);

    pi->stopAnimation();
    seqTimer->stop();

}

void Capture::checkCCD(int ccdNum)
{
    if (ccdNum == -1)
        ccdNum = CCDCaptureCombo->currentIndex();

    if (ccdNum <= CCDs.count())
    {
        int x,y,w,h;
        int binx,biny;
        double min,max,step;
        int xstep=0, ystep=0;
        QString frameProp = QString("CCD_FRAME");

        // Check whether main camera or guide head only
        currentCCD = CCDs.at(ccdNum);

        if (CCDCaptureCombo->itemText(ccdNum).right(6) == QString("Guider"))
        {
            frameProp = QString("GUIDER_FRAME");
            useGuideHead = true;
            targetChip = currentCCD->getChip(ISD::CCDChip::GUIDE_CCD);
        }
        else
        {
            currentCCD = CCDs.at(ccdNum);
            targetChip = currentCCD->getChip(ISD::CCDChip::PRIMARY_CCD);
            useGuideHead = false;
        }

        frameWIN->setEnabled(targetChip->canSubframe());
        frameHIN->setEnabled(targetChip->canSubframe());
        frameXIN->setEnabled(targetChip->canSubframe());
        frameYIN->setEnabled(targetChip->canSubframe());

        binXCombo->setEnabled(targetChip->canBin());
        binYCombo->setEnabled(targetChip->canBin());

        if (currentCCD->getMinMaxStep(frameProp, "WIDTH", &min, &max, &step))
        {
            if (step == 0)
                xstep = (int) max * 0.05;
            else
                xstep = step;

            frameWIN->setMinimum(min);
            frameWIN->setMaximum(max);
            frameWIN->setSingleStep(xstep);
        }

        if (currentCCD->getMinMaxStep(frameProp, "HEIGHT", &min, &max, &step))
        {
            if (step == 0)
                ystep = (int) max * 0.05;
            else
                ystep = step;

            frameHIN->setMinimum(min);
            frameHIN->setMaximum(max);
            frameHIN->setSingleStep(ystep);
        }

        if (currentCCD->getMinMaxStep(frameProp, "X", &min, &max, &step))
        {
            if (step == 0)
                step = xstep;

            frameXIN->setMinimum(min);
            frameXIN->setMaximum(max);
            frameXIN->setSingleStep(step);
        }

        if (currentCCD->getMinMaxStep(frameProp, "Y", &min, &max, &step))
        {
            if (step == 0)
                step = ystep;

            frameYIN->setMinimum(min);
            frameYIN->setMaximum(max);
            frameYIN->setSingleStep(step);
        }

        if (targetChip->getFrame(&x,&y,&w,&h))
        {
            frameXIN->setValue(x);
            frameYIN->setValue(y);
            frameWIN->setValue(w);
            frameHIN->setValue(h);
        }

        if (targetChip->getBinning(&binx, &biny))
        {
            binXCombo->setCurrentIndex(binx-1);
            binYCombo->setCurrentIndex(biny-1);
        }

        QStringList frameTypes = targetChip->getFrameTypes();

        frameTypeCombo->clear();

        if (frameTypes.isEmpty())
            frameTypeCombo->setEnabled(false);
        else
        {
            frameTypeCombo->setEnabled(true);
            frameTypeCombo->addItems(frameTypes);
            frameTypeCombo->setCurrentIndex(targetChip->getFrameType());
        }

    }
}

void Capture::syncFrameType(ISD::GDInterface *ccd)
{
    if (strcmp(ccd->getDeviceName(), CCDCaptureCombo->currentText().toLatin1()))
        return;

    ISD::CCDChip *tChip = NULL;
    tChip = (static_cast<ISD::CCD *> (ccd) )->getChip(ISD::CCDChip::PRIMARY_CCD);

    QStringList frameTypes = tChip->getFrameTypes();

    frameTypeCombo->clear();

    if (frameTypes.isEmpty())
        frameTypeCombo->setEnabled(false);
    else
    {
        frameTypeCombo->setEnabled(true);
        frameTypeCombo->addItems(frameTypes);
        frameTypeCombo->setCurrentIndex(tChip->getFrameType());
    }


}

void Capture::checkFilter(int filterNum)
{

    QStringList filterAlias = Options::filterAlias();

    if (filterNum <= Filters.count())
        currentFilter = Filters.at(filterNum);

    FilterPosCombo->clear();

    filterName   = currentFilter->getBaseDevice()->getText("FILTER_NAME");
    filterSlot = currentFilter->getBaseDevice()->getNumber("FILTER_SLOT");

    if (filterSlot == NULL)
    {
        KMessageBox::error(0, i18n("Unable to find FILTER_SLOT property in driver %1", currentFilter->getBaseDevice()->getDeviceName()));
        return;
    }

    for (int i=0; i < filterSlot->np[0].max; i++)
    {
        QString item;

        if (filterName != NULL && (i < filterName->ntp))
            item = filterName->tp[i].text;
        else if (i < filterAlias.count() && filterAlias[i].isEmpty() == false)
            item = filterAlias.at(i);
        else
            item = QString("Filter_%1").arg(i+1);

        FilterPosCombo->addItem(item);

    }

    FilterPosCombo->setCurrentIndex( (int) filterSlot->np[0].value-1);

}

void Capture::newFITS(IBLOB *bp)
{

    ISD::CCDChip *tChip = NULL;

    // If there is no active job, ignore
    if (activeJob == NULL)
        return;

    if (!strcmp(bp->name, "CCD2"))
        tChip = currentCCD->getChip(ISD::CCDChip::GUIDE_CCD);
    else
        tChip = currentCCD->getChip(ISD::CCDChip::PRIMARY_CCD);

    if (tChip != targetChip)
        return;

    if (targetChip->getCaptureMode() == FITS_FOCUS || targetChip->getCaptureMode() == FITS_GUIDE)
        return;

    // If the FITS is not for our device, simply ignore
    if (QString(bp->bvp->device)  != currentCCD->getDeviceName() || (startB->isEnabled() && previewB->isEnabled()))
        return;    

    if (calibrationState == CALIBRATE_START)
    {
        calibrationState = CALIBRATE_DONE;
        seqTimer->start(seqDelay);
        return;
    }

    if (darkSubCheck->isChecked() && calibrationState == CALIBRATE_DONE)
    {
        calibrationState = CALIBRATE_NONE;

        FITSView *calibrateImage = targetChip->getImage(FITS_CALIBRATE);
        FITSView *currentImage   = targetChip->getImage(FITS_NORMAL);

        FITSImage *image_data = NULL;

        if (currentImage)
            image_data = currentImage->getImageData();

        if (image_data && calibrateImage && currentImage)
            image_data->subtract(calibrateImage->getImageData()->getImageBuffer());
    }

    secondsLabel->setText(i18n("Complete."));

    if (seqTotalCount <= 0)
    {
       jobs.removeOne(activeJob);
       delete (activeJob);
       activeJob = NULL;
       stopSequence();
       return;
    }

    seqCurrentCount++;
    activeJob->setCompleted(seqCurrentCount);
    imgProgress->setValue(seqCurrentCount);

    appendLogText(i18n("Received image %1 out of %2.", seqCurrentCount, seqTotalCount));

    currentImgCountOUT->setText( QString::number(seqCurrentCount));

    // if we're done
    if (seqCurrentCount == seqTotalCount)
    {
        activeJob->done();

        stopSequence();

        SequenceJob *next_job = NULL;

        foreach(SequenceJob *job, jobs)
        {
            if (job->getStatus() == SequenceJob::JOB_IDLE || job->getStatus() == SequenceJob::JOB_ABORTED)
            {
                next_job = job;
                break;
            }
        }

        if (next_job)
            executeJob(next_job);

        return;
    }

    isAutoFocus = (autofocusCheck->isEnabled() && autofocusCheck->isChecked());
    if (isAutoFocus)
        autoFocusStatus = false;

    if (isAutoGuiding && guideDither)
    {
        secondsLabel->setText(i18n("Dithering..."));
        emit exposureComplete();
    }
    else if (isAutoFocus)
    {
        secondsLabel->setText(i18n("Focusing..."));
        emit checkFocus(HFRPixels->value());
    }
    else
        seqTimer->start(seqDelay);
}

void Capture::captureOne()
{
    addJob(true);

    executeJob(jobs.last());
}

void Capture::captureImage()
{
    seqTimer->stop();
    bool isDark=false;
    SequenceJob::CAPTUREResult rc=SequenceJob::CAPTURE_OK;

    if (useGuideHead == false && darkSubCheck->isChecked() && calibrationState == CALIBRATE_NONE)
        isDark = true;


     rc = activeJob->capture(isDark);

     switch (rc)
     {
        case SequenceJob::CAPTURE_OK:
         if (isDark)
         {
            calibrationState = CALIBRATE_START;
            appendLogText(i18n("Capturing dark frame..."));
         }
         else
           appendLogText(i18n("Capturing image..."));
         break;

        case SequenceJob::CAPTURE_FRAME_ERROR:
            appendLogText(i18n("Failed to set sub frame."));
            stopSequence();
            break;

        case SequenceJob::CAPTURE_BIN_ERROR:
            appendLogText(i18n("Failed to set binning."));
            stopSequence();
            break;
     }


}

void Capture::resumeCapture()
{
    appendLogText(i18n("Dither complete."));

    if (isAutoFocus && autoFocusStatus == false)
    {
        secondsLabel->setText(i18n("Focusing..."));
        emit checkFocus(HFRPixels->value());
        return;
    }

    seqTimer->start(seqDelay);
}

/*******************************************************************************/
/* Update the prefix for the sequence of images to be captured                 */
/*******************************************************************************/
void Capture::updateSequencePrefix( const QString &newPrefix)
{
    seqPrefix = newPrefix;

    seqLister->setNameFilter(QString("*.fits"));

    seqCount = 1;

    seqLister->openUrl(Options::fitsDir());

    checkSeqBoundary(seqLister->items());

}

/*******************************************************************************/
/* Determine the next file number sequence. That is, if we have file1.png      */
/* and file2.png, then the next sequence should be file3.png		       */
/*******************************************************************************/
void Capture::checkSeqBoundary(const KFileItemList & items)
{
    int newFileIndex;
    QString tempName;

    KFileItemList::const_iterator it = items.begin();
    const KFileItemList::const_iterator end = items.end();
    for ( ; it != end; ++it )
    {
        tempName = (*it).name();

        // find the prefix first
        if (tempName.startsWith(seqPrefix) == false || tempName.endsWith(".fits") == false)
            continue;

        if (seqPrefix.isEmpty() == false)
           tempName.remove(seqPrefix + '_');


        int usIndex = tempName.indexOf('_');

        if (usIndex == -1)
            usIndex = tempName.indexOf('.');

        tempName.remove(usIndex, tempName.size() - usIndex);

        bool indexOK = false;

        newFileIndex = tempName.toInt(&indexOK);


        if (indexOK && newFileIndex >= seqCount)
            seqCount = newFileIndex + 1;

        //qDebug() << "Now the tempName is " << tempName << " conversion is " << (indexOK ? "OK" : "Failed") << " and valu is " << newFileIndex
          //          << " and seqCount is " << seqCount << endl;
    }

    currentCCD->setSeqCount(seqCount);

}

void Capture::appendLogText(const QString &text)
{

    logText.insert(0, i18nc("log entry; %1 is the date, %2 is the text", "%1 %2", QDateTime::currentDateTime().toString("yyyy-MM-ddThh:mm:ss"), text));

    emit newLog();
}

void Capture::clearLog()
{
    logText.clear();
    emit newLog();
}

void Capture::updateCaptureProgress(ISD::CCDChip * tChip, double value)
{

    if (targetChip != tChip || targetChip->getCaptureMode() != FITS_NORMAL)
        return;

    exposeOUT->setText(QString::number(value, 'd', 2));

<<<<<<< HEAD
    if (activeJob)
        activeJob->setExposeLeft(value);

    if (value == 0)
        secondsLabel->setText(i18n("Downloading..."));
    else if (value <= 1)
        secondsLabel->setText(i18n("second left"));
    else
        secondsLabel->setText(i18n("seconds left"));
=======
    secondsLabel->setText(i18np("second left", "seconds left", value));
>>>>>>> edeed746

}

void Capture::addJob(bool preview)
{

    SequenceJob *job = NULL;
    QString imagePrefix;

    if (preview == false && darkSubCheck->isChecked())
    {
        KMessageBox::error(this, i18n("Auto dark subtract is not supported in batch mode."));
        return;
    }

    job = new SequenceJob();

    if (ISOCheck->isChecked())
        job->setISOMode(true);
    else
        job->setISOMode(false);

    job->setPreview(preview);

    job->setShowFITS(displayCheck->isChecked());

    imagePrefix = prefixIN->text();

    if (frameTypeCheck->isChecked())
    {
        if (imagePrefix.isEmpty() == false)
            imagePrefix += '_';

        imagePrefix += frameTypeCombo->currentText();
    }
    if (filterCheck->isChecked() && FilterPosCombo->currentText().isEmpty() == false &&
            frameTypeCombo->currentText().compare("Bias", Qt::CaseInsensitive) &&
                        frameTypeCombo->currentText().compare("Dark", Qt::CaseInsensitive))
    {
        if (imagePrefix.isEmpty() == false || frameTypeCheck->isChecked())
            imagePrefix += '_';

        imagePrefix += FilterPosCombo->currentText();
    }
    if (expDurationCheck->isChecked())
    {
        if (imagePrefix.isEmpty() == false || frameTypeCheck->isChecked())
            imagePrefix += '_';

        imagePrefix += QString::number(exposureIN->value(), 'd', 0) + QString("_secs");
    }

    job->setFrameType(frameTypeCombo->currentIndex(), frameTypeCombo->currentText());
    job->setPrefix(imagePrefix);

    if (filterSlot != NULL && currentFilter != NULL)
       job->setFilter(FilterPosCombo->currentIndex()+1, FilterPosCombo->currentText());

    job->setExposure(exposureIN->value());

    job->setCount(countIN->value());

    job->setBin(binXCombo->currentIndex()+1, binYCombo->currentIndex()+1);

    job->setDelay(delayIN->value() * 1000);		/* in ms */

    job->setActiveChip(targetChip);
    job->setActiveCCD(currentCCD);
    job->setActiveFilter(currentFilter);

    job->setFrame(frameXIN->value(), frameYIN->value(), frameWIN->value(), frameHIN->value());

    jobs.append(job);

    // Nothing more to do if preview
    if (preview)
        return;

    int currentRow = queueTable->rowCount();

    queueTable->insertRow(currentRow);

    QTableWidgetItem *status = new QTableWidgetItem(job->getStatusString());
    status->setTextAlignment(Qt::AlignHCenter);
    status->setFlags(Qt::ItemIsSelectable | Qt::ItemIsEnabled);

    job->setStatusCell(status);

    QTableWidgetItem *type = new QTableWidgetItem(frameTypeCombo->currentText());

    type->setTextAlignment(Qt::AlignHCenter);
    type->setFlags(Qt::ItemIsSelectable | Qt::ItemIsEnabled);

    QTableWidgetItem *filter = new QTableWidgetItem("--");
    if (frameTypeCombo->currentText().compare("Bias", Qt::CaseInsensitive) &&
            frameTypeCombo->currentText().compare("Dark", Qt::CaseInsensitive) &&
            FilterPosCombo->count() > 0)
        filter->setText(FilterPosCombo->currentText());

    filter->setTextAlignment(Qt::AlignHCenter);
    filter->setFlags(Qt::ItemIsSelectable | Qt::ItemIsEnabled);

    QTableWidgetItem *bin = new QTableWidgetItem(QString("%1x%2").arg(binXCombo->currentIndex()+1).arg(binYCombo->currentIndex()+1));

    bin->setTextAlignment(Qt::AlignHCenter);
    bin->setFlags(Qt::ItemIsSelectable | Qt::ItemIsEnabled);

    QTableWidgetItem *exp = new QTableWidgetItem(QString::number(exposureIN->value()));

    exp->setTextAlignment(Qt::AlignHCenter);
    exp->setFlags(Qt::ItemIsSelectable | Qt::ItemIsEnabled);

    QTableWidgetItem *count = new QTableWidgetItem(QString::number(countIN->value()));

    count->setTextAlignment(Qt::AlignHCenter);
    count->setFlags(Qt::ItemIsSelectable | Qt::ItemIsEnabled);

    queueTable->setItem(currentRow, 0, status);
    queueTable->setItem(currentRow, 1, filter);
    queueTable->setItem(currentRow, 2, type);
    queueTable->setItem(currentRow, 3, bin);
    queueTable->setItem(currentRow, 4, exp);
    queueTable->setItem(currentRow, 5, count);

    removeFromQueueB->setEnabled(true);

    if (queueTable->rowCount() > 1)
    {
        queueUpB->setEnabled(true);
        queueDownB->setEnabled(true);
    }

}

void Capture::removeJob()
{
    int currentRow = queueTable->currentRow();

    if (currentRow < 0)
    {
        currentRow = queueTable->rowCount()-1;
        if (currentRow < 0)
            return;
    }

    queueTable->removeRow(currentRow);

    SequenceJob *job = jobs.at(currentRow);
    jobs.removeAt(currentRow);
    delete (job);

    if (queueTable->rowCount() == 0)
        removeFromQueueB->setEnabled(false);

    if (queueTable->rowCount() == 1)
    {
        queueUpB->setEnabled(false);
        queueDownB->setEnabled(false);
    }

    for (int i=0; i < jobs.count(); i++)
        jobs.at(i)->setStatusCell(queueTable->item(i, 0));

    queueTable->selectRow(queueTable->currentRow());


}

void Capture::moveJobUp()
{
    int currentRow = queueTable->currentRow();

    int columnCount = queueTable->columnCount();

    if (currentRow <= 0 || queueTable->rowCount() == 1)
        return;

    int destinationRow = currentRow - 1;

    for (int i=0; i < columnCount; i++)
    {
        QTableWidgetItem *downItem = queueTable->takeItem(currentRow, i);
        QTableWidgetItem *upItem   = queueTable->takeItem(destinationRow, i);

        queueTable->setItem(destinationRow, i, downItem);
        queueTable->setItem(currentRow, i, upItem);
    }

    SequenceJob *job = jobs.takeAt(currentRow);

    jobs.removeOne(job);
    jobs.insert(destinationRow, job);

    queueTable->selectRow(destinationRow);

    for (int i=0; i < jobs.count(); i++)
      jobs.at(i)->setStatusCell(queueTable->item(i, 0));

}

void Capture::moveJobDown()
{
    int currentRow = queueTable->currentRow();

    int columnCount = queueTable->columnCount();

    if (currentRow < 0 || queueTable->rowCount() == 1)
        return;

    int destinationRow = currentRow + 1;

    for (int i=0; i < columnCount; i++)
    {
        QTableWidgetItem *downItem = queueTable->takeItem(currentRow, i);
        QTableWidgetItem *upItem   = queueTable->takeItem(destinationRow, i);

        queueTable->setItem(destinationRow, i, downItem);
        queueTable->setItem(currentRow, i, upItem);
    }

    SequenceJob *job = jobs.takeAt(currentRow);

    jobs.removeOne(job);
    jobs.insert(destinationRow, job);

    queueTable->selectRow(destinationRow);

    for (int i=0; i < jobs.count(); i++)
        jobs.at(i)->setStatusCell(queueTable->item(i, 0));

}

void Capture::executeJob(SequenceJob *job)
{
    job->prepareCapture();

    if (job->isPreview())
        seqTotalCount = -1;
    else
        seqTotalCount = job->getCount();

    seqDelay = job->getDelay();

    seqCurrentCount = job->getCompleted();

    if (job->isPreview() == false)
    {
        fullImgCountOUT->setText( QString::number(seqTotalCount));
        currentImgCountOUT->setText(QString::number(seqCurrentCount));

        // set the progress info
        imgProgress->setEnabled(true);
        imgProgress->setMaximum(seqTotalCount);
        imgProgress->setValue(seqCurrentCount);

        updateSequencePrefix(job->getPrefix());
        //job->statusCell->setText(job->statusStrings[job->status]);
    }

    // Update button status
    startB->setEnabled(false);
    stopB->setEnabled(true);
    previewB->setEnabled(false);

    pi->startAnimation();

    activeJob = job;

    useGuideHead = (activeJob->getActiveChip()->getType() == ISD::CCDChip::PRIMARY_CCD) ? false : true;

    connect(currentCCD, SIGNAL(BLOBUpdated(IBLOB*)), this, SLOT(newFITS(IBLOB*)));
    connect(currentCCD, SIGNAL(newExposureValue(ISD::CCDChip*,double)), this, SLOT(updateCaptureProgress(ISD::CCDChip*,double)));

    captureImage();

}

void Capture::enableGuideLimits()
{
    guideDeviationCheck->setEnabled(true);
    guideDeviation->setEnabled(true);
}

void Capture::setGuideDeviation(double delta_ra, double delta_dec)
{
    if (guideDeviationCheck->isChecked() == false || activeJob == NULL)
        return;

    // We don't enforce limit on previews
    if (activeJob->isPreview() || activeJob->getExposeLeft() == 0)
        return;

    double deviation_rms = sqrt(delta_ra*delta_ra + delta_dec*delta_dec);

    QString deviationText = QString("%1").arg(deviation_rms, 0, 'g', 3);

    if (activeJob->getStatus() == SequenceJob::JOB_BUSY)
    {
        if (deviation_rms > guideDeviation->value())
        {
            deviationDetected = true;
            appendLogText(i18n("Guiding deviation %1 exceeded limit value of %2 arcsecs, aborting exposure.", deviationText, guideDeviation->value()));
            stopSequence();
        }
        return;
    }

    if (activeJob->getStatus() == SequenceJob::JOB_ABORTED && deviationDetected)
    {
        if (deviation_rms <= guideDeviation->value())
        {
            deviationDetected = false;
            appendLogText(i18n("Guiding deviation %1 is now lower than limit value of %2 arcsecs, resuming exposure.", deviationText, guideDeviation->value()));
            startSequence();
            return;
        }
    }

}

void Capture::setGuideDither(bool enable)
{
    guideDither = enable;
}

void Capture::setAutoguiding(bool enable, bool isDithering)
{
    isAutoGuiding = enable;
    guideDither   = isDithering;
}

void Capture::updateAutofocusStatus(bool status)
{
    autoFocusStatus = status;

    if (status)
    {
        autofocusCheck->setEnabled(true);
        HFRPixels->setEnabled(true);
    }

    if (isAutoFocus && activeJob && activeJob->getStatus() == SequenceJob::JOB_BUSY)
    {
        if (status)
            seqTimer->start(seqDelay);
        else
        {
            appendLogText(i18n("Autofocus failed. Aborting exposure..."));
            stopSequence();
        }
    }
}

}

#include "capture.moc"<|MERGE_RESOLUTION|>--- conflicted
+++ resolved
@@ -759,19 +759,13 @@
 
     exposeOUT->setText(QString::number(value, 'd', 2));
 
-<<<<<<< HEAD
     if (activeJob)
         activeJob->setExposeLeft(value);
 
     if (value == 0)
         secondsLabel->setText(i18n("Downloading..."));
-    else if (value <= 1)
-        secondsLabel->setText(i18n("second left"));
     else
-        secondsLabel->setText(i18n("seconds left"));
-=======
-    secondsLabel->setText(i18np("second left", "seconds left", value));
->>>>>>> edeed746
+        secondsLabel->setText(i18np("second left", "seconds left", value));
 
 }
 
