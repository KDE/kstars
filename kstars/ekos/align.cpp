/*  Ekos Alignment Module
    Copyright (C) 2013 Jasem Mutlaq <mutlaqja@ikarustech.com>

    This application is free software; you can redistribute it and/or
    modify it under the terms of the GNU General Public
    License as published by the Free Software Foundation; either
    version 2 of the License, or (at your option) any later version.
 */

#include <QProcess>

#include "kstars.h"
#include "kstarsdata.h"
#include "align.h"
#include "dms.h"
#include "Options.h"

#include <QFileDialog>
#include <KMessageBox>

#include "QProgressIndicator.h"
#include "indi/driverinfo.h"
#include "indi/indicommon.h"

#include "fitsviewer/fitsviewer.h"
#include "fitsviewer/fitstab.h"
#include "fitsviewer/fitsview.h"

#ifdef HAVE_QJSON
#include "onlineastrometryparser.h"
#endif
#include "offlineastrometryparser.h"

#include <basedevice.h>

namespace Ekos
{

// 30 arcmiutes RA movement
const double Align::RAMotion = 0.5;
// Sidereal rate, degrees/s
const float Align::SIDRATE  = 0.004178;

Align::Align()
{
    setupUi(this);

    currentCCD     = NULL;
    currentTelescope = NULL;
    useGuideHead = false;
    canSync = false;
    loadSlewMode = false;
    ccd_hor_pixel =  ccd_ver_pixel =  focal_length =  aperture = -1;
    decDeviation = azDeviation = altDeviation = 0;

    parser = NULL;

    #ifdef HAVE_QJSON
    onlineParser = NULL;
    #endif
    offlineParser = NULL;

    connect(solveB, SIGNAL(clicked()), this, SLOT(capture()));
    connect(stopB, SIGNAL(clicked()), this, SLOT(stopSolving()));
    connect(measureAltB, SIGNAL(clicked()), this, SLOT(measureAltError()));
    connect(measureAzB, SIGNAL(clicked()), this, SLOT(measureAzError()));
    connect(polarR, SIGNAL(toggled(bool)), this, SLOT(checkPolarAlignment()));
    connect(raBox, SIGNAL(textChanged( const QString & ) ), this, SLOT( checkLineEdits() ) );
    connect(decBox, SIGNAL(textChanged( const QString & ) ), this, SLOT( checkLineEdits() ) );
    connect(syncBoxesB, SIGNAL(clicked()), this, SLOT(copyCoordsToBoxes()));
    connect(clearBoxesB, SIGNAL(clicked()), this, SLOT(clearCoordBoxes()));
    connect(CCDCaptureCombo, SIGNAL(activated(int)), this, SLOT(checkCCD(int)));
    connect(correctAltB, SIGNAL(clicked()), this, SLOT(correctAltError()));
    connect(correctAzB, SIGNAL(clicked()), this, SLOT(correctAzError()));
    connect(loadSlewB, SIGNAL(clicked()), this, SLOT(loadFITS()));

    kcfg_solverXBin->setValue(Options::solverXBin());
    kcfg_solverYBin->setValue(Options::solverYBin());
    kcfg_solverUpdateCoords->setChecked(Options::solverUpdateCoords());
    kcfg_solverPreview->setChecked(Options::solverPreview());

    syncBoxesB->setIcon(QIcon::fromTheme("edit-copy"));
    clearBoxesB->setIcon(QIcon::fromTheme("edit-clear"));

    raBox->setDegType(false); //RA box should be HMS-style

    appendLogText(xi18n("Idle."));

    pi = new QProgressIndicator(this);

    controlLayout->addWidget(pi, 0, 2, 1, 1);

    exposureSpin->setValue(Options::alignExposure());

    altStage = ALT_INIT;
    azStage  = AZ_INIT;

    #ifndef HAVE_QJSON
    kcfg_onlineSolver->setChecked(false);
    kcfg_onlineSolver->setEnabled(false);
    #else
    kcfg_onlineSolver->setChecked(Options::solverOnline());
    #endif

    kcfg_offlineSolver->setChecked(Options::solverOnline() == false);
    connect(kcfg_onlineSolver, SIGNAL(toggled(bool)), SLOT(updateSolverType(bool)));


    if (kcfg_onlineSolver->isChecked())
    {
        #ifdef HAVE_QJSON
        onlineParser = new Ekos::OnlineAstrometryParser();
        parser = onlineParser;
        #else
        kcfg_onlineSolver->setChecked(false);
        kcfg_onlineSolver->setEnabled(false);
        kcfg_offlineSolver->setChecked(true);
        offlineParser = new OfflineAstrometryParser();
        parser = offlineParser;
        #endif
    }
    else
    {
        offlineParser = new OfflineAstrometryParser();
        parser = offlineParser;
    }

    parser->setAlign(this);
    if (parser->init() == false)
        setEnabled(false);
    else
    {
        connect(parser, SIGNAL(solverFinished(double,double,double)), this, SLOT(solverFinished(double,double,double)));
        connect(parser, SIGNAL(solverFailed()), this, SLOT(solverFailed()));
    }

    kcfg_solverOptions->setText(Options::solverOptions());

}

Align::~Align()
{
    delete(pi);
}

bool Align::parserOK()
{
    bool rc = parser->init();

    if (rc)
    {
        connect(parser, SIGNAL(solverFinished(double,double,double)), this, SLOT(solverFinished(double,double,double)));
        connect(parser, SIGNAL(solverFailed()), this, SLOT(solverFailed()));
    }

    return rc;
}

bool Align::isVerbose()
{
    return solverVerbose->isChecked();
}

void Align::updateSolverType(bool useOnline)
{

    if (useOnline)
    {
        #ifdef HAVE_QJSON
        if (onlineParser != NULL)
        {
            parser = onlineParser;
            return;
        }

        onlineParser = new Ekos::OnlineAstrometryParser();
        parser = onlineParser;
        #endif
    }
    else
    {
        if (offlineParser != NULL)
        {
            parser = offlineParser;
            return;
        }

        offlineParser = new Ekos::OfflineAstrometryParser();
        parser = offlineParser;
    }

    parser->setAlign(this);
    if (parser->init())
    {
        connect(parser, SIGNAL(solverFinished(double,double,double)), this, SLOT(solverFinished(double,double,double)));
        connect(parser, SIGNAL(solverFailed()), this, SLOT(solverFailed()));
    }
    else
        parser->disconnect();

}

void Align::checkCCD(int ccdNum)
{
    if (ccdNum == -1)
        ccdNum = CCDCaptureCombo->currentIndex();

    if (ccdNum <= CCDs.count())
        currentCCD = CCDs.at(ccdNum);

    syncCCDInfo();

}

void Align::addCCD(ISD::GDInterface *newCCD, bool isPrimaryCCD)
{
    CCDCaptureCombo->addItem(newCCD->getDeviceName());

    CCDs.append(static_cast<ISD::CCD *>(newCCD));

    if (isPrimaryCCD)
    {
        checkCCD(CCDs.count()-1);
        CCDCaptureCombo->setCurrentIndex(CCDs.count()-1);
    }
    else
    {
        checkCCD(0);
        CCDCaptureCombo->setCurrentIndex(0);
    }
}

void Align::setTelescope(ISD::GDInterface *newTelescope)
{
    currentTelescope = static_cast<ISD::Telescope*> (newTelescope);

    connect(currentTelescope, SIGNAL(numberUpdated(INumberVectorProperty*)), this, SLOT(updateScopeCoords(INumberVectorProperty*)));

    syncTelescopeInfo();
}

void Align::syncTelescopeInfo()
{
    INumberVectorProperty * nvp = currentTelescope->getBaseDevice()->getNumber("TELESCOPE_INFO");

    if (nvp)
    {
        INumber *np = IUFindNumber(nvp, "TELESCOPE_APERTURE");

        if (np && np->value > 0)
            aperture = np->value;
        else
        {
            np = IUFindNumber(nvp, "GUIDER_APERTURE");
            if (np && np->value > 0)
                aperture = np->value;
        }

        np = IUFindNumber(nvp, "TELESCOPE_FOCAL_LENGTH");
        if (np && np->value > 0)
            focal_length = np->value;
        else
        {
            np = IUFindNumber(nvp, "GUIDER_FOCAL_LENGTH");
            if (np && np->value > 0)
                focal_length = np->value;
        }
    }

    if (focal_length == -1 || aperture == -1)
        return;

    if (ccd_hor_pixel != -1 && ccd_ver_pixel != -1 && focal_length != -1 && aperture != -1)
        calculateFOV();

    if (currentCCD && currentTelescope)
        generateArgs();

    if (syncR->isEnabled() && (canSync = currentTelescope->canSync()) == false)
    {
        syncR->setEnabled(false);
        slewR->setChecked(true);
        appendLogText(xi18n("Telescope does not support syncing."));
    }
}


void Align::syncCCDInfo()
{
    INumberVectorProperty * nvp = NULL;
    int x,y;

    if (currentCCD == NULL)
        return;

    if (useGuideHead)
        nvp = currentCCD->getBaseDevice()->getNumber("GUIDER_INFO");
    else
        nvp = currentCCD->getBaseDevice()->getNumber("CCD_INFO");

    if (nvp)
    {
        INumber *np = IUFindNumber(nvp, "CCD_PIXEL_SIZE_X");
        if (np && np->value >0)
            ccd_hor_pixel = ccd_ver_pixel = np->value;

        np = IUFindNumber(nvp, "CCD_PIXEL_SIZE_Y");
        if (np && np->value >0)
            ccd_ver_pixel = np->value;

        np = IUFindNumber(nvp, "CCD_PIXEL_SIZE_Y");
        if (np && np->value >0)
            ccd_ver_pixel = np->value;
    }    

    ISD::CCDChip *targetChip = currentCCD->getChip(useGuideHead ? ISD::CCDChip::GUIDE_CCD : ISD::CCDChip::PRIMARY_CCD);

    targetChip->getFrame(&x,&y,&ccd_width,&ccd_height);
    kcfg_solverXBin->setEnabled(targetChip->canBin());
    kcfg_solverYBin->setEnabled(targetChip->canBin());

    if (ccd_hor_pixel == -1 || ccd_ver_pixel == -1)
        return;

    if (ccd_hor_pixel != -1 && ccd_ver_pixel != -1 && focal_length != -1 && aperture != -1)    
        calculateFOV();

    if (currentCCD && currentTelescope)
        generateArgs();

}


void Align::calculateFOV()
{
    // Calculate FOV
    fov_x = 206264.8062470963552 * ccd_width * ccd_hor_pixel / 1000.0 / focal_length;
    fov_y = 206264.8062470963552 * ccd_height * ccd_ver_pixel / 1000.0 / focal_length;

    fov_x /= 60.0;
    fov_y /= 60.0;

    FOVOut->setText(QString("%1' x %2'").arg(fov_x, 0, 'g', 3).arg(fov_y, 0, 'g', 3));

    parser->verifyIndexFiles(fov_x, fov_y);

}

void Align::generateArgs()
{
    // -O overwrite
    // -3 Expected RA
    // -4 Expected DEC
    // -5 Radius (deg)
    // -L lower scale of image in arcminutes
    // -H upper scale of image in arcmiutes
    // -u aw set scale to be in arcminutes
    // -W solution.wcs name of solution file
    // apog1.jpg name of target file to analyze
    //solve-field -O -3 06:40:51 -4 +09:49:53 -5 1 -L 40 -H 100 -u aw -W solution.wcs apod1.jpg

    double ra=0,dec=0, fov_lower, fov_upper;
    QString ra_dms, dec_dms;
    QString fov_low,fov_high;
    QStringList solver_args;

    // let's stretch the boundaries by 5%
    fov_lower = ((fov_x < fov_y) ? (fov_x *0.95) : (fov_y *0.95));
    fov_upper = ((fov_x > fov_y) ? (fov_x * 1.05) : (fov_y * 1.05));

    currentTelescope->getEqCoords(&ra, &dec);

    fov_low  = QString("%1").arg(fov_lower);
    fov_high = QString("%1").arg(fov_upper);

    getFormattedCoords(ra, dec, ra_dms, dec_dms);

    if (kcfg_solverOptions->text().isEmpty())
    {
        solver_args << "--no-verify" << "--no-plots" << "--no-fits2fits" << "--resort"
                    << "--downsample" << "2" << "-O" << "-L" << fov_low << "-H" << fov_high << "-u" << "aw";
    }
    else
    {
        solver_args = kcfg_solverOptions->text().split(" ");
        int fov_low_index = solver_args.indexOf("-L");
        if (fov_low_index != -1)
            solver_args.replace(fov_low_index+1, fov_low);
        int fov_high_index = solver_args.indexOf("-H");
        if (fov_high_index != -1)
            solver_args.replace(fov_high_index+1, fov_high);
    }

    if (raBox->isEmpty() == false && decBox->isEmpty() == false)
    {
        bool raOk(false), decOk(false), radiusOk(false);
        dms ra( raBox->createDms( false, &raOk ) ); //false means expressed in hours
        dms dec( decBox->createDms( true, &decOk ) );
        int radius = 30;
        QString message;

        if ( raOk && decOk )
        {
            //make sure values are in valid range
            if ( ra.Hours() < 0.0 || ra.Hours() > 24.0 )
                message = xi18n( "The Right Ascension value must be between 0.0 and 24.0." );
            if ( dec.Degrees() < -90.0 || dec.Degrees() > 90.0 )
                message += '\n' + xi18n( "The Declination value must be between -90.0 and 90.0." );
            if ( ! message.isEmpty() )
            {
                KMessageBox::sorry( 0, message, xi18n( "Invalid Coordinate Data" ) );
                return;
            }
        }

        if (radiusBox->text().isEmpty() == false)
            radius = radiusBox->text().toInt(&radiusOk);

        if (radiusOk == false)
        {
            KMessageBox::sorry( 0, message, xi18n( "Invalid radius value" ) );
            return;
        }

        int ra_index = solver_args.indexOf("-3");
        if (ra_index == -1)
            solver_args << "-3" << QString().setNum(ra.Degrees());
        else
            solver_args.replace(ra_index+1, QString().setNum(ra.Degrees()));

        int de_index = solver_args.indexOf("-4");
        if (de_index == -1)
            solver_args << "-4" << QString().setNum(dec.Degrees());
        else
            solver_args.replace(de_index+1, QString().setNum(dec.Degrees()));

        int rad_index = solver_args.indexOf("-5");
        if (rad_index == -1)
            solver_args << "-5" << QString().setNum(radius);
        else
            solver_args.replace(rad_index+1, QString().setNum(radius));

     }

    kcfg_solverOptions->setText(solver_args.join(" "));
}

void Align::checkLineEdits()
{
   bool raOk(false), decOk(false);
   raBox->createDms( false, &raOk );
   decBox->createDms( true, &decOk );
   if ( raOk && decOk )
            generateArgs();
}

void Align::copyCoordsToBoxes()
{
    raBox->setText(ScopeRAOut->text());
    decBox->setText(ScopeDecOut->text());

    checkLineEdits();
}

void Align::clearCoordBoxes()
{
    raBox->clear();
    decBox->clear();

    generateArgs();
}

bool Align::capture()
{
    if (currentCCD == NULL)
        return false;

    if (parser->init() == false)
        return false;

    if (focal_length == -1 || aperture == -1)
    {
        KMessageBox::error(0, xi18n("Telescope aperture and focal length are missing. Please check your driver settings and try again."));
        return false;
    }

    if (ccd_hor_pixel == -1 || ccd_ver_pixel == -1)
    {
        KMessageBox::error(0, xi18n("CCD pixel size is missing. Please check your driver settings and try again."));
        return false;
    }

    double seqExpose = exposureSpin->value();

    ISD::CCDChip *targetChip = currentCCD->getChip(useGuideHead ? ISD::CCDChip::GUIDE_CCD : ISD::CCDChip::PRIMARY_CCD);

    CCDFrameType ccdFrame = FRAME_LIGHT;

    if (currentCCD->isConnected() == false)
    {
        appendLogText(xi18n("Error: Lost connection to CCD."));
        return false;
    }

   connect(currentCCD, SIGNAL(BLOBUpdated(IBLOB*)), this, SLOT(newFITS(IBLOB*)));

   targetChip->setCaptureMode( kcfg_solverPreview->isChecked() ? FITS_NORMAL : FITS_WCSM);
   if (kcfg_solverPreview->isChecked())
       targetChip->setCaptureFilter(FITS_AUTO_STRETCH);
   targetChip->setBinning(kcfg_solverXBin->value(), kcfg_solverYBin->value());
   targetChip->setFrameType(ccdFrame);

   targetChip->capture(seqExpose);

   Options::setAlignExposure(seqExpose);

   solveB->setEnabled(false);
   stopB->setEnabled(true);
   pi->startAnimation();

   appendLogText(xi18n("Capturing image..."));

   return true;
}

void Align::newFITS(IBLOB *bp)
{
    // Ignore guide head if there is any.
    if (!strcmp(bp->name, "CCD2"))
        return;

    currentCCD->disconnect(this);

    appendLogText(xi18n("Image received."));

    startSovling(QString(bp->label));
}

void Align::startSovling(const QString &filename, bool isGenerated)
{
    QStringList solverArgs;
    double ra,dec;

    Options::setSolverXBin(kcfg_solverXBin->value());
    Options::setSolverYBin(kcfg_solverYBin->value());
    Options::setSolverUpdateCoords(kcfg_solverUpdateCoords->isChecked());
    Options::setSolverOnline(kcfg_onlineSolver->isChecked());
    Options::setSolverPreview(kcfg_solverPreview->isChecked());
    Options::setSolverOptions(kcfg_solverOptions->text());

    currentTelescope->getEqCoords(&ra, &dec);

    targetCoord.setRA(ra);
    targetCoord.setDec(dec);

    solverTimer.start();

    solverArgs = kcfg_solverOptions->text().split(" ");

    parser->startSovler(filename, solverArgs, isGenerated);

}

void Align::solverFinished(double orientation, double ra, double dec)
{
    pi->stopAnimation();
    stopB->setEnabled(false);
    solveB->setEnabled(true);

     alignCoord.setRA0(ra/15.0);
     alignCoord.setDec0(dec);
     RotOut->setText(QString("%1").arg(orientation, 0, 'g', 5));

     // Convert to JNow
     alignCoord.apparentCoord((long double) J2000, KStars::Instance()->data()->ut().djd());

     QString ra_dms, dec_dms;
     getFormattedCoords(alignCoord.ra().Hours(), alignCoord.dec().Degrees(), ra_dms, dec_dms);

     SolverRAOut->setText(ra_dms);
     SolverDecOut->setText(dec_dms);

     executeMode();

}

void Align::solverFailed()
{
    pi->stopAnimation();
    stopB->setEnabled(false);
    solveB->setEnabled(true);

    azStage  = AZ_INIT;
    altStage = ALT_INIT;


}

void Align::stopSolving()
{
    parser->stopSolver();
    pi->stopAnimation();
    stopB->setEnabled(false);
    solveB->setEnabled(true);

    azStage  = AZ_INIT;
    altStage = ALT_INIT;

    loadSlewMode = false;

    ISD::CCDChip *targetChip = currentCCD->getChip(useGuideHead ? ISD::CCDChip::GUIDE_CCD : ISD::CCDChip::PRIMARY_CCD);

    // If capture is still in progress, let's stop that.
    if (targetChip->isCapturing())
    {
        targetChip->abortExposure();
        appendLogText(xi18n("Capture aborted."));
    }
    else
    {
        int elapsed = (int) round(solverTimer.elapsed()/1000.0);
        appendLogText(xi18np("Solver aborted after %1 second.", "Solver aborted after %1 seconds", elapsed));
    }
}

void Align::appendLogText(const QString &text)
{
    logText.insert(0, xi18nc("log entry; %1 is the date, %2 is the text", "%1 %2", QDateTime::currentDateTime().toString("yyyy-MM-ddThh:mm:ss"), text));

    emit newLog();
}

void Align::clearLog()
{
    logText.clear();
    emit newLog();
}

void Align::updateScopeCoords(INumberVectorProperty *coord)
{
    QString ra_dms, dec_dms;
    static bool slew_dirty=false;

    if (!strcmp(coord->name, "EQUATORIAL_EOD_COORD"))
    {        
        getFormattedCoords(coord->np[0].value, coord->np[1].value, ra_dms, dec_dms);

        telescopeCoord.setRA(coord->np[0].value);
        telescopeCoord.setDec(coord->np[1].value);

        ScopeRAOut->setText(ra_dms);
        ScopeDecOut->setText(dec_dms);

        if (kcfg_solverUpdateCoords->isChecked())
        {
            if (currentTelescope->isSlewing() && slew_dirty == false)
                slew_dirty = true;
            else if (currentTelescope->isSlewing() == false && slew_dirty)
            {
                slew_dirty = false;
                copyCoordsToBoxes();

                if (loadSlewMode)
                {
                    loadSlewMode = false;
                    capture();
                    return;
                }
            }
        }

        switch (azStage)
        {
             case AZ_SYNCING:
            if (currentTelescope->isSlewing())
                azStage=AZ_SLEWING;
                break;

            case AZ_SLEWING:
            if (currentTelescope->isSlewing() == false)
            {
                azStage = AZ_SECOND_TARGET;
                measureAzError();
            }
            break;

        case AZ_CORRECTING:
         if (currentTelescope->isSlewing() == false)
         {
             if(decDeviation > 0){
                 appendLogText(xi18n("Slew complete. Please adjust your mount's' azimuth knob eastward until the target is in the center of the view."));
             }
             else{
                 appendLogText(xi18n("Slew complete. Please adjust your mount's' azimuth knob westward until the target is in the center of the view."));
             }
             azStage = AZ_INIT;
         }
         break;

           default:
            break;
        }

        switch (altStage)
        {
           case ALT_SYNCING:
            if (currentTelescope->isSlewing())
                altStage = ALT_SLEWING;
                break;

           case ALT_SLEWING:
            if (currentTelescope->isSlewing() == false)
            {
                altStage = ALT_SECOND_TARGET;
                measureAltError();
            }
            break;

           case ALT_CORRECTING:
            if (currentTelescope->isSlewing() == false)
            {
                if(decDeviation > 0){
                    appendLogText(xi18n("Slew complete. Please lower the altitude knob on your mount until the target is in the center of the view."));
                }
                else{
                    appendLogText(xi18n("Slew complete. Please raise the altitude knob on your mount until the target is in the center of the view."));
                }
                altStage = ALT_INIT;
            }
            break;


           default:
            break;
        }
    }

    if (!strcmp(coord->name, "TELESCOPE_INFO"))
        syncTelescopeInfo();

}

void Align::executeMode()
{
    if (gotoR->isChecked())
        executeGOTO();
    else
        executePolarAlign();
}


void Align::executeGOTO()
{
    if (loadSlewMode)
    {
        targetCoord = alignCoord;
        SlewToTarget();
    }
    else if (syncR->isChecked())
        Sync();
    else if (slewR->isChecked())
        SlewToTarget();
}

void Align::Sync()
{
    if (currentTelescope->Sync(&alignCoord))
        appendLogText(xi18n("Syncing successful."));
    else
        appendLogText(xi18n("Syncing failed."));

}

void Align::SlewToTarget()
{
    if (canSync && loadSlewMode == false)
        Sync();

    currentTelescope->Slew(&targetCoord);

    appendLogText(xi18n("Slewing to target."));
}

void Align::checkPolarAlignment()
{
    if (polarR->isChecked())
    {
        measureAltB->setEnabled(true);
        measureAzB->setEnabled(true);
        gotoBox->setEnabled(false);
    }
    else
    {
        measureAltB->setEnabled(false);
        measureAzB->setEnabled(false);
        gotoBox->setEnabled(true);
    }
}

void Align::executePolarAlign()
{
    appendLogText(xi18n("Processing solution for polar alignment..."));

    switch (azStage)
    {
        case AZ_FIRST_TARGET:
        case AZ_FINISHED:
            measureAzError();
            break;

        default:
            break;
    }

    switch (altStage)
    {
        case ALT_FIRST_TARGET:
        case ALT_FINISHED:
            measureAltError();
            break;

        default:
            break;
    }
}


void Align::measureAzError()
{
    static double initRA=0, initDEC=0, finalRA=0, finalDEC=0;

    switch (azStage)
    {
        case AZ_INIT:

        // Display message box confirming user point scope near meridian and south

        if (KMessageBox::warningContinueCancel( 0, hemisphereCombo->currentIndex() == 0
                                                   ? xi18n("Point the telescope at the southern meridian. Press continue when ready.")
                                                   : xi18n("Point the telescope at the northern meridian. Press continue when ready.")
                                                , xi18n("Polar Alignment Measurement"), KStandardGuiItem::cont(), KStandardGuiItem::cancel(),
                                                "ekos_measure_az_error")!=KMessageBox::Continue)
            return;

        appendLogText(xi18n("Solving first frame near the meridian."));
        azStage = AZ_FIRST_TARGET;
        polarR->setChecked(true);
        solveB->click();
        break;

      case AZ_FIRST_TARGET:
        // start solving there, find RA/DEC
        initRA   = alignCoord.ra().Degrees();
        initDEC  = alignCoord.dec().Degrees();

        // Now move 30 arcminutes in RA
        if (canSync)
        {
            azStage = AZ_SYNCING;
            currentTelescope->Sync(initRA/15.0, initDEC);
            currentTelescope->Slew((initRA - RAMotion)/15.0, initDEC);
        }
        // If telescope doesn't sync, we slew relative to its current coordinates
        else
        {
            azStage = AZ_SLEWING;
            currentTelescope->Slew(telescopeCoord.ra().Hours() - RAMotion/15.0, telescopeCoord.dec().Degrees());
        }

        appendLogText(xi18n("Slewing 30 arcminutes in RA..."));
        break;

      case AZ_SECOND_TARGET:
        // We reached second target now
        // Let now solver for RA/DEC
        appendLogText(xi18n("Solving second frame near the meridian."));
        azStage = AZ_FINISHED;
        polarR->setChecked(true);
        solveB->click();
        break;


      case AZ_FINISHED:
        // Measure deviation in DEC
        // Call function to report error
        // set stage to AZ_FIRST_TARGET again
        appendLogText(xi18n("Calculating azimuth alignment error..."));
        finalRA   = alignCoord.ra().Degrees();
        finalDEC  = alignCoord.dec().Degrees();

        // Slew back to original position
        if (canSync)
            currentTelescope->Slew(initRA/15.0, initDEC);
        else
        {
            currentTelescope->Slew(telescopeCoord.ra().Hours() + RAMotion/15.0, telescopeCoord.dec().Degrees());
        }

        appendLogText(xi18n("Slewing back to original position..."));

        calculatePolarError(initRA, initDEC, finalRA, finalDEC);

        azStage = AZ_INIT;
        break;

    default:
        break;

    }

}

void Align::measureAltError()
{
    static double initRA=0, initDEC=0, finalRA=0, finalDEC=0;

    switch (altStage)
    {
        case ALT_INIT:

        // Display message box confirming user point scope near meridian and south

        if (KMessageBox::warningContinueCancel( 0, altDirCombo->currentIndex() == 0
                                                   ? xi18n("Point the telescope to the east with a minimum altitude of 20 degrees. Press continue when ready.")
                                                   : xi18n("Point the telescope to the west with a minimum altitude of 20 degrees. Press continue when ready.")
                                                , xi18n("Polar Alignment Measurement"), KStandardGuiItem::cont(), KStandardGuiItem::cancel(),
                                                "ekos_measure_alt_error")!=KMessageBox::Continue)
            return;

        appendLogText(xi18n("Solving first frame."));
        altStage = ALT_FIRST_TARGET;
        polarR->setChecked(true);
        solveB->click();
        break;

      case ALT_FIRST_TARGET:
        // start solving there, find RA/DEC
        initRA   = alignCoord.ra().Degrees();
        initDEC  = alignCoord.dec().Degrees();

        // Now move 30 arcminutes in RA
        if (canSync)
        {
            altStage = ALT_SYNCING;
            currentTelescope->Sync(initRA/15.0, initDEC);
            currentTelescope->Slew((initRA - RAMotion)/15.0, initDEC);

        }
        // If telescope doesn't sync, we slew relative to its current coordinates
        else
        {
            altStage = ALT_SLEWING;
            currentTelescope->Slew(telescopeCoord.ra().Hours() - RAMotion/15.0, telescopeCoord.dec().Degrees());
        }


        appendLogText(xi18n("Slewing 30 arcminutes in RA..."));
        break;

      case ALT_SECOND_TARGET:
        // We reached second target now
        // Let now solver for RA/DEC
        appendLogText(xi18n("Solving second frame."));
        altStage = ALT_FINISHED;
        polarR->setChecked(true);
        solveB->click();
        break;


      case ALT_FINISHED:
        // Measure deviation in DEC
        // Call function to report error
        appendLogText(xi18n("Calculating altitude alignment error..."));
        finalRA   = alignCoord.ra().Degrees();
        finalDEC  = alignCoord.dec().Degrees();

        // Slew back to original position
        if (canSync)
            currentTelescope->Slew(initRA/15.0, initDEC);
        // If telescope doesn't sync, we slew relative to its current coordinates
        else
        {
            currentTelescope->Slew(telescopeCoord.ra().Hours() + RAMotion/15.0, telescopeCoord.dec().Degrees());
        }

        appendLogText(xi18n("Slewing back to original position..."));

        calculatePolarError(initRA, initDEC, finalRA, finalDEC);

        altStage = ALT_INIT;
        break;

    default:
        break;

    }

}

void Align::calculatePolarError(double initRA, double initDEC, double finalRA, double finalDEC)
{
    double raMotion = finalRA - initRA;
    decDeviation = finalDEC - initDEC;

    // How much time passed siderrally form initRA to finalRA?
    double RATime = fabs(raMotion / SIDRATE) / 60.0;

    qDebug() << "initRA " << initRA << " initDEC " << initDEC << " finalRA " << finalRA << " finalDEC " << finalDEC << endl;
    qDebug() << "decDeviation " << decDeviation*3600 << " arcsec " << " RATime " << RATime << endl;

    // Equation by Frank Berret (Measuring Polar Axis Alignment Error, page 4)
    // In degrees
    double deviation = (3.81 * (decDeviation * 3600) ) / ( RATime * cos(initDEC * dms::DegToRad)) / 60.0;
    dms devDMS(fabs(deviation));

    KLocalizedString deviationDirection;

    switch (hemisphereCombo->currentIndex())
    {
        // Northern hemisphere
        case 0:
        if (azStage == AZ_FINISHED)
        {
            if (decDeviation > 0)
<<<<<<< HEAD
                deviationDirection = kxi18n("%1° too far west");
            else
                deviationDirection = kxi18n("%1° too far east");
=======
                deviationDirection = ki18n("%1 too far west");
            else
                deviationDirection = ki18n("%1 too far east");
>>>>>>> 09873ca1
        }
        else if (altStage == ALT_FINISHED)
        {
            switch (altDirCombo->currentIndex())
            {
                // East
                case 0:
                if (decDeviation > 0)
<<<<<<< HEAD
                    deviationDirection = kxi18n("%1° too far high");
                else
                    deviationDirection = kxi18n("%1° too far low");
=======
                    deviationDirection = ki18n("%1 too far high");
                else
                    deviationDirection = ki18n("%1 too far low");
>>>>>>> 09873ca1
                break;

                // West
                case 1:
                if (decDeviation > 0)
<<<<<<< HEAD
                    deviationDirection = kxi18n("%1° too far low");
                else
                    deviationDirection = kxi18n("%1° too far high");
=======
                    deviationDirection = ki18n("%1 too far low");
                else
                    deviationDirection = ki18n("%1 too far high");
>>>>>>> 09873ca1
                break;

                default:
                break;
            }
        }
        break;

        // Southern hemisphere
        case 1:
        if (azStage == AZ_FINISHED)
        {
            if (decDeviation > 0)
<<<<<<< HEAD
                deviationDirection = kxi18n("%1° too far east");
            else
                deviationDirection = kxi18n("%1° too far west");
=======
                deviationDirection = ki18n("%1 too far east");
            else
                deviationDirection = ki18n("%1 too far west");
>>>>>>> 09873ca1
        }
        else if (altStage == ALT_FINISHED)
        {
            switch (altDirCombo->currentIndex())
            {
                // East
                case 0:
                if (decDeviation > 0)
<<<<<<< HEAD
                    deviationDirection = kxi18n("%1° too far low");
                else
                    deviationDirection = kxi18n("%1° too far high");
=======
                    deviationDirection = ki18n("%1 too far low");
                else
                    deviationDirection = ki18n("%1 too far high");
>>>>>>> 09873ca1
                break;

                // West
                case 1:
                if (decDeviation > 0)
<<<<<<< HEAD
                    deviationDirection = kxi18n("%1° too far high");
                else
                    deviationDirection = kxi18n("%1° too far low");
=======
                    deviationDirection = ki18n("%1 too far high");
                else
                    deviationDirection = ki18n("%1 too far low");
>>>>>>> 09873ca1
                break;

                default:
                break;
            }
        }
        break;

       default:
        break;

    }

    if (azStage == AZ_FINISHED)
    {
        azError->setText(deviationDirection.subs(QString("%1").arg(devDMS.toDMSString())).toString());
        //azError->setText(deviationDirection.subs(QString("%1")azDMS.toDMSString());
        azDeviation = deviation * (decDeviation > 0 ? 1 : -1);
        correctAzB->setEnabled(true);
    }
    if (altStage == ALT_FINISHED)
    {
        //altError->setText(deviationDirection.subs(QString("%1").arg(fabs(deviation), 0, 'g', 3)).toString());
        altError->setText(deviationDirection.subs(QString("%1").arg(devDMS.toDMSString())).toString());
        altDeviation = deviation * (decDeviation > 0 ? 1 : -1);
        correctAltB->setEnabled(true);
    }
}

void Align::correctAltError()
{
    double newRA, newDEC, currentAlt, currentAz;

    SkyPoint currentCoord (telescopeCoord);
    dms      targetLat;

    targetLat.setD(KStars::Instance()->data()->geo()->lat()->Degrees() + altDeviation);

    currentCoord.EquatorialToHorizontal(KStars::Instance()->data()->lst(), &targetLat );

    currentAlt = currentCoord.alt().Degrees();
    currentAz  = currentCoord.az().Degrees();

    currentCoord.setAlt(currentAlt);
    currentCoord.setAz(currentAz);

    currentCoord.HorizontalToEquatorial(KStars::Instance()->data()->lst(), KStars::Instance()->data()->geo()->lat());

    newRA  = currentCoord.ra().Hours();
    newDEC = currentCoord.dec().Degrees();

    altStage = ALT_CORRECTING;

    currentTelescope->Slew(newRA, newDEC);

    appendLogText(xi18n("Slewing to calibration position, please wait until telescope is finished slewing."));

}

void Align::correctAzError()
{
    double newRA, newDEC, currentAlt, currentAz;

    SkyPoint currentCoord (telescopeCoord);

    currentCoord.EquatorialToHorizontal(KStars::Instance()->data()->lst(), KStars::Instance()->data()->geo()->lat());

    currentAlt = currentCoord.alt().Degrees();
    currentAz  = currentCoord.az().Degrees() + azDeviation;

    currentCoord.setAlt(currentAlt);
    currentCoord.setAz(currentAz);

    currentCoord.HorizontalToEquatorial(KStars::Instance()->data()->lst(), KStars::Instance()->data()->geo()->lat());

    newRA  = currentCoord.ra().Hours();
    newDEC = currentCoord.dec().Degrees();

    azStage = AZ_CORRECTING;

    currentTelescope->Slew(newRA, newDEC);

    appendLogText(xi18n("Slewing to calibration position, please wait until telescope is finished slewing."));

}

void Align::getFormattedCoords(double ra, double dec, QString &ra_str, QString &dec_str)
{
    dms ra_s,dec_s;
    ra_s.setH(ra);
    dec_s.setD(dec);

    ra_str = QString("%1:%2:%3").arg(ra_s.hour(), 2, 10, QChar('0')).arg(ra_s.minute(), 2, 10, QChar('0')).arg(ra_s.second(), 2, 10, QChar('0'));
    if (dec_s.Degrees() < 0)
        dec_str = QString("-%1:%2:%3").arg(abs(dec_s.degree()), 2, 10, QChar('0')).arg(abs(dec_s.arcmin()), 2, 10, QChar('0')).arg(dec_s.arcsec(), 2, 10, QChar('0'));
    else
        dec_str = QString("%1:%2:%3").arg(dec_s.degree(), 2, 10, QChar('0')).arg(dec_s.arcmin(), 2, 10, QChar('0')).arg(dec_s.arcsec(), 2, 10, QChar('0'));
}

void Align::loadFITS()
{
    QUrl fileURL = QFileDialog::getOpenFileUrl(0, xi18n("Load Image"), QUrl(), "*.fits *.fit *.jpg *.jpeg");
    if (fileURL.isEmpty())
        return;

    loadSlewMode = true;

    slewR->setChecked(true);

    solveB->setEnabled(false);
    stopB->setEnabled(true);
    pi->startAnimation();

    startSovling(fileURL.path(), false);
}

}

#include "align.moc"<|MERGE_RESOLUTION|>--- conflicted
+++ resolved
@@ -1022,15 +1022,9 @@
         if (azStage == AZ_FINISHED)
         {
             if (decDeviation > 0)
-<<<<<<< HEAD
-                deviationDirection = kxi18n("%1° too far west");
+                deviationDirection = kxi18n("%1 too far west");
             else
-                deviationDirection = kxi18n("%1° too far east");
-=======
-                deviationDirection = ki18n("%1 too far west");
-            else
-                deviationDirection = ki18n("%1 too far east");
->>>>>>> 09873ca1
+                deviationDirection = kxi18n("%1 too far east");
         }
         else if (altStage == ALT_FINISHED)
         {
@@ -1039,29 +1033,18 @@
                 // East
                 case 0:
                 if (decDeviation > 0)
-<<<<<<< HEAD
-                    deviationDirection = kxi18n("%1° too far high");
+                    deviationDirection = kxi18n("%1 too far high");
                 else
-                    deviationDirection = kxi18n("%1° too far low");
-=======
-                    deviationDirection = ki18n("%1 too far high");
-                else
-                    deviationDirection = ki18n("%1 too far low");
->>>>>>> 09873ca1
+                    deviationDirection = kxi18n("%1 too far low");
+
                 break;
 
                 // West
                 case 1:
                 if (decDeviation > 0)
-<<<<<<< HEAD
-                    deviationDirection = kxi18n("%1° too far low");
+                    deviationDirection = kxi18n("%1 too far low");
                 else
-                    deviationDirection = kxi18n("%1° too far high");
-=======
-                    deviationDirection = ki18n("%1 too far low");
-                else
-                    deviationDirection = ki18n("%1 too far high");
->>>>>>> 09873ca1
+                    deviationDirection = kxi18n("%1 too far high");
                 break;
 
                 default:
@@ -1075,15 +1058,9 @@
         if (azStage == AZ_FINISHED)
         {
             if (decDeviation > 0)
-<<<<<<< HEAD
-                deviationDirection = kxi18n("%1° too far east");
+                deviationDirection = kxi18n("%1 too far east");
             else
-                deviationDirection = kxi18n("%1° too far west");
-=======
-                deviationDirection = ki18n("%1 too far east");
-            else
-                deviationDirection = ki18n("%1 too far west");
->>>>>>> 09873ca1
+                deviationDirection = kxi18n("%1 too far west");
         }
         else if (altStage == ALT_FINISHED)
         {
@@ -1092,29 +1069,17 @@
                 // East
                 case 0:
                 if (decDeviation > 0)
-<<<<<<< HEAD
-                    deviationDirection = kxi18n("%1° too far low");
+                    deviationDirection = kxi18n("%1 too far low");
                 else
-                    deviationDirection = kxi18n("%1° too far high");
-=======
-                    deviationDirection = ki18n("%1 too far low");
-                else
-                    deviationDirection = ki18n("%1 too far high");
->>>>>>> 09873ca1
+                    deviationDirection = kxi18n("%1 too far high");
                 break;
 
                 // West
                 case 1:
                 if (decDeviation > 0)
-<<<<<<< HEAD
-                    deviationDirection = kxi18n("%1° too far high");
+                    deviationDirection = kxi18n("%1 too far high");
                 else
-                    deviationDirection = kxi18n("%1° too far low");
-=======
-                    deviationDirection = ki18n("%1 too far high");
-                else
-                    deviationDirection = ki18n("%1 too far low");
->>>>>>> 09873ca1
+                    deviationDirection = kxi18n("%1 too far low");
                 break;
 
                 default:
