/*  Ekos
    Copyright (C) 2012 Jasem Mutlaq <mutlaqja@ikartech.com>

    This application is free software; you can redistribute it and/or
    modify it under the terms of the GNU General Public
    License as published by the Free Software Foundation; either
    version 2 of the License, or (at your option) any later version.
 */

#include "ekosmanager.h"

#include "ekosadaptor.h"
#include "kstars.h"
#include "kstarsdata.h"
#include "opsekos.h"
#include "Options.h"
#include "profileeditor.h"
#include "profilewizard.h"
#include "skymap.h"
#include "auxiliary/darklibrary.h"
#include "auxiliary/QProgressIndicator.h"
#include "capture/sequencejob.h"
#include "fitsviewer/fitstab.h"
#include "fitsviewer/fitsview.h"
#include "indi/clientmanager.h"
#include "indi/driverinfo.h"
#include "indi/drivermanager.h"
#include "indi/guimanager.h"
#include "indi/indielement.h"
#include "indi/indilistener.h"
#include "indi/indiproperty.h"
#include "indi/indiwebmanager.h"
#include "ekoslive/ekosliveclient.h"

#include <basedevice.h>

#include <KConfigDialog>
#include <KMessageBox>
#include <KActionCollection>
#include <KNotifications/KNotification>

#include <QComboBox>

#include <ekos_debug.h>

#define MAX_REMOTE_INDI_TIMEOUT 15000
#define MAX_LOCAL_INDI_TIMEOUT  5000

EkosManager::EkosManager(QWidget *parent) : QDialog(parent)
{
#ifdef Q_OS_OSX

    if (Options::independentWindowEkos())
        setWindowFlags(Qt::Window);
    else
    {
        setWindowFlags(Qt::Window | Qt::WindowStaysOnTopHint);
        connect(QApplication::instance(), SIGNAL(applicationStateChanged(Qt::ApplicationState)), this,
                SLOT(changeAlwaysOnTop(Qt::ApplicationState)));
    }

#endif
    setupUi(this);

    new EkosAdaptor(this);
    QDBusConnection::sessionBus().registerObject("/KStars/Ekos", this);

    setWindowIcon(QIcon::fromTheme("kstars_ekos"));

    profileModel.reset(new QStandardItemModel(0, 4));
    profileModel->setHorizontalHeaderLabels(QStringList() << "id"
                                            << "name"
                                            << "host"
                                            << "port");

    captureProgress->setValue(0);
    sequenceProgress->setValue(0);
    sequenceProgress->setDecimals(0);
    sequenceProgress->setFormat("%v");
    imageProgress->setValue(0);
    imageProgress->setDecimals(1);
    imageProgress->setFormat("%v");
    imageProgress->setBarStyle(QRoundProgressBar::StyleLine);
    countdownTimer.setInterval(1000);
    connect(&countdownTimer, SIGNAL(timeout()), this, SLOT(updateCaptureCountDown()));

    toolsWidget->setIconSize(QSize(48, 48));
    connect(toolsWidget, SIGNAL(currentChanged(int)), this, SLOT(processTabChange()));

    // Enable scheduler Tab
    toolsWidget->setTabEnabled(1, false);

    // Start/Stop INDI Server
    connect(processINDIB, SIGNAL(clicked()), this, SLOT(processINDI()));

    // Connect/Disconnect INDI devices
    connect(connectB, SIGNAL(clicked()), this, SLOT(connectDevices()));
    connect(disconnectB, SIGNAL(clicked()), this, SLOT(disconnectDevices()));

    ekosLiveClient.reset(new EkosLiveClient(this));

    // INDI Control Panel
    //connect(controlPanelB, SIGNAL(clicked()), GUIManager::Instance(), SLOT(show()));
    connect(ekosLiveB, SIGNAL(clicked()), ekosLiveClient.get(), SLOT(show()));


    connect(optionsB, SIGNAL(clicked()), KStars::Instance(), SLOT(slotViewOps()));
    // Save as above, but it appears in all modules
    connect(ekosOptionsB, SIGNAL(clicked()), SLOT(showEkosOptions()));

    // Clear Ekos Log
    connect(clearB, SIGNAL(clicked()), this, SLOT(clearLog()));

    // Logs
    KConfigDialog *dialog = new KConfigDialog(this, "logssettings", Options::self());
    opsLogs = new Ekos::OpsLogs();
    KPageWidgetItem *page = dialog->addPage(opsLogs, i18n("Logging"));
    page->setIcon(QIcon::fromTheme("configure"));
    connect(logsB, SIGNAL(clicked()), dialog, SLOT(show()));
    connect(dialog->button(QDialogButtonBox::Apply), SIGNAL(clicked()), SLOT(updateDebugInterfaces()));
    connect(dialog->button(QDialogButtonBox::Ok), SIGNAL(clicked()), SLOT(updateDebugInterfaces()));

    // Summary
    // previewPixmap = new QPixmap(QPixmap(":/images/noimage.png"));

    // Profiles
    connect(addProfileB, SIGNAL(clicked()), this, SLOT(addProfile()));
    connect(editProfileB, SIGNAL(clicked()), this, SLOT(editProfile()));
    connect(deleteProfileB, SIGNAL(clicked()), this, SLOT(deleteProfile()));
    connect(profileCombo, static_cast<void(QComboBox::*)(const QString &)>(&QComboBox::currentTextChanged),
            [=](const QString &text)
    {
        Options::setProfile(text);
        if (text == "Simulators")
        {
            editProfileB->setEnabled(false);
            deleteProfileB->setEnabled(false);
        }
        else
        {
            editProfileB->setEnabled(true);
            deleteProfileB->setEnabled(true);
        }
    });


    // Ekos Wizard
    connect(wizardProfileB, SIGNAL(clicked()), this, SLOT(wizardProfile()));

    addProfileB->setAttribute(Qt::WA_LayoutUsesWidgetRect);
    editProfileB->setAttribute(Qt::WA_LayoutUsesWidgetRect);
    deleteProfileB->setAttribute(Qt::WA_LayoutUsesWidgetRect);

    // Set Profile icons
    addProfileB->setIcon(QIcon::fromTheme("list-add"));
    addProfileB->setAttribute(Qt::WA_LayoutUsesWidgetRect);
    editProfileB->setIcon(QIcon::fromTheme("document-edit"));
    editProfileB->setAttribute(Qt::WA_LayoutUsesWidgetRect);
    deleteProfileB->setIcon(QIcon::fromTheme("list-remove"));
    deleteProfileB->setAttribute(Qt::WA_LayoutUsesWidgetRect);
    wizardProfileB->setIcon(QIcon::fromTheme("tools-wizard"));
    wizardProfileB->setAttribute(Qt::WA_LayoutUsesWidgetRect);

    // Load all drivers
    loadDrivers();

    // Load add driver profiles
    loadProfiles();

    // INDI Control Panel and Ekos Options
    ekosLiveB->setIcon(QIcon::fromTheme("folder-cloud"));
    ekosLiveB->setAttribute(Qt::WA_LayoutUsesWidgetRect);
    optionsB->setIcon(QIcon::fromTheme("configure", QIcon(":/icons/ekos_setup.png")));
    optionsB->setAttribute(Qt::WA_LayoutUsesWidgetRect);

    // Setup Tab
    toolsWidget->tabBar()->setTabIcon(0, QIcon(":/icons/ekos_setup.png"));
    toolsWidget->tabBar()->setTabToolTip(0, i18n("Setup"));

    // Initialize Ekos Scheduler Module
    schedulerProcess.reset(new Ekos::Scheduler());
    toolsWidget->addTab(schedulerProcess.get(), QIcon(":/icons/ekos_scheduler.png"), "");
    toolsWidget->tabBar()->setTabToolTip(1, i18n("Scheduler"));
    connect(schedulerProcess.get(), SIGNAL(newLog()), this, SLOT(updateLog()));
    //connect(schedulerProcess.get(), SIGNAL(newTarget(QString)), mountTarget, SLOT(setText(QString)));
    connect(schedulerProcess.get(), &Ekos::Scheduler::newTarget, [&](const QString &target) {
        mountTarget->setText(target);
        ekosLiveClient.get()->updateMountStatus(QJsonObject({{"target", target}}));
    });

    // Temporary fix. Not sure how to resize Ekos Dialog to fit contents of the various tabs in the QScrollArea which are added
    // dynamically. I used setMinimumSize() but it doesn't appear to make any difference.
    // Also set Layout policy to SetMinAndMaxSize as well. Any idea how to fix this?
    // FIXME
    //resize(1000,750);

    summaryPreview.reset(new FITSView(previewWidget, FITS_NORMAL));
    previewWidget->setContentsMargins(0, 0, 0, 0);
    summaryPreview->setSizePolicy(QSizePolicy::Expanding, QSizePolicy::Expanding);
    summaryPreview->setBaseSize(previewWidget->size());
    summaryPreview->createFloatingToolBar();
    summaryPreview->setCursorMode(FITSView::dragCursor);
    QVBoxLayout *vlayout = new QVBoxLayout();
    vlayout->addWidget(summaryPreview.get());
    previewWidget->setLayout(vlayout);

    connect(summaryPreview.get(), &FITSView::imageLoaded, [&]()
    {
        ekosLiveClient.get()->sendPreviewImage(summaryPreview.get());
    });

    if (Options::ekosLeftIcons())
    {
        toolsWidget->setTabPosition(QTabWidget::West);
        QTransform trans;
        trans.rotate(90);

        QIcon icon  = toolsWidget->tabIcon(0);
        QPixmap pix = icon.pixmap(QSize(48, 48));
        icon        = QIcon(pix.transformed(trans));
        toolsWidget->setTabIcon(0, icon);

        icon = toolsWidget->tabIcon(1);
        pix  = icon.pixmap(QSize(48, 48));
        icon = QIcon(pix.transformed(trans));
        toolsWidget->setTabIcon(1, icon);
    }

    //Note:  This is to prevent a button from being called the default button
    //and then executing when the user hits the enter key such as when on a Text Box
#ifdef Q_OS_OSX
    QList<QPushButton *> qButtons = findChildren<QPushButton *>();
    for (auto &button : qButtons)
        button->setAutoDefault(false);
#endif

    resize(Options::ekosWindowWidth(), Options::ekosWindowHeight());
}

void EkosManager::changeAlwaysOnTop(Qt::ApplicationState state)
{
    if (isVisible())
    {
        if (state == Qt::ApplicationActive)
            setWindowFlags(Qt::Window | Qt::WindowStaysOnTopHint);
        else
            setWindowFlags(windowFlags() & ~Qt::WindowStaysOnTopHint);
        show();
    }
}

EkosManager::~EkosManager()
{
    toolsWidget->disconnect(this);
    //delete previewPixmap;
}

void EkosManager::closeEvent(QCloseEvent * /*event*/)
{
    QAction *a = KStars::Instance()->actionCollection()->action("show_ekos");
    a->setChecked(false);

    Options::setEkosWindowWidth(width());
    Options::setEkosWindowHeight(height());
}

void EkosManager::hideEvent(QHideEvent * /*event*/)
{
    QAction *a = KStars::Instance()->actionCollection()->action("show_ekos");
    a->setChecked(false);
}

void EkosManager::showEvent(QShowEvent * /*event*/)
{
    QAction *a = KStars::Instance()->actionCollection()->action("show_ekos");
    a->setChecked(true);

    // Just show the profile wizard ONCE per session
    if (profileWizardLaunched == false && profiles.count() == 1)
    {
        profileWizardLaunched = true;
        wizardProfile();
    }
}

void EkosManager::resizeEvent(QResizeEvent *)
{
    //previewImage->setPixmap(previewPixmap->scaled(previewImage->width(), previewImage->height(), Qt::KeepAspectRatio, Qt::SmoothTransformation));
    if (focusStarPixmap.get() != nullptr)
        focusStarImage->setPixmap(focusStarPixmap->scaled(focusStarImage->width(), focusStarImage->height(),
                                                          Qt::KeepAspectRatio, Qt::SmoothTransformation));
    //if (focusProfilePixmap)
    //focusProfileImage->setPixmap(focusProfilePixmap->scaled(focusProfileImage->width(), focusProfileImage->height(), Qt::KeepAspectRatio, Qt::SmoothTransformation));
    if (guideStarPixmap.get() != nullptr)
        guideStarImage->setPixmap(guideStarPixmap->scaled(guideStarImage->width(), guideStarImage->height(),
                                                          Qt::KeepAspectRatio, Qt::SmoothTransformation));
    //if (guideProfilePixmap)
    //guideProfileImage->setPixmap(guideProfilePixmap->scaled(guideProfileImage->width(), guideProfileImage->height(), Qt::KeepAspectRatio, Qt::SmoothTransformation));
}

void EkosManager::loadProfiles()
{
    profiles.clear();
    KStarsData::Instance()->userdb()->GetAllProfiles(profiles);

    profileModel->clear();

    for (auto& pi : profiles)
    {
        QList<QStandardItem *> info;

        info << new QStandardItem(pi->id) << new QStandardItem(pi->name) << new QStandardItem(pi->host)
             << new QStandardItem(pi->port);
        profileModel->appendRow(info);
    }

    profileModel->sort(0);
    profileCombo->blockSignals(true);
    profileCombo->setModel(profileModel.get());
    profileCombo->setModelColumn(1);
    profileCombo->blockSignals(false);

    // Load last used profile from options
    int index = profileCombo->findText(Options::profile());
    // If not found, set it to first item
    if (index == -1)
        index = 0;
    profileCombo->setCurrentIndex(index);
}

void EkosManager::loadDrivers()
{
    foreach (DriverInfo *dv, DriverManager::Instance()->getDrivers())
    {
        if (dv->getDriverSource() != HOST_SOURCE)
            driversList[dv->getTreeLabel()] = dv;
    }
}

void EkosManager::reset()
{
    qCDebug(KSTARS_EKOS) << "Resetting Ekos Manager...";

    // Filter Manager
    filterManager.reset(new Ekos::FilterManager());

    nDevices = 0;

    useGuideHead = false;
    useST4       = false;

    removeTabs();

    genericDevices.clear();
    managedDevices.clear();

    captureProcess.reset();
    focusProcess.reset();
    guideProcess.reset();
    domeProcess.reset();
    alignProcess.reset();
    mountProcess.reset();
    weatherProcess.reset();
    dustCapProcess.reset();

    ekosStartingStatus   = EKOS_STATUS_IDLE;
    indiConnectionStatus = EKOS_STATUS_IDLE;

    connectB->setEnabled(false);
    disconnectB->setEnabled(false);
    //controlPanelB->setEnabled(false);
    processINDIB->setEnabled(true);

    mountGroup->setEnabled(false);
    focusGroup->setEnabled(false);
    captureGroup->setEnabled(false);
    guideGroup->setEnabled(false);
    sequenceLabel->setText(i18n("Sequence"));
    sequenceProgress->setValue(0);
    captureProgress->setValue(0);
    overallRemainingTime->setText("--:--:--");
    sequenceRemainingTime->setText("--:--:--");
    imageRemainingTime->setText("--:--:--");
    mountStatus->setText(i18n("Idle"));
    captureStatus->setText(i18n("Idle"));
    focusStatus->setText(i18n("Idle"));
    guideStatus->setText(i18n("Idle"));
    if (capturePI)
        capturePI->stopAnimation();
    if (mountPI)
        mountPI->stopAnimation();
    if (focusPI)
        focusPI->stopAnimation();
    if (guidePI)
        guidePI->stopAnimation();

    isStarted = false;
    processINDIB->setText(i18n("Start INDI"));
}

void EkosManager::processINDI()
{
    if (isStarted == false)
        start();
    else
        stop();
}

bool EkosManager::stop()
{
    cleanDevices();

    profileGroup->setEnabled(true);

    return true;
}

bool EkosManager::start()
{
    if (localMode)
        qDeleteAll(managedDrivers);
    managedDrivers.clear();

    // If clock was paused, unpaused it and sync time
    if (KStarsData::Instance()->clock()->isActive() == false)
    {
        KStarsData::Instance()->changeDateTime(KStarsDateTime::currentDateTimeUtc());
        KStarsData::Instance()->clock()->start();
    }

    reset();

    currentProfile = getCurrentProfile();
    localMode      = currentProfile->isLocal();

    // Load profile location if one exists
    updateProfileLocation(currentProfile);

    bool haveCCD = false, haveGuider = false;

    if (currentProfile->guidertype == Ekos::Guide::GUIDE_PHD2)
    {
        Options::setPHD2Host(currentProfile->guiderhost);
        Options::setPHD2Port(currentProfile->guiderport);
    }
    else if (currentProfile->guidertype == Ekos::Guide::GUIDE_LINGUIDER)
    {
        Options::setLinGuiderHost(currentProfile->guiderhost);
        Options::setLinGuiderPort(currentProfile->guiderport);
    }

    if (localMode)
    {
        DriverInfo *drv = driversList.value(currentProfile->mount());

        if (drv != nullptr)
            managedDrivers.append(drv->clone());

        drv = driversList.value(currentProfile->ccd());
        if (drv != nullptr)
        {
            managedDrivers.append(drv->clone());
            haveCCD = true;
        }

        Options::setGuiderType(currentProfile->guidertype);

        drv = driversList.value(currentProfile->guider());
        if (drv != nullptr)
        {
            haveGuider = true;

            // If the guider and ccd are the same driver, we have two cases:
            // #1 Drivers that only support ONE device per driver (such as sbig)
            // #2 Drivers that supports multiples devices per driver (such as sx)
            // For #1, we modify guider_di to make a unique label for the other device with postfix "Guide"
            // For #2, we set guider_di to nullptr and we prompt the user to select which device is primary ccd and which is guider
            // since this is the only way to find out in real time.
            if (haveCCD && currentProfile->guider() == currentProfile->ccd())
            {
                if (drv->getAuxInfo().value("mdpd", false).toBool() == true)
                {
                    drv = nullptr;
                }
                else
                {
                    drv->setUniqueLabel(drv->getTreeLabel() + " Guide");
                }
            }

            if (drv)
                managedDrivers.append(drv->clone());
        }

        drv = driversList.value(currentProfile->ao());
        if (drv != nullptr)
            managedDrivers.append(drv->clone());

        drv = driversList.value(currentProfile->filter());
        if (drv != nullptr)
            managedDrivers.append(drv->clone());

        drv = driversList.value(currentProfile->focuser());
        if (drv != nullptr)
            managedDrivers.append(drv->clone());

        drv = driversList.value(currentProfile->dome());
        if (drv != nullptr)
            managedDrivers.append(drv->clone());

        drv = driversList.value(currentProfile->weather());
        if (drv != nullptr)
            managedDrivers.append(drv->clone());

        drv = driversList.value(currentProfile->aux1());
        if (drv != nullptr)
            managedDrivers.append(drv->clone());

        drv = driversList.value(currentProfile->aux2());
        if (drv != nullptr)
            managedDrivers.append(drv->clone());

        drv = driversList.value(currentProfile->aux3());
        if (drv != nullptr)
            managedDrivers.append(drv->clone());

        drv = driversList.value(currentProfile->aux4());
        if (drv != nullptr)
            managedDrivers.append(drv->clone());

        if (haveCCD == false && haveGuider == false)
        {
            KMessageBox::error(this, i18n("Ekos requires at least one CCD or Guider to operate."));
            managedDrivers.clear();
            return false;
        }

        nDevices = managedDrivers.count();
    }
    else
    {
        DriverInfo *remote_indi = new DriverInfo(QString("Ekos Remote Host"));

        remote_indi->setHostParameters(currentProfile->host, QString::number(currentProfile->port));

        remote_indi->setDriverSource(GENERATED_SOURCE);

        managedDrivers.append(remote_indi);

        haveCCD    = currentProfile->drivers.contains("CCD");
        haveGuider = currentProfile->drivers.contains("Guider");

        Options::setGuiderType(currentProfile->guidertype);

        if (haveCCD == false && haveGuider == false)
        {
            KMessageBox::error(this, i18n("Ekos requires at least one CCD or Guider to operate."));
            delete (remote_indi);
            nDevices = 0;
            return false;
        }

        nDevices = currentProfile->drivers.count();
    }

    connect(INDIListener::Instance(), SIGNAL(newDevice(ISD::GDInterface*)), this,
            SLOT(processNewDevice(ISD::GDInterface*)));
    connect(INDIListener::Instance(), SIGNAL(newTelescope(ISD::GDInterface*)), this,
            SLOT(setTelescope(ISD::GDInterface*)));
    connect(INDIListener::Instance(), SIGNAL(newCCD(ISD::GDInterface*)), this, SLOT(setCCD(ISD::GDInterface*)));
    connect(INDIListener::Instance(), SIGNAL(newFilter(ISD::GDInterface*)), this, SLOT(setFilter(ISD::GDInterface*)));
    connect(INDIListener::Instance(), SIGNAL(newFocuser(ISD::GDInterface*)), this,
            SLOT(setFocuser(ISD::GDInterface*)));
    connect(INDIListener::Instance(), SIGNAL(newDome(ISD::GDInterface*)), this, SLOT(setDome(ISD::GDInterface*)));
    connect(INDIListener::Instance(), SIGNAL(newWeather(ISD::GDInterface*)), this,
            SLOT(setWeather(ISD::GDInterface*)));
    connect(INDIListener::Instance(), SIGNAL(newDustCap(ISD::GDInterface*)), this,
            SLOT(setDustCap(ISD::GDInterface*)));
    connect(INDIListener::Instance(), SIGNAL(newLightBox(ISD::GDInterface*)), this,
            SLOT(setLightBox(ISD::GDInterface*)));
    connect(INDIListener::Instance(), SIGNAL(newST4(ISD::ST4*)), this, SLOT(setST4(ISD::ST4*)));
    connect(INDIListener::Instance(), SIGNAL(deviceRemoved(ISD::GDInterface*)), this,
            SLOT(removeDevice(ISD::GDInterface*)), Qt::DirectConnection);

#ifdef Q_OS_OSX
    if (localMode||currentProfile->host=="localhost")
    {
        if (isRunning("PTPCamera"))
        {
            if (KMessageBox::Yes ==
                    (KMessageBox::questionYesNo(0,
                                                i18n("Ekos detected that PTP Camera is running and may prevent a Canon or Nikon camera from connecting to Ekos. Do you want to quit PTP Camera now?"),
                                                i18n("PTP Camera"), KStandardGuiItem::yes(), KStandardGuiItem::no(),
                                                "ekos_shutdown_PTPCamera")))
            {
                //TODO is there a better way to do this.
                QProcess p;
                p.start("killall PTPCamera");
                p.waitForFinished();
            }
        }
    }
#endif
    if (localMode)
    {
        if (isRunning("indiserver"))
        {
            if (KMessageBox::Yes ==
                    (KMessageBox::questionYesNo(nullptr,
                                                i18n("Ekos detected an instance of INDI server running. Do you wish to "
                                                     "shut down the existing instance before starting a new one?"),
                                                i18n("INDI Server"), KStandardGuiItem::yes(), KStandardGuiItem::no(),
                                                "ekos_shutdown_existing_indiserver")))
            {
                DriverManager::Instance()->stopAllDevices();
                //TODO is there a better way to do this.
                QProcess p;
                p.start("pkill indiserver");
                p.waitForFinished();
            }
        }

        appendLogText(i18n("Starting INDI services..."));

        if (DriverManager::Instance()->startDevices(managedDrivers) == false)
        {
            INDIListener::Instance()->disconnect(this);
            qDeleteAll(managedDrivers);
            managedDrivers.clear();
            ekosStartingStatus = EKOS_STATUS_ERROR;
            return false;
        }

        connect(DriverManager::Instance(), SIGNAL(serverTerminated(QString,QString)), this,
                SLOT(processServerTermination(QString,QString)));

        ekosStartingStatus = EKOS_STATUS_PENDING;

        if (currentProfile->autoConnect)
            appendLogText(i18n("INDI services started on port %1.", managedDrivers.first()->getPort()));
        else
            appendLogText(
                        i18n("INDI services started on port %1. Please connect devices.", managedDrivers.first()->getPort()));

        QTimer::singleShot(MAX_LOCAL_INDI_TIMEOUT, this, SLOT(checkINDITimeout()));
    }
    else
    {
        // If we need to use INDI Web Manager
        if (currentProfile->INDIWebManagerPort > 0)
        {
            appendLogText(i18n("Establishing communication with remote INDI Web Manager..."));
            remoteManagerStart = false;
            if (INDI::WebManager::isOnline(currentProfile))
            {
                if (INDI::WebManager::areDriversRunning(currentProfile) == false)
                {
                    INDI::WebManager::stopProfile(currentProfile);

                    if (INDI::WebManager::startProfile(currentProfile) == false)
                    {
                        appendLogText(i18n("Failed to start profile on remote INDI Web Manager."));
                        return false;
                    }

                    appendLogText(i18n("Starting profile on remote INDI Web Manager..."));
                    remoteManagerStart = true;
                }
            }
            else
                appendLogText(i18n("Warning: INDI Web Manager is not online."));
        }

        appendLogText(
                    i18n("Connecting to remote INDI server at %1 on port %2 ...", currentProfile->host, currentProfile->port));
        qApp->processEvents();

        QApplication::setOverrideCursor(Qt::WaitCursor);

        if (DriverManager::Instance()->connectRemoteHost(managedDrivers.first()) == false)
        {
            appendLogText(i18n("Failed to connect to remote INDI server!"));
            INDIListener::Instance()->disconnect(this);
            qDeleteAll(managedDrivers);
            managedDrivers.clear();
            ekosStartingStatus = EKOS_STATUS_ERROR;
            QApplication::restoreOverrideCursor();
            return false;
        }

        connect(DriverManager::Instance(), SIGNAL(serverTerminated(QString,QString)), this,
                SLOT(processServerTermination(QString,QString)));

        QApplication::restoreOverrideCursor();
        ekosStartingStatus = EKOS_STATUS_PENDING;

        appendLogText(
                    i18n("INDI services started. Connection to remote INDI server is successful. Waiting for devices..."));

        QTimer::singleShot(MAX_REMOTE_INDI_TIMEOUT, this, SLOT(checkINDITimeout()));
    }

    connectB->setEnabled(false);
    disconnectB->setEnabled(false);
    //controlPanelB->setEnabled(false);

    profileGroup->setEnabled(false);

    isStarted = true;
    processINDIB->setText(i18n("Stop INDI"));

    return true;
}

void EkosManager::checkINDITimeout()
{
    // Don't check anything unless we're still pending
    if (ekosStartingStatus != EKOS_STATUS_PENDING)
        return;

    if (nDevices <= 0)
    {
        ekosStartingStatus = EKOS_STATUS_SUCCESS;
        return;
    }

    if (localMode)
    {
        QStringList remainingDevices;
        foreach (DriverInfo *drv, managedDrivers)
        {
            if (drv->getDevices().count() == 0)
                remainingDevices << QString("+ %1").arg(
                                        drv->getUniqueLabel().isEmpty() == false ? drv->getUniqueLabel() : drv->getName());
        }

        if (remainingDevices.count() == 1)
        {
            appendLogText(i18n("Unable to establish:\n%1\nPlease ensure the device is connected and powered on.",
                               remainingDevices.at(0)));
            KNotification::beep(i18n("Ekos startup error"));
        }
        else
        {
            appendLogText(i18n("Unable to establish the following devices:\n%1\nPlease ensure each device is connected "
                               "and powered on.",
                               remainingDevices.join("\n")));
            KNotification::beep(i18n("Ekos startup error"));
        }
    }
    else
    {
        QStringList remainingDevices;

        for (auto &driver : currentProfile->drivers.values())
        {
            bool driverFound = false;

            for (auto &device : genericDevices)
            {
                if (device->getBaseDevice()->getDriverName() == driver)
                {
                    driverFound = true;
                    break;
                }
            }

            if (driverFound == false)
                remainingDevices << QString("+ %1").arg(driver);
        }

        if (remainingDevices.count() == 1)
        {
            appendLogText(i18n("Unable to establish remote device:\n%1\nPlease ensure remote device name corresponds "
                               "to actual device name.",
                               remainingDevices.at(0)));
            KNotification::beep(i18n("Ekos startup error"));
        }
        else
        {
            appendLogText(i18n("Unable to establish remote devices:\n%1\nPlease ensure remote device name corresponds "
                               "to actual device name.",
                               remainingDevices.join("\n")));
            KNotification::beep(i18n("Ekos startup error"));
        }
    }

    ekosStartingStatus = EKOS_STATUS_ERROR;
}

void EkosManager::connectDevices()
{
    // Check if already connected
    int nConnected = 0;

    for (auto &device : genericDevices)
    {
        if (device->isConnected())
            nConnected++;
    }
    if (genericDevices.count() == nConnected)
    {
        indiConnectionStatus = EKOS_STATUS_SUCCESS;
        return;
    }

    indiConnectionStatus = EKOS_STATUS_PENDING;

    for (auto &device : genericDevices)
    {
        qCDebug(KSTARS_EKOS) << "Connecting " << device->getDeviceName();
        device->Connect();
    }

    connectB->setEnabled(false);
    disconnectB->setEnabled(true);

    appendLogText(i18n("Connecting INDI devices..."));
}

void EkosManager::disconnectDevices()
{
    for (auto &device : genericDevices)
    {
        qCDebug(KSTARS_EKOS) << "Disconnecting " << device->getDeviceName();
        device->Disconnect();
    }

    appendLogText(i18n("Disconnecting INDI devices..."));
}

void EkosManager::processServerTermination(const QString &host, const QString &port)
{
    if ((localMode && managedDrivers.first()->getPort() == port) ||
            (currentProfile->host == host && currentProfile->port == port.toInt()))
    {
        cleanDevices(false);
    }
}

void EkosManager::cleanDevices(bool stopDrivers)
{
    if (ekosStartingStatus == EKOS_STATUS_IDLE)
        return;

    INDIListener::Instance()->disconnect(this);
    DriverManager::Instance()->disconnect(this);

    if (managedDrivers.isEmpty() == false)
    {
        if (localMode)
        {
            if (stopDrivers)
                DriverManager::Instance()->stopDevices(managedDrivers);
        }
        else
        {
            if (stopDrivers)
                DriverManager::Instance()->disconnectRemoteHost(managedDrivers.first());

            if (remoteManagerStart && currentProfile->INDIWebManagerPort != -1)
            {
                INDI::WebManager::stopProfile(currentProfile);
                remoteManagerStart = false;
            }
        }
    }

    reset();

    profileGroup->setEnabled(true);

    appendLogText(i18n("INDI services stopped."));
}

void EkosManager::processNewDevice(ISD::GDInterface *devInterface)
{
    qCInfo(KSTARS_EKOS) << "Ekos received a new device: " << devInterface->getDeviceName();

    for(auto &device: genericDevices)
    {
        if (!strcmp(device->getDeviceName(), devInterface->getDeviceName()))
        {
            qCWarning(KSTARS_EKOS) << "Found duplicate device, ignoring...";
            return;
        }
    }

    // Always reset INDI Connection status if we receive a new device
    indiConnectionStatus = EKOS_STATUS_IDLE;

    genericDevices.append(devInterface);

    nDevices--;

    connect(devInterface, SIGNAL(Connected()), this, SLOT(deviceConnected()));
    connect(devInterface, SIGNAL(Disconnected()), this, SLOT(deviceDisconnected()));
    connect(devInterface, SIGNAL(propertyDefined(INDI::Property*)), this, SLOT(processNewProperty(INDI::Property*)));

    if (nDevices <= 0)
    {
        ekosStartingStatus = EKOS_STATUS_SUCCESS;

        connectB->setEnabled(true);
        disconnectB->setEnabled(false);
        //controlPanelB->setEnabled(true);

        if (localMode == false && nDevices == 0)
        {
            if (currentProfile->autoConnect)
                appendLogText(i18n("Remote devices established."));
            else
                appendLogText(i18n("Remote devices established. Please connect devices."));
        }
    }
}

void EkosManager::deviceConnected()
{
    connectB->setEnabled(false);
    disconnectB->setEnabled(true);

    processINDIB->setEnabled(false);

    if (Options::verboseLogging())
    {
        ISD::GDInterface *device = (ISD::GDInterface *)sender();
        qCInfo(KSTARS_EKOS) << device->getDeviceName() << "is connected.";
    }

    int nConnectedDevices = 0;

    foreach (ISD::GDInterface *device, genericDevices)
    {
        if (device->isConnected())
            nConnectedDevices++;
    }

    qCDebug(KSTARS_EKOS) << nConnectedDevices << " devices connected out of " << genericDevices.count();

    //if (nConnectedDevices >= pi->drivers.count())
    if (nConnectedDevices >= genericDevices.count())
    {
        indiConnectionStatus = EKOS_STATUS_SUCCESS;
        qCInfo(KSTARS_EKOS)<< "All INDI devices are now connected.";
    }
    else
        indiConnectionStatus = EKOS_STATUS_PENDING;

    ISD::GDInterface *dev = static_cast<ISD::GDInterface *>(sender());

    if (dev->getBaseDevice()->getDriverInterface() & INDI::BaseDevice::TELESCOPE_INTERFACE)
    {
        if (mountProcess.get() != nullptr)
        {
            mountProcess->setEnabled(true);
            if (alignProcess.get() != nullptr)
                alignProcess->setEnabled(true);
        }
    }
    else if (dev->getBaseDevice()->getDriverInterface() & INDI::BaseDevice::CCD_INTERFACE)
    {
        if (captureProcess.get() != nullptr)
            captureProcess->setEnabled(true);
        if (focusProcess.get() != nullptr)
            focusProcess->setEnabled(true);
        if (alignProcess.get() != nullptr)
        {
            if (mountProcess.get() && mountProcess->isEnabled())
                alignProcess->setEnabled(true);
            else
                alignProcess->setEnabled(false);
        }
        if (guideProcess.get() != nullptr)
            guideProcess->setEnabled(true);
    }
    else if (dev->getBaseDevice()->getDriverInterface() & INDI::BaseDevice::FOCUSER_INTERFACE)
    {
        if (focusProcess.get() != nullptr)
            focusProcess->setEnabled(true);
    }

    if (Options::neverLoadConfig())
        return;

    INDIConfig tConfig = Options::loadConfigOnConnection() ? LOAD_LAST_CONFIG : LOAD_DEFAULT_CONFIG;

    foreach (ISD::GDInterface *device, genericDevices)
    {
        if (device == dev)
        {
            connect(dev, SIGNAL(switchUpdated(ISwitchVectorProperty*)), this, SLOT(watchDebugProperty(ISwitchVectorProperty*)));

            ISwitchVectorProperty *configProp = device->getBaseDevice()->getSwitch("CONFIG_PROCESS");
            if (configProp && configProp->s == IPS_IDLE)
                device->setConfig(tConfig);
            break;
        }
    }
}

void EkosManager::deviceDisconnected()
{
    ISD::GDInterface *dev = static_cast<ISD::GDInterface *>(sender());

    if (dev != nullptr)
    {
        if (dev->getState("CONNECTION") == IPS_ALERT)
            indiConnectionStatus = EKOS_STATUS_ERROR;
        else if (dev->getState("CONNECTION") == IPS_BUSY)
            indiConnectionStatus = EKOS_STATUS_PENDING;
        else
            indiConnectionStatus = EKOS_STATUS_IDLE;

        if (Options::verboseLogging())
            qCDebug(KSTARS_EKOS) << dev->getDeviceName() << " is disconnected.";

        appendLogText(i18n("%1 is disconnected.", dev->getDeviceName()));
    }
    else
        indiConnectionStatus = EKOS_STATUS_IDLE;

    connectB->setEnabled(true);
    disconnectB->setEnabled(false);
    processINDIB->setEnabled(true);

    if (dev != nullptr && dev->getBaseDevice() &&
            (dev->getBaseDevice()->getDriverInterface() & INDI::BaseDevice::TELESCOPE_INTERFACE))
    {
        if (mountProcess.get() != nullptr)
            mountProcess->setEnabled(false);
    }
    // Do not disable modules on device connection loss, let them handle it
    /*
    else if (dev->getBaseDevice()->getDriverInterface() & INDI::BaseDevice::CCD_INTERFACE)
    {
        if (captureProcess.get() != nullptr)
            captureProcess->setEnabled(false);
        if (focusProcess.get() != nullptr)
            focusProcess->setEnabled(false);
        if (alignProcess.get() != nullptr)
            alignProcess->setEnabled(false);
        if (guideProcess.get() != nullptr)
            guideProcess->setEnabled(false);
    }
    else if (dev->getBaseDevice()->getDriverInterface() & INDI::BaseDevice::FOCUSER_INTERFACE)
    {
        if (focusProcess.get() != nullptr)
            focusProcess->setEnabled(false);
    }*/
}

void EkosManager::setTelescope(ISD::GDInterface *scopeDevice)
{
    //mount = scopeDevice;

    managedDevices[KSTARS_TELESCOPE] = scopeDevice;

    appendLogText(i18n("%1 is online.", scopeDevice->getDeviceName()));

    connect(scopeDevice, SIGNAL(numberUpdated(INumberVectorProperty*)), this,
            SLOT(processNewNumber(INumberVectorProperty*)), Qt::UniqueConnection);

    initMount();

    mountProcess->setTelescope(scopeDevice);

    double primaryScopeFL=0, primaryScopeAperture=0, guideScopeFL=0, guideScopeAperture=0;
    getCurrentProfileTelescopeInfo(primaryScopeFL, primaryScopeAperture, guideScopeFL, guideScopeAperture);
    // Save telescope info in mount driver
    mountProcess->setTelescopeInfo(primaryScopeFL, primaryScopeAperture, guideScopeFL, guideScopeAperture);

    if (guideProcess.get() != nullptr)
    {
        guideProcess->setTelescope(scopeDevice);
        guideProcess->setTelescopeInfo(primaryScopeFL, primaryScopeAperture, guideScopeFL, guideScopeAperture);
    }

    if (alignProcess.get() != nullptr)
    {
        alignProcess->setTelescope(scopeDevice);
        alignProcess->setTelescopeInfo(primaryScopeFL, primaryScopeAperture, guideScopeFL, guideScopeAperture);
    }

    if (domeProcess.get() != nullptr)
        domeProcess->setTelescope(scopeDevice);
}

void EkosManager::setCCD(ISD::GDInterface *ccdDevice)
{
    managedDevices.insertMulti(KSTARS_CCD, ccdDevice);

    initCapture();

    captureProcess->setEnabled(true);
    captureProcess->addCCD(ccdDevice);

    QString primaryCCD, guiderCCD;

    // Only look for primary & guider CCDs if we can tell a difference between them
    // otherwise rely on saved options
    if (currentProfile->ccd() != currentProfile->guider())
    {
        foreach (ISD::GDInterface *device, findDevices(KSTARS_CCD))
        {
            if (QString(device->getDeviceName()).startsWith(currentProfile->ccd(), Qt::CaseInsensitive))
                primaryCCD = QString(device->getDeviceName());
            else if (QString(device->getDeviceName()).startsWith(currentProfile->guider(), Qt::CaseInsensitive))
                guiderCCD = QString(device->getDeviceName());
        }
    }

    bool rc = false;
    if (Options::defaultCaptureCCD().isEmpty() == false)
        rc = captureProcess->setCCD(Options::defaultCaptureCCD());
    if (rc == false && primaryCCD.isEmpty() == false)
        captureProcess->setCCD(primaryCCD);

    initFocus();

    focusProcess->addCCD(ccdDevice);

    rc = false;
    if (Options::defaultFocusCCD().isEmpty() == false)
        rc = focusProcess->setCCD(Options::defaultFocusCCD());
    if (rc == false && primaryCCD.isEmpty() == false)
        focusProcess->setCCD(primaryCCD);

    initAlign();

    alignProcess->addCCD(ccdDevice);

    rc = false;
    if (Options::defaultAlignCCD().isEmpty() == false)
        rc = alignProcess->setCCD(Options::defaultAlignCCD());
    if (rc == false && primaryCCD.isEmpty() == false)
        alignProcess->setCCD(primaryCCD);

    initGuide();

    guideProcess->addCCD(ccdDevice);

    rc = false;
    if (Options::defaultGuideCCD().isEmpty() == false)
        rc = guideProcess->setCCD(Options::defaultGuideCCD());
    if (rc == false && guiderCCD.isEmpty() == false)
        guideProcess->setCCD(guiderCCD);

    appendLogText(i18n("%1 is online.", ccdDevice->getDeviceName()));

    connect(ccdDevice, SIGNAL(numberUpdated(INumberVectorProperty*)), this,
            SLOT(processNewNumber(INumberVectorProperty*)), Qt::UniqueConnection);

    if (managedDevices.contains(KSTARS_TELESCOPE))
    {
        alignProcess->setTelescope(managedDevices[KSTARS_TELESCOPE]);
        captureProcess->setTelescope(managedDevices[KSTARS_TELESCOPE]);
        guideProcess->setTelescope(managedDevices[KSTARS_TELESCOPE]);
    }
}

void EkosManager::setFilter(ISD::GDInterface *filterDevice)
{
    managedDevices.insertMulti(KSTARS_FILTER, filterDevice);

    appendLogText(i18n("%1 filter is online.", filterDevice->getDeviceName()));

    initCapture();

    connect(filterDevice, SIGNAL(numberUpdated(INumberVectorProperty*)), this,
            SLOT(processNewNumber(INumberVectorProperty*)), Qt::UniqueConnection);
    connect(filterDevice, SIGNAL(textUpdated(ITextVectorProperty*)), this,
            SLOT(processNewText(ITextVectorProperty*)), Qt::UniqueConnection);

    captureProcess->addFilter(filterDevice);

    initFocus();

    focusProcess->addFilter(filterDevice);

    initAlign();

    alignProcess->addFilter(filterDevice);

    if (Options::defaultAlignFW().isEmpty() == false)
        alignProcess->setFilter(Options::defaultAlignFW(), -1);
}

void EkosManager::setFocuser(ISD::GDInterface *focuserDevice)
{
    managedDevices.insertMulti(KSTARS_FOCUSER, focuserDevice);

    initCapture();

    initFocus();

    focusProcess->addFocuser(focuserDevice);

    if (Options::defaultFocusFocuser().isEmpty() == false)
        focusProcess->setFocuser(Options::defaultFocusFocuser());

    appendLogText(i18n("%1 focuser is online.", focuserDevice->getDeviceName()));
}

void EkosManager::setDome(ISD::GDInterface *domeDevice)
{
    managedDevices[KSTARS_DOME] = domeDevice;

    initDome();

    domeProcess->setDome(domeDevice);

    if (captureProcess.get() != nullptr)
        captureProcess->setDome(domeDevice);

    if (alignProcess.get() != nullptr)
        alignProcess->setDome(domeDevice);

    if (managedDevices.contains(KSTARS_TELESCOPE))
        domeProcess->setTelescope(managedDevices[KSTARS_TELESCOPE]);

    appendLogText(i18n("%1 is online.", domeDevice->getDeviceName()));
}

void EkosManager::setWeather(ISD::GDInterface *weatherDevice)
{
    managedDevices[KSTARS_WEATHER] = weatherDevice;

    initWeather();

    weatherProcess->setWeather(weatherDevice);

    appendLogText(i18n("%1 is online.", weatherDevice->getDeviceName()));
}

void EkosManager::setDustCap(ISD::GDInterface *dustCapDevice)
{
    managedDevices.insertMulti(KSTARS_AUXILIARY, dustCapDevice);

    initDustCap();

    dustCapProcess->setDustCap(dustCapDevice);

    appendLogText(i18n("%1 is online.", dustCapDevice->getDeviceName()));

    if (captureProcess.get() != nullptr)
        captureProcess->setDustCap(dustCapDevice);
}

void EkosManager::setLightBox(ISD::GDInterface *lightBoxDevice)
{
    managedDevices.insertMulti(KSTARS_AUXILIARY, lightBoxDevice);

    if (captureProcess.get() != nullptr)
        captureProcess->setLightBox(lightBoxDevice);
}

void EkosManager::removeDevice(ISD::GDInterface *devInterface)
{
    switch (devInterface->getType())
    {
    case KSTARS_CCD:
        removeTabs();
        break;

    case KSTARS_TELESCOPE:
        if (mountProcess.get() != nullptr)
        {
            mountProcess.reset();
        }
        break;

    case KSTARS_FOCUSER:
        // TODO this should be done for all modules
        if (focusProcess.get() != nullptr)
            focusProcess.get()->removeDevice(devInterface);
        break;

    default:
        break;
    }


    appendLogText(i18n("%1 is offline.", devInterface->getDeviceName()));

    // #1 Remove from Generic Devices
    // Generic devices are ALL the devices we receive from INDI server
    // Whether Ekos cares about them (i.e. selected equipment) or extra devices we
    // do not care about
    foreach (ISD::GDInterface *genericDevice, genericDevices)
        if (!strcmp(genericDevice->getDeviceName(), devInterface->getDeviceName()))
        {
            genericDevices.removeOne(genericDevice);
            break;
        }

    // #2 Remove from Ekos Managed Device
    // Managed devices are devices selected by the user in the device profile
    foreach (ISD::GDInterface *device, managedDevices.values())
    {
        if (device == devInterface)
        {
            managedDevices.remove(managedDevices.key(device));

            if (managedDevices.count() == 0)
                cleanDevices();

            break;
        }
    }
}

void EkosManager::processNewText(ITextVectorProperty *tvp)
{
    if (!strcmp(tvp->name, "FILTER_NAME"))
    {
        //filterManager->updateFilterNames();

        /*if (captureProcess.get() != nullptr)
            captureProcess->checkFilter();

        if (focusProcess.get() != nullptr)
            focusProcess->checkFilter();

        if (alignProcess.get() != nullptr)
            alignProcess->checkFilter();*/
    }
}

void EkosManager::processNewNumber(INumberVectorProperty *nvp)
{
    if (!strcmp(nvp->name, "TELESCOPE_INFO") && managedDevices.contains(KSTARS_TELESCOPE))
    {
        if (guideProcess.get() != nullptr)
        {
            guideProcess->setTelescope(managedDevices[KSTARS_TELESCOPE]);
            //guideProcess->syncTelescopeInfo();
        }

        if (alignProcess.get() != nullptr)
        {
            alignProcess->setTelescope(managedDevices[KSTARS_TELESCOPE]);
            //alignProcess->syncTelescopeInfo();
        }

        if (mountProcess.get() != nullptr)
        {
            mountProcess->setTelescope(managedDevices[KSTARS_TELESCOPE]);
            //mountProcess->syncTelescopeInfo();
        }

        return;
    }

    if (!strcmp(nvp->name, "CCD_INFO") || !strcmp(nvp->name, "GUIDER_INFO") || !strcmp(nvp->name, "CCD_FRAME") ||
            !strcmp(nvp->name, "GUIDER_FRAME"))
    {
        if (focusProcess.get() != nullptr)
            focusProcess->syncCCDInfo();

        if (guideProcess.get() != nullptr)
            guideProcess->syncCCDInfo();

        if (alignProcess.get() != nullptr)
            alignProcess->syncCCDInfo();

        return;
    }

    /*
    if (!strcmp(nvp->name, "FILTER_SLOT"))
    {
        if (captureProcess.get() != nullptr)
            captureProcess->checkFilter();

        if (focusProcess.get() != nullptr)
            focusProcess->checkFilter();

        if (alignProcess.get() != nullptr)
            alignProcess->checkFilter();

    }
    */
}

void EkosManager::processNewProperty(INDI::Property *prop)
{
    ISD::GenericDevice *deviceInterface = qobject_cast<ISD::GenericDevice *>(sender());

    if (!strcmp(prop->getName(), "CONNECTION") && currentProfile->autoConnect)
    {
        deviceInterface->Connect();
        return;
    }

    // Check if we need to turn on DEBUG for logging purposes
    if (!strcmp(prop->getName(), "DEBUG"))
    {
        uint16_t interface = deviceInterface->getBaseDevice()->getDriverInterface();
        if ( opsLogs->getINDIDebugInterface() & interface )
        {
            // Check if we need to enable debug logging for the INDI drivers.
            ISwitchVectorProperty *debugSP = prop->getSwitch();
            debugSP->sp[0].s = ISS_ON;
            debugSP->sp[1].s = ISS_OFF;
            deviceInterface->getDriverInfo()->getClientManager()->sendNewSwitch(debugSP);
        }
    }

    // Handle debug levels for logging purposes
    if (!strcmp(prop->getName(), "DEBUG_LEVEL"))
    {
        uint16_t interface = deviceInterface->getBaseDevice()->getDriverInterface();
        // Check if the logging option for the specific device class is on and if the device interface matches it.
        if ( opsLogs->getINDIDebugInterface() & interface )
        {
            // Turn on everything
            ISwitchVectorProperty *debugLevel = prop->getSwitch();
            for (int i=0; i < debugLevel->nsp; i++)
                debugLevel->sp[i].s = ISS_ON;

            deviceInterface->getDriverInfo()->getClientManager()->sendNewSwitch(debugLevel);
        }
    }

    if (!strcmp(prop->getName(), "CCD_INFO") || !strcmp(prop->getName(), "GUIDER_INFO"))
    {
        if (focusProcess.get() != nullptr)
            focusProcess->syncCCDInfo();

        if (guideProcess.get() != nullptr)
            guideProcess->syncCCDInfo();

        if (alignProcess.get() != nullptr)
            alignProcess->syncCCDInfo();

        return;
    }

    if (!strcmp(prop->getName(), "TELESCOPE_INFO") && managedDevices.contains(KSTARS_TELESCOPE))
    {
        if (guideProcess.get() != nullptr)
        {
            guideProcess->setTelescope(managedDevices[KSTARS_TELESCOPE]);
            //guideProcess->syncTelescopeInfo();
        }

        if (alignProcess.get() != nullptr)
        {
            alignProcess->setTelescope(managedDevices[KSTARS_TELESCOPE]);
            //alignProcess->syncTelescopeInfo();
        }

        if (mountProcess.get() != nullptr)
        {
            mountProcess->setTelescope(managedDevices[KSTARS_TELESCOPE]);
            //mountProcess->syncTelescopeInfo();
        }

        return;
    }

    if (!strcmp(prop->getName(), "GUIDER_EXPOSURE"))
    {
        foreach (ISD::GDInterface *device, findDevices(KSTARS_CCD))
        {
            if (!strcmp(device->getDeviceName(), prop->getDeviceName()))
            {
                initCapture();
                initGuide();
                useGuideHead = true;
                captureProcess->addGuideHead(device);
                guideProcess->addGuideHead(device);

                bool rc = false;
                if (Options::defaultGuideCCD().isEmpty() == false)
                    rc = guideProcess->setCCD(Options::defaultGuideCCD());
                if (rc == false)
                    guideProcess->setCCD(QString(device->getDeviceName()) + QString(" Guider"));
                return;
            }
        }

        return;
    }

    if (!strcmp(prop->getName(), "CCD_FRAME_TYPE"))
    {
        if (captureProcess.get() != nullptr)
        {
            foreach (ISD::GDInterface *device, findDevices(KSTARS_CCD))
            {
                if (!strcmp(device->getDeviceName(), prop->getDeviceName()))
                {
                    captureProcess->syncFrameType(device);
                    return;
                }
            }
        }

        return;
    }

    if (!strcmp(prop->getName(), "TELESCOPE_PARK") && managedDevices.contains(KSTARS_TELESCOPE))
    {
        if (captureProcess.get() != nullptr)
            captureProcess->setTelescope(managedDevices[KSTARS_TELESCOPE]);

        if (mountProcess.get() != nullptr)
            mountProcess->setTelescope(managedDevices[KSTARS_TELESCOPE]);

        return;
    }

    /*
    if (!strcmp(prop->getName(), "FILTER_NAME"))
    {
        if (captureProcess.get() != nullptr)
            captureProcess->checkFilter();

        if (focusProcess.get() != nullptr)
            focusProcess->checkFilter();

        if (alignProcess.get() != nullptr)
            alignProcess->checkFilter();


        return;
    }
    */

    if (!strcmp(prop->getName(), "ASTROMETRY_SOLVER"))
    {
        foreach (ISD::GDInterface *device, genericDevices)
        {
            if (!strcmp(device->getDeviceName(), prop->getDeviceName()))
            {
                initAlign();
                alignProcess->setAstrometryDevice(device);
                break;
            }
        }
    }

    if (!strcmp(prop->getName(), "ABS_ROTATOR_ANGLE"))
    {
        managedDevices[KSTARS_ROTATOR] = deviceInterface;
        if (captureProcess.get() != nullptr)
            captureProcess->setRotator(deviceInterface);
        if (alignProcess.get() != nullptr)
            alignProcess->setRotator(deviceInterface);
    }

    if (!strcmp(prop->getName(), "GPS_REFRESH"))
    {
        managedDevices[KSTARS_GPS] = deviceInterface;
        if (mountProcess.get() != nullptr)
            mountProcess->setGPS(deviceInterface);
    }

    if (focusProcess.get() != nullptr && strstr(prop->getName(), "FOCUS_"))
    {
        focusProcess->checkFocuser();
    }
}

QList<ISD::GDInterface *> EkosManager::findDevices(DeviceFamily type)
{
    QList<ISD::GDInterface *> deviceList;

    QMapIterator<DeviceFamily, ISD::GDInterface *> i(managedDevices);
    while (i.hasNext())
    {
        i.next();

        if (i.key() == type)
            deviceList.append(i.value());
    }

    return deviceList;
}

void EkosManager::processTabChange()
{
    QWidget *currentWidget = toolsWidget->currentWidget();

    //if (focusProcess.get() != nullptr && currentWidget != focusProcess)
    //focusProcess->resetFrame();

    if (alignProcess.get() && alignProcess.get() == currentWidget)
    {
        if (alignProcess->isEnabled() == false && captureProcess->isEnabled())
        {
            if (managedDevices[KSTARS_CCD]->isConnected() && managedDevices.contains(KSTARS_TELESCOPE))
            {
                if (alignProcess->isParserOK())
                    alignProcess->setEnabled(true);
                //#ifdef Q_OS_WIN
                else
                {
                    // If current setting is remote astrometry and profile doesn't contain
                    // remote astrometry, then we switch to online solver. Otherwise, the whole align
                    // module remains disabled and the user cannot change re-enable it since he cannot select online solver
                    ProfileInfo *pi = getCurrentProfile();
                    if (Options::solverType() == Ekos::Align::SOLVER_REMOTE && pi->aux1() != "Astrometry" && pi->aux2() != "Astrometry"
                            && pi->aux3() != "Astrometry" && pi->aux4() != "Astrometry")
                    {

                        Options::setSolverType(Ekos::Align::SOLVER_ONLINE);
                        alignModule()->setSolverType(Ekos::Align::SOLVER_ONLINE);
                        alignProcess->setEnabled(true);
                    }
                }
                //#endif
            }
        }

        alignProcess->checkCCD();
    }
    else if (captureProcess.get() != nullptr && currentWidget == captureProcess.get())
    {
        captureProcess->checkCCD();
    }
    else if (focusProcess.get() != nullptr && currentWidget == focusProcess.get())
    {
        focusProcess->checkCCD();
    }
    else if (guideProcess.get() != nullptr && currentWidget == guideProcess.get())
    {
        guideProcess->checkCCD();
    }

    updateLog();
}

void EkosManager::updateLog()
{
    //if (enableLoggingCheck->isChecked() == false)
    //return;

    QWidget *currentWidget = toolsWidget->currentWidget();

    if (currentWidget == setupTab)
        ekosLogOut->setPlainText(logText.join("\n"));
    else if (currentWidget == alignProcess.get())
        ekosLogOut->setPlainText(alignProcess->getLogText());
    else if (currentWidget == captureProcess.get())
        ekosLogOut->setPlainText(captureProcess->getLogText());
    else if (currentWidget == focusProcess.get())
        ekosLogOut->setPlainText(focusProcess->getLogText());
    else if (currentWidget == guideProcess.get())
        ekosLogOut->setPlainText(guideProcess->getLogText());
    else if (currentWidget == mountProcess.get())
        ekosLogOut->setPlainText(mountProcess->getLogText());
    if (currentWidget == schedulerProcess.get())
        ekosLogOut->setPlainText(schedulerProcess->getLogText());

#ifdef Q_OS_OSX
    repaint(); //This is a band-aid for a bug in QT 5.10.0
#endif

}

void EkosManager::appendLogText(const QString &text)
{
    logText.insert(0, i18nc("log entry; %1 is the date, %2 is the text", "%1 %2",
                            QDateTime::currentDateTime().toString("yyyy-MM-ddThh:mm:ss"), text));

    qCInfo(KSTARS_EKOS) << text;

    updateLog();
}

void EkosManager::clearLog()
{
    QWidget *currentWidget = toolsWidget->currentWidget();

    if (currentWidget == setupTab)
    {
        logText.clear();
        updateLog();
    }
    else if (currentWidget == alignProcess.get())
        alignProcess->clearLog();
    else if (currentWidget == captureProcess.get())
        captureProcess->clearLog();
    else if (currentWidget == focusProcess.get())
        focusProcess->clearLog();
    else if (currentWidget == guideProcess.get())
        guideProcess->clearLog();
    else if (currentWidget == mountProcess.get())
        mountProcess->clearLog();
    else if (currentWidget == schedulerProcess.get())
        schedulerProcess->clearLog();
}

void EkosManager::initCapture()
{
    if (captureProcess.get() != nullptr)
        return;

    captureProcess.reset(new Ekos::Capture());
    captureProcess->setEnabled(false);
    int index = toolsWidget->addTab(captureProcess.get(), QIcon(":/icons/ekos_ccd.png"), "");
    toolsWidget->tabBar()->setTabToolTip(index, i18nc("Charge-Coupled Device", "CCD"));
    if (Options::ekosLeftIcons())
    {
        QTransform trans;
        trans.rotate(90);
        QIcon icon  = toolsWidget->tabIcon(index);
        QPixmap pix = icon.pixmap(QSize(48, 48));
        icon        = QIcon(pix.transformed(trans));
        toolsWidget->setTabIcon(index, icon);
    }
    connect(captureProcess.get(), SIGNAL(newLog()), this, SLOT(updateLog()));    
    connect(captureProcess.get(), SIGNAL(newStatus(Ekos::CaptureState)), this, SLOT(updateCaptureStatus(Ekos::CaptureState)));
    connect(captureProcess.get(), SIGNAL(newImage(QImage*,Ekos::SequenceJob*)), this,
            SLOT(updateCaptureProgress(QImage*,Ekos::SequenceJob*)));
    connect(captureProcess.get(), SIGNAL(newExposureProgress(Ekos::SequenceJob*)), this,
            SLOT(updateExposureProgress(Ekos::SequenceJob*)));
    captureGroup->setEnabled(true);
    sequenceProgress->setEnabled(true);
    captureProgress->setEnabled(true);
    imageProgress->setEnabled(true);

    captureProcess->setFilterManager(filterManager);

    if (!capturePI)
    {
        capturePI = new QProgressIndicator(captureProcess.get());
        captureStatusLayout->insertWidget(0, capturePI);
    }

    foreach (ISD::GDInterface *device, findDevices(KSTARS_AUXILIARY))
    {
        if (device->getBaseDevice()->getDriverInterface() & INDI::BaseDevice::DUSTCAP_INTERFACE)
            captureProcess->setDustCap(device);
        if (device->getBaseDevice()->getDriverInterface() & INDI::BaseDevice::LIGHTBOX_INTERFACE)
            captureProcess->setLightBox(device);
    }

    if (focusProcess.get() != nullptr)
    {
        // Autofocus
        connect(captureProcess.get(), SIGNAL(checkFocus(double)), focusProcess.get(), SLOT(checkFocus(double)),
                Qt::UniqueConnection);
        connect(focusProcess.get(), SIGNAL(newStatus(Ekos::FocusState)), captureProcess.get(),
                SLOT(setFocusStatus(Ekos::FocusState)), Qt::UniqueConnection);
        connect(focusProcess.get(), &Ekos::Focus::newHFR, captureProcess.get(), &Ekos::Capture::setHFR, Qt::UniqueConnection);

        // Meridian Flip
        connect(captureProcess.get(), SIGNAL(meridianFlipStarted()), focusProcess.get(), SLOT(resetFrame()), Qt::UniqueConnection);
    }

    if (alignProcess.get() != nullptr)
    {
        // Alignment flag
        connect(alignProcess.get(), SIGNAL(newStatus(Ekos::AlignState)), captureProcess.get(),
                SLOT(setAlignStatus(Ekos::AlignState)), Qt::UniqueConnection);

        // Solver data
        connect(alignProcess.get(), SIGNAL(newSolverResults(double,double,double,double)), captureProcess.get(),
                SLOT(setAlignResults(double,double,double,double)), Qt::UniqueConnection);

        // Capture Status
        connect(captureProcess.get(), SIGNAL(newStatus(Ekos::CaptureState)), alignProcess.get(),
                SLOT(setCaptureStatus(Ekos::CaptureState)), Qt::UniqueConnection);
    }

    if (mountProcess.get() != nullptr)
    {
        // Meridian Flip
        connect(captureProcess.get(), SIGNAL(meridianFlipStarted()), mountProcess.get(), SLOT(disableAltLimits()),
                Qt::UniqueConnection);
        connect(captureProcess.get(), SIGNAL(meridianFlipCompleted()), mountProcess.get(), SLOT(enableAltLimits()),
                Qt::UniqueConnection);

        connect(mountProcess.get(), SIGNAL(newStatus(ISD::Telescope::TelescopeStatus)), captureProcess.get(),
                SLOT(setMountStatus(ISD::Telescope::TelescopeStatus)), Qt::UniqueConnection);
    }

    if (managedDevices.contains(KSTARS_DOME))
    {
        captureProcess->setDome(managedDevices[KSTARS_DOME]);
    }
    if (managedDevices.contains(KSTARS_ROTATOR))
    {
        captureProcess->setRotator(managedDevices[KSTARS_ROTATOR]);
    }
}

void EkosManager::initAlign()
{
    if (alignProcess.get() != nullptr)
        return;

    alignProcess.reset(new Ekos::Align(currentProfile));

    double primaryScopeFL=0, primaryScopeAperture=0, guideScopeFL=0, guideScopeAperture=0;
    getCurrentProfileTelescopeInfo(primaryScopeFL, primaryScopeAperture, guideScopeFL, guideScopeAperture);
    alignProcess->setTelescopeInfo(primaryScopeFL, primaryScopeAperture, guideScopeFL, guideScopeAperture);

    alignProcess->setEnabled(false);
    int index = toolsWidget->addTab(alignProcess.get(), QIcon(":/icons/ekos_align.png"), "");
    toolsWidget->tabBar()->setTabToolTip(index, i18n("Align"));
    connect(alignProcess.get(), SIGNAL(newLog()), this, SLOT(updateLog()));
    if (Options::ekosLeftIcons())
    {
        QTransform trans;
        trans.rotate(90);
        QIcon icon  = toolsWidget->tabIcon(index);
        QPixmap pix = icon.pixmap(QSize(48, 48));
        icon        = QIcon(pix.transformed(trans));
        toolsWidget->setTabIcon(index, icon);
    }

    alignProcess->setFilterManager(filterManager);

    if (captureProcess.get() != nullptr)
    {
        // Align Status
        connect(alignProcess.get(), SIGNAL(newStatus(Ekos::AlignState)), captureProcess.get(),
                SLOT(setAlignStatus(Ekos::AlignState)), Qt::UniqueConnection);

        // Solver data
        connect(alignProcess.get(), SIGNAL(newSolverResults(double,double,double,double)), captureProcess.get(),
                SLOT(setAlignResults(double,double,double,double)), Qt::UniqueConnection);

        // Capture Status
        connect(captureProcess.get(), SIGNAL(newStatus(Ekos::CaptureState)), alignProcess.get(),
                SLOT(setCaptureStatus(Ekos::CaptureState)), Qt::UniqueConnection);
    }

    if (focusProcess.get() != nullptr)
    {
        connect(focusProcess.get(), SIGNAL(newStatus(Ekos::FocusState)), alignProcess.get(), SLOT(setFocusStatus(Ekos::FocusState)),
                Qt::UniqueConnection);
    }

    if (mountProcess.get() != nullptr)
        connect(mountProcess.get(), SIGNAL(newStatus(ISD::Telescope::TelescopeStatus)), alignProcess.get(),
                SLOT(setMountStatus(ISD::Telescope::TelescopeStatus)), Qt::UniqueConnection);

    if (ekosLiveClient.get() != nullptr)
    {
        connect(alignProcess.get(), &Ekos::Align::newStatus, ekosLiveClient.get(), &EkosLiveClient::setAlignStatus);
        connect(alignProcess.get(), &Ekos::Align::newSolution, ekosLiveClient.get(), &EkosLiveClient::setAlignSolution);
<<<<<<< HEAD
        connect(alignProcess.get(), &Ekos::Align::newFrame, ekosLiveClient.get(), &EkosLiveClient::setAlignFrame);
=======
        connect(alignProcess.get(), &Ekos::Align::newFrame, ekosLiveClient.get(), &EkosLiveClient::sendPreviewImage);
        connect(alignProcess.get(), &Ekos::Align::newPAHStage, ekosLiveClient.get(), &EkosLiveClient::setPAHStage);
        connect(alignProcess.get(), &Ekos::Align::newPAHMessage, ekosLiveClient.get(), &EkosLiveClient::setPAHMessage);
        connect(alignProcess.get(), &Ekos::Align::PAHEnabled, ekosLiveClient.get(), &EkosLiveClient::setPAHEnabled);
        connect(alignProcess.get(), &Ekos::Align::newFOVTelescopeType, ekosLiveClient.get(), &EkosLiveClient::setFOVTelescopeType);

>>>>>>> fb234db1
    }

    if (managedDevices.contains(KSTARS_DOME))
    {
        alignProcess->setDome(managedDevices[KSTARS_DOME]);
    }
    if (managedDevices.contains(KSTARS_ROTATOR))
    {
        alignProcess->setRotator(managedDevices[KSTARS_ROTATOR]);
    }
}

void EkosManager::initFocus()
{
    if (focusProcess.get() != nullptr)
        return;

    focusProcess.reset(new Ekos::Focus());
    int index    = toolsWidget->addTab(focusProcess.get(), QIcon(":/icons/ekos_focus.png"), "");

    toolsWidget->tabBar()->setTabToolTip(index, i18n("Focus"));
    connect(focusProcess.get(), SIGNAL(newLog()), this, SLOT(updateLog()));
    connect(focusProcess.get(), SIGNAL(newStatus(Ekos::FocusState)), this, SLOT(setFocusStatus(Ekos::FocusState)));
    connect(focusProcess.get(), SIGNAL(newStarPixmap(QPixmap&)), this, SLOT(updateFocusStarPixmap(QPixmap&)));
    connect(focusProcess.get(), SIGNAL(newProfilePixmap(QPixmap&)), this, SLOT(updateFocusProfilePixmap(QPixmap&)));
    connect(focusProcess.get(), SIGNAL(newHFR(double,int)), this, SLOT(updateCurrentHFR(double,int)));

    focusProcess->setFilterManager(filterManager);
    connect(filterManager.data(), SIGNAL(checkFocus(double)), focusProcess.get(), SLOT(checkFocus(double)), Qt::UniqueConnection);
    connect(focusProcess.get(), SIGNAL(newStatus(Ekos::FocusState)), filterManager.data(), SLOT(setFocusStatus(Ekos::FocusState)), Qt::UniqueConnection);
    connect(filterManager.data(), SIGNAL(newFocusOffset(int, bool)), focusProcess.get(), SLOT(adjustFocusOffset(int,bool)),
            Qt::UniqueConnection);
    connect(focusProcess.get(), SIGNAL(focusPositionAdjusted()), filterManager.data(), SLOT(setFocusOffsetComplete()),
            Qt::UniqueConnection);
    connect(focusProcess.get(), SIGNAL(absolutePositionChanged(int)), filterManager.data(), SLOT(setFocusAbsolutePosition(int)),
            Qt::UniqueConnection);

    if (Options::ekosLeftIcons())
    {
        QTransform trans;
        trans.rotate(90);
        QIcon icon  = toolsWidget->tabIcon(index);
        QPixmap pix = icon.pixmap(QSize(48, 48));
        icon        = QIcon(pix.transformed(trans));
        toolsWidget->setTabIcon(index, icon);
    }

    focusGroup->setEnabled(true);

    if (!focusPI)
    {
        focusPI = new QProgressIndicator(focusProcess.get());
        focusStatusLayout->insertWidget(0, focusPI);
    }

    if (captureProcess.get() != nullptr)
    {
        // Autofocus
        connect(captureProcess.get(), SIGNAL(checkFocus(double)), focusProcess.get(), SLOT(checkFocus(double)),
                Qt::UniqueConnection);
        connect(focusProcess.get(), SIGNAL(newStatus(Ekos::FocusState)), captureProcess.get(),
                SLOT(setFocusStatus(Ekos::FocusState)), Qt::UniqueConnection);
        connect(focusProcess.get(), &Ekos::Focus::newHFR, captureProcess.get(), &Ekos::Capture::setHFR, Qt::UniqueConnection);

        // Meridian Flip
        connect(captureProcess.get(), SIGNAL(meridianFlipStarted()), focusProcess.get(), SLOT(resetFrame()), Qt::UniqueConnection);
    }

    if (guideProcess.get() != nullptr)
    {
        // Suspend
        connect(focusProcess.get(), SIGNAL(suspendGuiding()), guideProcess.get(), SLOT(suspend()), Qt::UniqueConnection);
        connect(focusProcess.get(), SIGNAL(resumeGuiding()), guideProcess.get(), SLOT(resume()), Qt::UniqueConnection);
    }

    if (alignProcess.get() != nullptr)
    {
        connect(focusProcess.get(), SIGNAL(newStatus(Ekos::FocusState)), alignProcess.get(), SLOT(setFocusStatus(Ekos::FocusState)),
                Qt::UniqueConnection);
    }

    if (mountProcess.get() != nullptr)
        connect(mountProcess.get(), SIGNAL(newStatus(ISD::Telescope::TelescopeStatus)), focusProcess.get(),
                SLOT(setMountStatus(ISD::Telescope::TelescopeStatus)), Qt::UniqueConnection);
}

void EkosManager::updateCurrentHFR(double newHFR, int position)
{
    currentHFR->setText(QString("%1").arg(newHFR, 0, 'f', 2) + " px");

    QJsonObject cStatus = {
      {"hfr", newHFR},
      {"pos", position}
    };

    ekosLiveClient.get()->updateFocusStatus(cStatus);
}

void EkosManager::updateSigmas(double ra, double de)
{
    errRA->setText(QString::number(ra, 'f', 2) + "\"");
    errDEC->setText(QString::number(de, 'f', 2) + "\"");

    QJsonObject cStatus = { {"rarms", ra}, {"derms", de} };

    ekosLiveClient.get()->updateGuideStatus(cStatus);
}

void EkosManager::initMount()
{
    if (mountProcess.get() != nullptr)
        return;

    mountProcess.reset(new Ekos::Mount());
    int index    = toolsWidget->addTab(mountProcess.get(), QIcon(":/icons/ekos_mount.png"), "");

    toolsWidget->tabBar()->setTabToolTip(index, i18n("Mount"));
    connect(mountProcess.get(), SIGNAL(newLog()), this, SLOT(updateLog()));
    connect(mountProcess.get(), SIGNAL(newCoords(QString,QString,QString,QString)), this,
            SLOT(updateMountCoords(QString,QString,QString,QString)));
    connect(mountProcess.get(), SIGNAL(newStatus(ISD::Telescope::TelescopeStatus)), this,
            SLOT(updateMountStatus(ISD::Telescope::TelescopeStatus)));
    //connect(mountProcess.get(), SIGNAL(newTarget(QString)), mountTarget, SLOT(setText(QString)));
    connect(mountProcess.get(), &Ekos::Mount::newTarget, [&](const QString &target) {
        mountTarget->setText(target);
        ekosLiveClient.get()->updateMountStatus(QJsonObject({{"target", target}}));
    });
    connect(mountProcess.get(), &Ekos::Mount::slewRateChanged, [&](int slewRate) {
        QJsonObject status = { { "slewRate", slewRate} };
        ekosLiveClient.get()->updateMountStatus(status);
    }
    );

    if (managedDevices.contains(KSTARS_GPS))
        mountProcess->setGPS(managedDevices[KSTARS_GPS]);

    if (Options::ekosLeftIcons())
    {
        QTransform trans;
        trans.rotate(90);
        QIcon icon  = toolsWidget->tabIcon(index);
        QPixmap pix = icon.pixmap(QSize(48, 48));
        icon        = QIcon(pix.transformed(trans));
        toolsWidget->setTabIcon(index, icon);
    }

    if (!mountPI)
    {
        mountPI = new QProgressIndicator(mountProcess.get());
        mountStatusLayout->insertWidget(0, mountPI);
    }

    mountGroup->setEnabled(true);

    if (captureProcess.get() != nullptr)
    {
        // Meridian Flip
        connect(captureProcess.get(), SIGNAL(meridianFlipStarted()), mountProcess.get(), SLOT(disableAltLimits()),
                Qt::UniqueConnection);
        connect(captureProcess.get(), SIGNAL(meridianFlipCompleted()), mountProcess.get(), SLOT(enableAltLimits()),
                Qt::UniqueConnection);

        // Mount Status
        connect(mountProcess.get(), SIGNAL(newStatus(ISD::Telescope::TelescopeStatus)), captureProcess.get(),
                SLOT(setMountStatus(ISD::Telescope::TelescopeStatus)), Qt::UniqueConnection);
    }

    if (alignProcess.get() != nullptr)
        connect(mountProcess.get(), SIGNAL(newStatus(ISD::Telescope::TelescopeStatus)), alignProcess.get(),
                SLOT(setMountStatus(ISD::Telescope::TelescopeStatus)), Qt::UniqueConnection);

    if (focusProcess.get() != nullptr)
        connect(mountProcess.get(), SIGNAL(newStatus(ISD::Telescope::TelescopeStatus)), focusProcess.get(),
                SLOT(setMountStatus(ISD::Telescope::TelescopeStatus)), Qt::UniqueConnection);

    if (guideProcess.get() != nullptr)
    {
        connect(mountProcess.get(), SIGNAL(newStatus(ISD::Telescope::TelescopeStatus)), guideProcess.get(),
                SLOT(setMountStatus(ISD::Telescope::TelescopeStatus)), Qt::UniqueConnection);
    }
}

void EkosManager::initGuide()
{
    if (guideProcess.get() == nullptr)
    {
        guideProcess.reset(new Ekos::Guide());

        double primaryScopeFL=0, primaryScopeAperture=0, guideScopeFL=0, guideScopeAperture=0;
        getCurrentProfileTelescopeInfo(primaryScopeFL, primaryScopeAperture, guideScopeFL, guideScopeAperture);
        // Save telescope info in mount driver
        guideProcess->setTelescopeInfo(primaryScopeFL, primaryScopeAperture, guideScopeFL, guideScopeAperture);
    }

    //if ( (haveGuider || ccdCount > 1 || useGuideHead) && useST4 && toolsWidget->indexOf(guideProcess) == -1)
    if ((findDevices(KSTARS_CCD).isEmpty() == false || useGuideHead) && useST4 &&
            toolsWidget->indexOf(guideProcess.get()) == -1)
    {
        //if (mount && mount->isConnected())
        if (managedDevices.contains(KSTARS_TELESCOPE) && managedDevices[KSTARS_TELESCOPE]->isConnected())
            guideProcess->setTelescope(managedDevices[KSTARS_TELESCOPE]);

        int index = toolsWidget->addTab(guideProcess.get(), QIcon(":/icons/ekos_guide.png"), "");
        toolsWidget->tabBar()->setTabToolTip(index, i18n("Guide"));
        connect(guideProcess.get(), SIGNAL(newLog()), this, SLOT(updateLog()));
        guideGroup->setEnabled(true);

        if (!guidePI)
        {
            guidePI = new QProgressIndicator(guideProcess.get());
            guideStatusLayout->insertWidget(0, guidePI);
        }

        connect(guideProcess.get(), SIGNAL(newStatus(Ekos::GuideState)), this, SLOT(updateGuideStatus(Ekos::GuideState)));
        connect(guideProcess.get(), SIGNAL(newStarPixmap(QPixmap&)), this, SLOT(updateGuideStarPixmap(QPixmap&)));
        connect(guideProcess.get(), SIGNAL(newProfilePixmap(QPixmap&)), this, SLOT(updateGuideProfilePixmap(QPixmap&)));
        connect(guideProcess.get(), SIGNAL(sigmasUpdated(double,double)), this, SLOT(updateSigmas(double,double)));

        if (Options::ekosLeftIcons())
        {
            QTransform trans;
            trans.rotate(90);
            QIcon icon  = toolsWidget->tabIcon(index);
            QPixmap pix = icon.pixmap(QSize(48, 48));
            icon        = QIcon(pix.transformed(trans));
            toolsWidget->setTabIcon(index, icon);
        }
    }

    if (captureProcess.get() != nullptr)
    {
        guideProcess->disconnect(captureProcess.get());
        captureProcess->disconnect(guideProcess.get());

        // Guide Limits
        //connect(guideProcess.get(), SIGNAL(guideReady()), captureProcess, SLOT(enableGuideLimits()));
        connect(guideProcess.get(), SIGNAL(newStatus(Ekos::GuideState)), captureProcess.get(),
                SLOT(setGuideStatus(Ekos::GuideState)));
        connect(guideProcess.get(), SIGNAL(newAxisDelta(double,double)), captureProcess.get(),
                SLOT(setGuideDeviation(double,double)));

        // Dithering
        connect(captureProcess.get(), SIGNAL(newStatus(Ekos::CaptureState)), guideProcess.get(),
                SLOT(setCaptureStatus(Ekos::CaptureState)), Qt::UniqueConnection);

        // Guide Head
        connect(captureProcess.get(), SIGNAL(suspendGuiding()), guideProcess.get(), SLOT(suspend()));
        connect(captureProcess.get(), SIGNAL(resumeGuiding()), guideProcess.get(), SLOT(resume()));
        connect(guideProcess.get(), SIGNAL(guideChipUpdated(ISD::CCDChip*)), captureProcess.get(),
                SLOT(setGuideChip(ISD::CCDChip*)));

        // Meridian Flip
        connect(captureProcess.get(), SIGNAL(meridianFlipStarted()), guideProcess.get(), SLOT(abort()), Qt::UniqueConnection);
        connect(captureProcess.get(), SIGNAL(meridianFlipCompleted()), guideProcess.get(), SLOT(startAutoCalibrateGuide()),
                Qt::UniqueConnection);
    }

    if (mountProcess.get() != nullptr)
    {
        // Parking
        connect(mountProcess.get(), SIGNAL(newStatus(ISD::Telescope::TelescopeStatus)), guideProcess.get(),
                SLOT(setMountStatus(ISD::Telescope::TelescopeStatus)), Qt::UniqueConnection);
    }

    if (focusProcess.get() != nullptr)
    {
        // Suspend
        connect(focusProcess.get(), SIGNAL(suspendGuiding()), guideProcess.get(), SLOT(suspend()), Qt::UniqueConnection);
        connect(focusProcess.get(), SIGNAL(resumeGuiding()), guideProcess.get(), SLOT(resume()), Qt::UniqueConnection);
    }
}

void EkosManager::initDome()
{
    if (domeProcess.get() != nullptr)
        return;

    domeProcess.reset(new Ekos::Dome());
}

void EkosManager::initWeather()
{
    if (weatherProcess.get() != nullptr)
        return;

    weatherProcess.reset(new Ekos::Weather());
}

void EkosManager::initDustCap()
{
    if (dustCapProcess.get() != nullptr)
        return;

    dustCapProcess.reset(new Ekos::DustCap());
}

void EkosManager::setST4(ISD::ST4 *st4Driver)
{
    appendLogText(i18n("Guider port from %1 is ready.", st4Driver->getDeviceName()));

    useST4 = true;

    initGuide();

    guideProcess->addST4(st4Driver);

    if (Options::defaultST4Driver().isEmpty() == false)
        guideProcess->setST4(Options::defaultST4Driver());
}

void EkosManager::removeTabs()
{
    disconnect(toolsWidget, SIGNAL(currentChanged(int)), this, SLOT(processTabChange()));

    for (int i = 2; i < toolsWidget->count(); i++)
        toolsWidget->removeTab(i);

    alignProcess.reset();
    captureProcess.reset();
    focusProcess.reset();
    guideProcess.reset();
    mountProcess.reset();
    domeProcess.reset();
    weatherProcess.reset();
    dustCapProcess.reset();

    managedDevices.clear();

    connect(toolsWidget, SIGNAL(currentChanged(int)), this, SLOT(processTabChange()));
}

bool EkosManager::isRunning(const QString &process)
{
    QProcess ps;
#ifdef Q_OS_OSX
    ps.start("pgrep", QStringList() << process);
    ps.waitForFinished();
    QString output = ps.readAllStandardOutput();
    return output.length()>0;
#else
    ps.start("ps", QStringList() << "-o"
             << "comm"
             << "--no-headers"
             << "-C" << process);
    ps.waitForFinished();
    QString output = ps.readAllStandardOutput();
    return output.contains(process);
#endif   
}

void EkosManager::addObjectToScheduler(SkyObject *object)
{
    if (schedulerProcess.get() != nullptr)
        schedulerProcess->addObject(object);
}

QString EkosManager::getCurrentJobName()
{
    return schedulerProcess->getCurrentJobName();
}

bool EkosManager::setProfile(const QString &profileName)
{
    int index = profileCombo->findText(profileName);

    if (index < 0)
        return false;

    profileCombo->setCurrentIndex(index);

    return true;
}

QStringList EkosManager::getProfiles()
{
    QStringList profiles;

    for (int i = 0; i < profileCombo->count(); i++)
        profiles << profileCombo->itemText(i);

    return profiles;
}

void EkosManager::addProfile()
{
    ProfileEditor editor(this);

    if (editor.exec() == QDialog::Accepted)
    {
        profiles.clear();
        loadProfiles();
        profileCombo->setCurrentIndex(profileCombo->count() - 1);
    }

    currentProfile = getCurrentProfile();
}

void EkosManager::editProfile()
{
    ProfileEditor editor(this);

    currentProfile = getCurrentProfile();

    editor.setPi(currentProfile);

    if (editor.exec() == QDialog::Accepted)
    {
        int currentIndex = profileCombo->currentIndex();

        profiles.clear();
        loadProfiles();
        profileCombo->setCurrentIndex(currentIndex);
    }

    currentProfile = getCurrentProfile();
}

void EkosManager::deleteProfile()
{
    currentProfile = getCurrentProfile();

    if (currentProfile->name == "Simulators")
        return;

    if (KMessageBox::questionYesNo(this, i18n("Are you sure you want to delete the profile?"),
                                   i18n("Confirm Delete")) == KMessageBox::No)
        return;

    KStarsData::Instance()->userdb()->DeleteProfile(currentProfile);

    profiles.clear();
    loadProfiles();
    currentProfile = getCurrentProfile();
}

void EkosManager::wizardProfile()
{
    ProfileWizard wz;
    if (wz.exec() != QDialog::Accepted)
        return;

    ProfileEditor editor(this);

    editor.setProfileName(wz.profileName);
    editor.setAuxDrivers(wz.selectedAuxDrivers());
    if (wz.useInternalServer == false)
        editor.setHostPort(wz.host, wz.port);
    editor.setWebManager(wz.useWebManager);
    editor.setGuiderType(wz.selectedExternalGuider());
    // Disable connection options
    editor.setConnectionOptionsEnabled(false);

    if (editor.exec() == QDialog::Accepted)
    {
        profiles.clear();
        loadProfiles();
        profileCombo->setCurrentIndex(profileCombo->count() - 1);
    }

    currentProfile = getCurrentProfile();
}

ProfileInfo *EkosManager::getCurrentProfile()
{
    ProfileInfo *currProfile = nullptr;

    // Get current profile
    for (auto& pi : profiles)
    {
        if (profileCombo->currentText() == pi->name)
        {
            currProfile = pi.get();
            break;
        }
    }

    return currProfile;
}

void EkosManager::updateProfileLocation(ProfileInfo *pi)
{
    if (pi->city.isEmpty() == false)
    {
        bool cityFound = KStars::Instance()->setGeoLocation(pi->city, pi->province, pi->country);
        if (cityFound)
            appendLogText(i18n("Site location updated to %1.", KStarsData::Instance()->geo()->fullName()));
        else
            appendLogText(i18n("Failed to update site location to %1. City not found.",
                               KStarsData::Instance()->geo()->fullName()));
    }
}

void EkosManager::updateMountStatus(ISD::Telescope::TelescopeStatus status)
{
    static ISD::Telescope::TelescopeStatus lastStatus = ISD::Telescope::MOUNT_IDLE;

    if (status == lastStatus)
        return;

    lastStatus = status;

    mountStatus->setText(dynamic_cast<ISD::Telescope *>(managedDevices[KSTARS_TELESCOPE])->getStatusString(status));

    switch (status)
    {
    case ISD::Telescope::MOUNT_PARKING:
    case ISD::Telescope::MOUNT_SLEWING:
    case ISD::Telescope::MOUNT_MOVING:
        mountPI->setColor(QColor(KStarsData::Instance()->colorScheme()->colorNamed("TargetColor")));
        if (mountPI->isAnimated() == false)
            mountPI->startAnimation();
        break;

    case ISD::Telescope::MOUNT_TRACKING:
        mountPI->setColor(Qt::darkGreen);
        if (mountPI->isAnimated() == false)
            mountPI->startAnimation();

        break;

    default:
        if (mountPI->isAnimated())
            mountPI->stopAnimation();
    }

    QJsonObject cStatus = {
      {"status", mountStatus->text()}
    };

    ekosLiveClient.get()->updateMountStatus(cStatus);
}

void EkosManager::updateMountCoords(const QString &ra, const QString &dec, const QString &az, const QString &alt)
{
    raOUT->setText(ra);
    decOUT->setText(dec);
    azOUT->setText(az);
    altOUT->setText(alt);

    QJsonObject cStatus = {
      {"ra", dms::fromString(ra, false).Degrees()},
      {"de", dms::fromString(dec, true).Degrees()},
      {"az", dms::fromString(az, true).Degrees()},
      {"at", dms::fromString(alt, true).Degrees()},
    };

    ekosLiveClient.get()->updateMountStatus(cStatus);
}

void EkosManager::updateCaptureStatus(Ekos::CaptureState status)
{
    captureStatus->setText(Ekos::getCaptureStatusString(status));
    captureProgress->setValue(captureProcess->getProgressPercentage());

    overallCountDown.setHMS(0, 0, 0);
    overallCountDown = overallCountDown.addSecs(captureProcess->getOverallRemainingTime());

    sequenceCountDown.setHMS(0, 0, 0);
    sequenceCountDown = sequenceCountDown.addSecs(captureProcess->getActiveJobRemainingTime());

    if (status != Ekos::CAPTURE_ABORTED && status != Ekos::CAPTURE_COMPLETE && status != Ekos::CAPTURE_IDLE)
    {
        if (status == Ekos::CAPTURE_CAPTURING)
            capturePI->setColor(Qt::darkGreen);
        else
            capturePI->setColor(QColor(KStarsData::Instance()->colorScheme()->colorNamed("TargetColor")));
        if (capturePI->isAnimated() == false)
        {
            capturePI->startAnimation();
            countdownTimer.start();
        }
    }
    else
    {
        if (capturePI->isAnimated())
        {
            capturePI->stopAnimation();
            countdownTimer.stop();

            if (focusStatus->text() == "Complete")
            {
                if (focusPI->isAnimated())
                    focusPI->stopAnimation();
            }

            imageProgress->setValue(0);
            sequenceLabel->setText(i18n("Sequence"));
            imageRemainingTime->setText("--:--:--");
            overallRemainingTime->setText("--:--:--");
            sequenceRemainingTime->setText("--:--:--");
        }
    }

    QJsonObject cStatus = {
        {"status", captureStatus->text()},
        {"seqt", sequenceRemainingTime->text()},
        {"ovt", overallRemainingTime->text()}
    };

    ekosLiveClient.get()->updateCaptureStatus(cStatus);
}

void EkosManager::updateCaptureProgress(QImage *image, Ekos::SequenceJob *job)
{
    // Image is set to nullptr only on initial capture start up
    int completed = 0;
    if (job->getUploadMode() == ISD::CCD::UPLOAD_LOCAL)
        completed = job->getCompleted() + 1;
    else
        completed = (image == nullptr) ? job->getCompleted() : job->getCompleted() + 1;

    if (job->isPreview() == false)
    {
        sequenceLabel->setText(QString("Job # %1/%2 %3 (%4/%5)")
                               .arg(captureProcess->getActiveJobID() + 1)
                               .arg(captureProcess->getJobCount())
                               .arg(job->getFullPrefix())
                               .arg(completed)
                               .arg(job->getCount()));
    }
    else
        sequenceLabel->setText(i18n("Preview"));

    sequenceProgress->setRange(0, job->getCount());
    sequenceProgress->setValue(completed);

    QJsonObject status = {
        {"seqv", completed},
        {"seqr", job->getCount()},
        {"seql", sequenceLabel->text()}
    };

    ekosLiveClient.get()->updateCaptureStatus(status);
}

void EkosManager::updateExposureProgress(Ekos::SequenceJob *job)
{
    imageCountDown.setHMS(0, 0, 0);
    imageCountDown = imageCountDown.addSecs(job->getExposeLeft());
    if (imageCountDown.hour() == 23)
        imageCountDown.setHMS(0, 0, 0);

    imageProgress->setRange(0, job->getExposure());
    imageProgress->setValue(job->getExposeLeft());

    imageRemainingTime->setText(imageCountDown.toString("hh:mm:ss"));

    QJsonObject status {
        {"expv", job->getExposeLeft()},
        {"expr", job->getExposure()}
    };

    ekosLiveClient.get()->updateCaptureStatus(status);
}

void EkosManager::updateCaptureCountDown()
{
    overallCountDown = overallCountDown.addSecs(-1);
    if (overallCountDown.hour() == 23)
        overallCountDown.setHMS(0, 0, 0);

    sequenceCountDown = sequenceCountDown.addSecs(-1);
    if (sequenceCountDown.hour() == 23)
        sequenceCountDown.setHMS(0, 0, 0);

    overallRemainingTime->setText(overallCountDown.toString("hh:mm:ss"));
    sequenceRemainingTime->setText(sequenceCountDown.toString("hh:mm:ss"));

    QJsonObject status = {
      {"seqt", sequenceRemainingTime->text()},
      {"ovt", overallRemainingTime->text()}
    };

    ekosLiveClient.get()->updateCaptureStatus(status);
}

void EkosManager::updateFocusStarPixmap(QPixmap &starPixmap)
{
    if (starPixmap.isNull())
        return;

    focusStarPixmap.reset(new QPixmap(starPixmap));
    focusStarImage->setPixmap(focusStarPixmap->scaled(focusStarImage->width(), focusStarImage->height(),
                                                      Qt::KeepAspectRatio, Qt::SmoothTransformation));
}

void EkosManager::updateFocusProfilePixmap(QPixmap &profilePixmap)
{
    if (profilePixmap.isNull())
        return;

    focusProfileImage->setPixmap(profilePixmap);
}

void EkosManager::setFocusStatus(Ekos::FocusState status)
{
    focusStatus->setText(Ekos::getFocusStatusString(status));

    if (status >= Ekos::FOCUS_PROGRESS)
    {
        focusPI->setColor(QColor(KStarsData::Instance()->colorScheme()->colorNamed("TargetColor")));
        if (focusPI->isAnimated() == false)
            focusPI->startAnimation();
    }
    else if (status == Ekos::FOCUS_COMPLETE && Options::enforceAutofocus() && captureProcess->getActiveJobID() != -1)
    {
        focusPI->setColor(Qt::darkGreen);
        if (focusPI->isAnimated() == false)
            focusPI->startAnimation();
    }
    else
    {
        if (focusPI->isAnimated())
            focusPI->stopAnimation();
    }

    QJsonObject cStatus = {
      {"status", focusStatus->text()}
    };

    ekosLiveClient.get()->updateFocusStatus(cStatus);
}

void EkosManager::updateGuideStatus(Ekos::GuideState status)
{
    guideStatus->setText(Ekos::getGuideStatusString(status));

    switch (status)
    {
    case Ekos::GUIDE_IDLE:
    case Ekos::GUIDE_CALIBRATION_ERROR:
    case Ekos::GUIDE_ABORTED:
    case Ekos::GUIDE_SUSPENDED:
    case Ekos::GUIDE_DITHERING_ERROR:
    case Ekos::GUIDE_CALIBRATION_SUCESS:
        if (guidePI->isAnimated())
            guidePI->stopAnimation();
        break;

    case Ekos::GUIDE_CALIBRATING:
        guidePI->setColor(QColor(KStarsData::Instance()->colorScheme()->colorNamed("TargetColor")));
        if (guidePI->isAnimated() == false)
            guidePI->startAnimation();
        break;
    case Ekos::GUIDE_GUIDING:
        guidePI->setColor(Qt::darkGreen);
        if (guidePI->isAnimated() == false)
            guidePI->startAnimation();
        break;
    case Ekos::GUIDE_DITHERING:
        guidePI->setColor(QColor(KStarsData::Instance()->colorScheme()->colorNamed("TargetColor")));
        if (guidePI->isAnimated() == false)
            guidePI->startAnimation();
        break;
    case Ekos::GUIDE_DITHERING_SUCCESS:
        guidePI->setColor(Qt::darkGreen);
        if (guidePI->isAnimated() == false)
            guidePI->startAnimation();
        break;

    default:
        if (guidePI->isAnimated())
            guidePI->stopAnimation();
        break;
    }

    QJsonObject cStatus = {
      {"status", guideStatus->text()}
    };

    ekosLiveClient.get()->updateGuideStatus(cStatus);
}

void EkosManager::updateGuideStarPixmap(QPixmap &starPix)
{
    if (starPix.isNull())
        return;

    guideStarPixmap.reset(new QPixmap(starPix));
    guideStarImage->setPixmap(guideStarPixmap->scaled(guideStarImage->width(), guideStarImage->height(),
                                                      Qt::KeepAspectRatio, Qt::SmoothTransformation));
}

void EkosManager::updateGuideProfilePixmap(QPixmap &profilePix)
{
    if (profilePix.isNull())
        return;

    guideProfileImage->setPixmap(profilePix);
}

void EkosManager::setTarget(SkyObject *o)
{
    mountTarget->setText(o->name());    
    ekosLiveClient.get()->updateMountStatus(QJsonObject({{"target", o->name()}}));
}

void EkosManager::showEkosOptions()
{
    QWidget *currentWidget = toolsWidget->currentWidget();

    if (alignProcess.get() && alignProcess.get() == currentWidget)
    {
        KConfigDialog *alignSettings = KConfigDialog::exists("alignsettings");
        if (alignSettings)
        {
            alignSettings->setEnabled(true);
            alignSettings->show();
        }
        return;
    }

    if (guideProcess.get() && guideProcess.get() == currentWidget)
    {
        KConfigDialog::showDialog("guidesettings");
        return;
    }

    if (ekosOptionsWidget == nullptr)
    {
        optionsB->click();
    }
    else if (KConfigDialog::showDialog("settings"))
    {
        KConfigDialog *cDialog = KConfigDialog::exists("settings");
        cDialog->setCurrentPage(ekosOptionsWidget);
    }
}

void EkosManager::getCurrentProfileTelescopeInfo(double &primaryFocalLength, double &primaryAperture, double &guideFocalLength, double &guideAperture)
{
    ProfileInfo *pi = getCurrentProfile();
    if (pi)
    {
        int primaryScopeID=0, guideScopeID=0;
        primaryScopeID=pi->primaryscope;
        guideScopeID=pi->guidescope;
        if (primaryScopeID > 0 || guideScopeID > 0)
        {
            // Get all OAL equipment filter list
            QList<OAL::Scope*> m_scopeList;
            KStarsData::Instance()->userdb()->GetAllScopes(m_scopeList);
            foreach(OAL::Scope *oneScope, m_scopeList)
            {
                if (oneScope->id().toInt() == primaryScopeID)
                {
                    primaryFocalLength = oneScope->focalLength();
                    primaryAperture = oneScope->aperture();
                }

                if (oneScope->id().toInt() == guideScopeID)
                {
                    guideFocalLength = oneScope->focalLength();
                    guideAperture = oneScope->aperture();
                }
            }
        }
    }
}

void EkosManager::updateDebugInterfaces()
{
    KSUtils::Logging::SyncFilterRules();

    for (ISD::GDInterface *device : genericDevices)
    {
        INDI::Property *debugProp = device->getProperty("DEBUG");
        ISwitchVectorProperty *debugSP = nullptr;
        if (debugProp)
            debugSP = debugProp->getSwitch();
        else
            continue;

        // Check if the debug interface matches the driver device class
        if ( ( opsLogs->getINDIDebugInterface() & device->getBaseDevice()->getDriverInterface() ) &&
             debugSP->sp[0].s != ISS_ON)
        {
            debugSP->sp[0].s = ISS_ON;
            debugSP->sp[1].s = ISS_OFF;
            device->getDriverInfo()->getClientManager()->sendNewSwitch(debugSP);
            appendLogText(i18n("Enabling debug logging for %1...", device->getDeviceName()));
        }
        else if ( !( opsLogs->getINDIDebugInterface() & device->getBaseDevice()->getDriverInterface() ) &&
                  debugSP->sp[0].s != ISS_OFF)
        {
            debugSP->sp[0].s = ISS_OFF;
            debugSP->sp[1].s = ISS_ON;
            device->getDriverInfo()->getClientManager()->sendNewSwitch(debugSP);
            appendLogText(i18n("Disabling debug logging for %1...", device->getDeviceName()));
        }

        if (opsLogs->isINDISettingsChanged())
            device->setConfig(SAVE_CONFIG);
    }
}

void EkosManager::watchDebugProperty(ISwitchVectorProperty *svp)
{
    if (!strcmp(svp->name, "DEBUG"))
    {
        ISD::GenericDevice *deviceInterface = qobject_cast<ISD::GenericDevice *>(sender());

        // We don't process pure general interfaces
        if (deviceInterface->getBaseDevice()->getDriverInterface() == INDI::BaseDevice::GENERAL_INTERFACE)
            return;

        // If debug was turned off, but our logging policy requires it then turn it back on.
        // We turn on debug logging if AT LEAST one driver interface is selected by the logging settings
        if (svp->s == IPS_OK && svp->sp[0].s == ISS_OFF &&
                (opsLogs->getINDIDebugInterface() & deviceInterface->getBaseDevice()->getDriverInterface()))
        {
            svp->sp[0].s = ISS_ON;
            svp->sp[1].s = ISS_OFF;
            deviceInterface->getDriverInfo()->getClientManager()->sendNewSwitch(svp);
            appendLogText(i18n("Re-enabling debug logging for %1...", deviceInterface->getDeviceName()));
        }
        // To turn off debug logging, NONE of the driver interfaces should be enabled in logging settings.
        // For example, if we have CCD+FilterWheel device and CCD + Filter Wheel logging was turned on in
        // the log settings, then if the user turns off only CCD logging, the debug logging is NOT
        // turned off until he turns off Filter Wheel logging as well.
        else if (svp->s == IPS_OK && svp->sp[0].s == ISS_ON && !(opsLogs->getINDIDebugInterface() & deviceInterface->getBaseDevice()->getDriverInterface()))
        {
            svp->sp[0].s = ISS_OFF;
            svp->sp[1].s = ISS_ON;
            deviceInterface->getDriverInfo()->getClientManager()->sendNewSwitch(svp);
            appendLogText(i18n("Re-disabling debug logging for %1...", deviceInterface->getDeviceName()));
        }
    }
}

void EkosManager::announceEvent(const QString &message, KSNotification::EventType event)
{
    ekosLiveClient.get()->sendEvent(message, event);
}<|MERGE_RESOLUTION|>--- conflicted
+++ resolved
@@ -1845,16 +1845,12 @@
     {
         connect(alignProcess.get(), &Ekos::Align::newStatus, ekosLiveClient.get(), &EkosLiveClient::setAlignStatus);
         connect(alignProcess.get(), &Ekos::Align::newSolution, ekosLiveClient.get(), &EkosLiveClient::setAlignSolution);
-<<<<<<< HEAD
-        connect(alignProcess.get(), &Ekos::Align::newFrame, ekosLiveClient.get(), &EkosLiveClient::setAlignFrame);
-=======
         connect(alignProcess.get(), &Ekos::Align::newFrame, ekosLiveClient.get(), &EkosLiveClient::sendPreviewImage);
         connect(alignProcess.get(), &Ekos::Align::newPAHStage, ekosLiveClient.get(), &EkosLiveClient::setPAHStage);
         connect(alignProcess.get(), &Ekos::Align::newPAHMessage, ekosLiveClient.get(), &EkosLiveClient::setPAHMessage);
         connect(alignProcess.get(), &Ekos::Align::PAHEnabled, ekosLiveClient.get(), &EkosLiveClient::setPAHEnabled);
         connect(alignProcess.get(), &Ekos::Align::newFOVTelescopeType, ekosLiveClient.get(), &EkosLiveClient::setFOVTelescopeType);
 
->>>>>>> fb234db1
     }
 
     if (managedDevices.contains(KSTARS_DOME))
