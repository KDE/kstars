--- conflicted
+++ resolved
@@ -97,19 +97,6 @@
     connect(connectB, SIGNAL(clicked()), this, SLOT(connectDevices()));
     connect(disconnectB, SIGNAL(clicked()), this, SLOT(disconnectDevices()));
 
-<<<<<<< HEAD
-    ekosLiveClient.reset(new EkosLiveClient());
-
-    // INDI Control Panel
-    //connect(controlPanelB, SIGNAL(clicked()), GUIManager::Instance(), SLOT(show()));
-    connect(ekosLiveB, &QPushButton::clicked, [this]()
-    {
-        ekosLiveClient->connectToServer(QUrl("ws://localhost:3000/socket.io/?EIO=3&transport=websocket"));
-        ekosLiveClient->sendMessage("Hello from KStars");
-
-    });
-
-=======
     ekosLiveClient.reset(new EkosLiveClient(this));
 
     // INDI Control Panel
@@ -121,7 +108,6 @@
 
     connect(this, &EkosManager::newEkosStartingStatus, ekosLiveClient.get(), &EkosLiveClient::setEkosStatingStatus);
 
->>>>>>> 09a168a1
     connect(optionsB, SIGNAL(clicked()), KStars::Instance(), SLOT(slotViewOps()));
     // Save as above, but it appears in all modules
     connect(ekosOptionsB, SIGNAL(clicked()), SLOT(showEkosOptions()));
@@ -186,11 +172,7 @@
     loadProfiles();
 
     // INDI Control Panel and Ekos Options
-<<<<<<< HEAD
-    ekosLiveB->setIcon(QIcon::fromTheme("redeyes"));
-=======
     ekosLiveB->setIcon(QIcon::fromTheme("folder-cloud"));
->>>>>>> 09a168a1
     ekosLiveB->setAttribute(Qt::WA_LayoutUsesWidgetRect);
     optionsB->setIcon(QIcon::fromTheme("configure", QIcon(":/icons/ekos_setup.png")));
     optionsB->setAttribute(Qt::WA_LayoutUsesWidgetRect);
