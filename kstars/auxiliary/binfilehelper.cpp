--- conflicted
+++ resolved
@@ -54,11 +54,7 @@
 }
 
 bool BinFileHelper::testFileExists( const QString &fileName ) {
-<<<<<<< HEAD
-    QString FilePath = KSPaths::locate(QStandardPaths::DataLocation, fileName );
-=======
     QString FilePath = KSPaths::locate(QStandardPaths::GenericDataLocation, fileName );
->>>>>>> 3d64057a
     QByteArray b = FilePath.toLatin1();
     const char *filepath = b.data();
     FILE *f  = fopen(filepath, "rb");
@@ -71,11 +67,7 @@
 }
 
 FILE *BinFileHelper::openFile(const QString &fileName) {
-<<<<<<< HEAD
-    QString FilePath = KSPaths::locate(QStandardPaths::DataLocation, fileName );
-=======
     QString FilePath = KSPaths::locate(QStandardPaths::GenericDataLocation, fileName );
->>>>>>> 3d64057a
     init();
     QByteArray b = FilePath.toLatin1();
     const char *filepath = b.data();
