--- conflicted
+++ resolved
@@ -250,12 +250,8 @@
         static void Write(QTextStream &stream, QtMsgType type, const QMessageLogContext &context, const QString &msg);
 };
 
-<<<<<<< HEAD
-QString getDefaultPath(QString option);
+QString getDefaultPath(const QString &option);
 QStringList getDefaultIndexFolderPaths();
-=======
-QString getDefaultPath(const QString &option);
->>>>>>> 2c3b8c64
 
 #ifdef Q_OS_OSX
 void copyResourcesFolderFromAppBundle(QString folder);
