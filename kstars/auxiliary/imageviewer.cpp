/***************************************************************************
                          imageviewer.cpp  -  An ImageViewer for KStars
                             -------------------
    begin                : Mon Aug 27 2001
    copyright            : (C) 2001 by Thomas Kabelmann
    email                : tk78@gmx.de
 ***************************************************************************/

/***************************************************************************
 *                                                                         *
 *   This program is free software; you can redistribute it and/or modify  *
 *   it under the terms of the GNU General Public License as published by  *
 *   the Free Software Foundation; either version 2 of the License, or     *
 *   (at your option) any later version.                                   *
 *                                                                         *
 ***************************************************************************/

#include "imageviewer.h"
#ifndef KSTARS_LITE
#include "kstars.h"
#endif

#include <QFont>
#include <QPainter>
#include <QResizeEvent>
#include <QKeyEvent>
#include <QPaintEvent>
#include <QCloseEvent>
#include <QDesktopWidget>
#include <QVBoxLayout>
#include <QApplication>
#include <QLabel>
#include <QDebug>
#include <QFileDialog>
#include <QStatusBar>

#ifndef KSTARS_LITE
#include <KMessageBox>
#include <KJobUiDelegate>
<<<<<<< HEAD
#endif
=======
>>>>>>> 35c5d9e3
//#include <KIO/CopyJob>
#include <KLocalizedString>

ImageLabel::ImageLabel( QWidget *parent ) : QFrame( parent )
{
    #ifndef KSTARS_LITE
    setSizePolicy( QSizePolicy::Preferred, QSizePolicy::Expanding );
    setFrameStyle( QFrame::StyledPanel | QFrame::Plain );
    setLineWidth( 2 );
    #endif
}

ImageLabel::~ImageLabel()
{}

void ImageLabel::setImage( const QImage &img )
{
    #ifndef KSTARS_LITE
    m_Image = img;
    pix = QPixmap::fromImage(m_Image);
    #endif
}

void ImageLabel::invertPixels()
{
    #ifndef KSTARS_LITE
    m_Image.invertPixels();
    pix = QPixmap::fromImage(m_Image.scaled(width(), height(), Qt::KeepAspectRatio));
    #endif
}

void ImageLabel::paintEvent (QPaintEvent*)
{
    #ifndef KSTARS_LITE
    QPainter p;
    p.begin( this );
    int x = 0;
    if( pix.width() < width() )
        x = (width() - pix.width())/2;
    p.drawPixmap( x, 0, pix );
    p.end();
    #endif
}

void ImageLabel::resizeEvent(QResizeEvent *event)
{
    #ifndef KSTARS_LITE
    int w=pix.width();
    int h=pix.height();

    if (event->size().width() == w && event->size().height() == h)
        return;

    pix = QPixmap::fromImage(m_Image.scaled(event->size(), Qt::KeepAspectRatio));
    #endif
}

ImageViewer::ImageViewer (const QString &caption, QWidget *parent):
    QDialog( parent ),
    fileIsImage(false),
    downloadJob(0)
{
    #ifndef KSTARS_LITE
    init(caption, QString());
    #endif
}

ImageViewer::ImageViewer (const QUrl &url, const QString &capText, QWidget *parent) :
    QDialog( parent ),
    m_ImageUrl(url),
    fileIsImage(false)
{
    #ifndef KSTARS_LITE
    init(url.fileName(), capText);        

    // check URL
    if (!m_ImageUrl.isValid())
        qDebug() << "URL is malformed: " << m_ImageUrl;

    if (m_ImageUrl.isLocalFile())
    {
        loadImage(m_ImageUrl.path());
        return;
    }
    
    {
        QTemporaryFile tempfile;
        tempfile.open();
        file.setFileName( tempfile.fileName() );
    }// we just need the name and delete the tempfile from disc; if we don't do it, a dialog will be show

    loadImageFromURL();
    #endif
}

void ImageViewer::init(QString caption, QString capText)
{
    #ifndef KSTARS_LITE
    setAttribute( Qt::WA_DeleteOnClose, true );
    setModal( false );
    setWindowTitle( i18n( "KStars image viewer: %1", caption ) );

    // Create widget
    QFrame* page = new QFrame( this );

    //setMainWidget( page );
    QVBoxLayout *mainLayout = new QVBoxLayout;
    mainLayout->addWidget(page);
    setLayout(mainLayout);

    QDialogButtonBox *buttonBox = new QDialogButtonBox(QDialogButtonBox::Close);
    mainLayout->addWidget(buttonBox);
    connect(buttonBox, SIGNAL(rejected()), this, SLOT(reject()));

    QPushButton *invertB = new QPushButton(i18n("Invert colors"));
    invertB->setToolTip(i18n("Reverse colors of the image. This is useful to enhance contrast at times. This affects only the display and not the saving."));
    QPushButton *saveB   = new QPushButton(QIcon::fromTheme("document-save"), i18n("Save"));
    saveB->setToolTip(i18n("Save the image to disk"));

    buttonBox->addButton(invertB, QDialogButtonBox::ActionRole);
    buttonBox->addButton(saveB, QDialogButtonBox::ActionRole);

    connect(invertB, SIGNAL(clicked()), this, SLOT(invertColors()));
    connect(saveB, SIGNAL(clicked()), this, SLOT(saveFileToDisc()));

    m_View = new ImageLabel( page );
    m_View->setAutoFillBackground( true );
    m_Caption = new QLabel( page );
    m_Caption->setAutoFillBackground( true );
    m_Caption->setFrameShape( QFrame::StyledPanel );
    m_Caption->setText( capText );
    // Add layout
    QVBoxLayout* vlay = new QVBoxLayout( page );
    vlay->setSpacing( 0 );
    vlay->setMargin( 0 );
    vlay->addWidget( m_View );
    vlay->addWidget( m_Caption );

    //Reverse colors
    QPalette p = palette();
    p.setColor( QPalette::Window, palette().color( QPalette::WindowText ) );
    p.setColor( QPalette::WindowText, palette().color( QPalette::Window ) );
    m_Caption->setPalette( p );
    m_View->setPalette( p );
    
    //If the caption is wider than the image, try to shrink the font a bit
    QFont capFont = m_Caption->font();
    capFont.setPointSize( capFont.pointSize() - 2 );
    m_Caption->setFont( capFont );
    #endif
}

ImageViewer::~ImageViewer() {
<<<<<<< HEAD
    #ifndef KSTARS_LITE
=======
>>>>>>> 35c5d9e3
    /*if ( downloadJob ) {
        // close job quietly, without emitting a result
        downloadJob->kill( KJob::Quietly );
        delete downloadJob;
    }*/

    QApplication::restoreOverrideCursor();
<<<<<<< HEAD
    #endif
=======
>>>>>>> 35c5d9e3
}

void ImageViewer::loadImageFromURL()
{
    #ifndef KSTARS_LITE
    QUrl saveURL = QUrl::fromLocalFile(file.fileName() );

    if (!saveURL.isValid())
        qDebug()<<"tempfile-URL is malformed\n";

    //downloadJob = KIO::copy (m_ImageUrl, saveURL);	// starts the download asynchron
    //connect (downloadJob, SIGNAL (result (KJob *)), SLOT (downloadReady (KJob *)));

    QApplication::setOverrideCursor(Qt::WaitCursor);

    connect(&downloadJob, SIGNAL(downloaded()), this, SLOT(downloadReady()));
    connect(&downloadJob, SIGNAL(error(QString)), this, SLOT(downloadError(QString)));

    downloadJob.get(m_ImageUrl);
<<<<<<< HEAD
    #endif
=======
>>>>>>> 35c5d9e3
}

void ImageViewer::downloadReady ()
{
<<<<<<< HEAD
    #ifndef KSTARS_LITE
=======
>>>>>>> 35c5d9e3
    QApplication::restoreOverrideCursor();

    if (file.open(QFile::WriteOnly))
    {
        file.write(downloadJob.downloadedData());
        file.close(); // to get the newest information from the file and not any information from opening of the file

        if ( file.exists() )
        {
            showImage();
            return;
        }

        close();
    }
    else
        KMessageBox::error(0, file.errorString(), i18n("Image Viewer"));
<<<<<<< HEAD
    #endif
=======
>>>>>>> 35c5d9e3
}

void ImageViewer::downloadError(const QString &errorString)
{
<<<<<<< HEAD
    #ifndef KSTARS_LITE
    QApplication::restoreOverrideCursor();
    KMessageBox::error(this, errorString);
    #endif
=======
    QApplication::restoreOverrideCursor();
    KMessageBox::error(this, errorString);
>>>>>>> 35c5d9e3
}

bool ImageViewer::loadImage(const QString &filename)
{
    #ifndef KSTARS_LITE
    file.setFileName(filename);
    return showImage();
    #endif
    return false;
}

bool ImageViewer::showImage()
{
    #ifndef KSTARS_LITE
    QImage image;

    if( !image.load( file.fileName() ))
    {
        QString text = i18n ("Loading of the image %1 failed.", m_ImageUrl.url());
        KMessageBox::error (this, text);
        close();
        return false;
    }

    fileIsImage = true;	// we loaded the file and know now, that it is an image

    //If the image is larger than screen width and/or screen height,
    //shrink it to fit the screen
    QRect deskRect = QApplication::desktop()->availableGeometry();
    int w = deskRect.width(); // screen width
    int h = deskRect.height(); // screen height

    if ( image.width() <= w && image.height() > h ) //Window is taller than desktop
        image = image.scaled( int( image.width()*h/image.height() ), h );
    else if ( image.height() <= h && image.width() > w ) //window is wider than desktop
        image = image.scaled( w, int( image.height()*w/image.width() ) );
    else if ( image.width() > w && image.height() > h ) { //window is too tall and too wide
        //which needs to be shrunk least, width or height?
        float fx = float(w)/float(image.width());
        float fy = float(h)/float(image.height());
        if (fx > fy) //width needs to be shrunk less, so shrink to fit in height
            image = image.scaled( int( image.width()*fy ), h );
        else //vice versa
            image = image.scaled( w, int( image.height()*fx ) );
    }

    show();	// hide is default

    m_View->setImage( image );
    w = image.width();

    //If the caption is wider than the image, set the window size
    //to fit the caption
    if ( m_Caption->width() > w )
        w = m_Caption->width();
    //setFixedSize( w, image.height() + m_Caption->height() );

    resize(w, image.height());
    update();

    return true;
    #endif
    return false;
}

void ImageViewer::saveFileToDisc()
{
#ifndef KSTARS_LITE
    QFileDialog dialog;
    dialog.selectFile(m_ImageUrl.fileName().remove(m_ImageUrl.path()));
    dialog.setFileMode(QFileDialog::AnyFile);
    QUrl newURL = dialog.getSaveFileUrl(KStars::Instance(), i18n("Save Image")); // save-dialog with default filename
    if (!newURL.isEmpty())
    {
        QFile f (newURL.adjusted(QUrl::RemoveFilename|QUrl::StripTrailingSlash).path() + '/' +  newURL.fileName());
        if (f.exists())
        {
            int r=KMessageBox::warningContinueCancel(static_cast<QWidget *>(parent()),
                    i18n( "A file named \"%1\" already exists. "
                          "Overwrite it?" , newURL.fileName()),
                    i18n( "Overwrite File?" ),
                    KStandardGuiItem::overwrite() );
            if(r==KMessageBox::Cancel) return;

            f.remove();
        }
        saveFile (newURL);
    }
#endif
}

void ImageViewer::saveFile (QUrl &url)
{
    // synchronous access to prevent segfaults

    //if (!KIO::NetAccess::file_copy (QUrl (file.fileName()), url, (QWidget*) 0))
    //QUrl tmpURL((file.fileName()));
    //tmpURL.setScheme("file");

    if (file.copy(url.path()) == false)
    //if (KIO::file_copy(tmpURL, url)->exec() == false)
    {
        QString text = i18n ("Saving of the image %1 failed.", url.toString());
        #ifndef KSTARS_LITE
            KMessageBox::error (this, text);
        #else
            qDebug() << text;
        #endif
    }
    #ifndef KSTARS_LITE
    else
        KStars::Instance()->statusBar()->showMessage(i18n ("Saved image to %1", url.toString()));
    #endif
}

void ImageViewer::invertColors() {
    #ifndef KSTARS_LITE
    // Invert colors
    m_View->invertPixels();
    m_View->update();
    #endif
}

<|MERGE_RESOLUTION|>--- conflicted
+++ resolved
@@ -37,10 +37,7 @@
 #ifndef KSTARS_LITE
 #include <KMessageBox>
 #include <KJobUiDelegate>
-<<<<<<< HEAD
-#endif
-=======
->>>>>>> 35c5d9e3
+#endif
 //#include <KIO/CopyJob>
 #include <KLocalizedString>
 
@@ -194,10 +191,7 @@
 }
 
 ImageViewer::~ImageViewer() {
-<<<<<<< HEAD
-    #ifndef KSTARS_LITE
-=======
->>>>>>> 35c5d9e3
+#ifndef KSTARS_LITE
     /*if ( downloadJob ) {
         // close job quietly, without emitting a result
         downloadJob->kill( KJob::Quietly );
@@ -205,15 +199,12 @@
     }*/
 
     QApplication::restoreOverrideCursor();
-<<<<<<< HEAD
-    #endif
-=======
->>>>>>> 35c5d9e3
+#endif
 }
 
 void ImageViewer::loadImageFromURL()
 {
-    #ifndef KSTARS_LITE
+#ifndef KSTARS_LITE
     QUrl saveURL = QUrl::fromLocalFile(file.fileName() );
 
     if (!saveURL.isValid())
@@ -228,18 +219,12 @@
     connect(&downloadJob, SIGNAL(error(QString)), this, SLOT(downloadError(QString)));
 
     downloadJob.get(m_ImageUrl);
-<<<<<<< HEAD
-    #endif
-=======
->>>>>>> 35c5d9e3
+#endif
 }
 
 void ImageViewer::downloadReady ()
 {
-<<<<<<< HEAD
-    #ifndef KSTARS_LITE
-=======
->>>>>>> 35c5d9e3
+#ifndef KSTARS_LITE
     QApplication::restoreOverrideCursor();
 
     if (file.open(QFile::WriteOnly))
@@ -257,37 +242,30 @@
     }
     else
         KMessageBox::error(0, file.errorString(), i18n("Image Viewer"));
-<<<<<<< HEAD
-    #endif
-=======
->>>>>>> 35c5d9e3
+#endif
 }
 
 void ImageViewer::downloadError(const QString &errorString)
 {
-<<<<<<< HEAD
-    #ifndef KSTARS_LITE
+#ifndef KSTARS_LITE
     QApplication::restoreOverrideCursor();
     KMessageBox::error(this, errorString);
-    #endif
-=======
-    QApplication::restoreOverrideCursor();
-    KMessageBox::error(this, errorString);
->>>>>>> 35c5d9e3
+#endif
 }
 
 bool ImageViewer::loadImage(const QString &filename)
 {
-    #ifndef KSTARS_LITE
+#ifndef KSTARS_LITE
     file.setFileName(filename);
     return showImage();
-    #endif
+#else
     return false;
+#endif
 }
 
 bool ImageViewer::showImage()
 {
-    #ifndef KSTARS_LITE
+#ifndef KSTARS_LITE
     QImage image;
 
     if( !image.load( file.fileName() ))
@@ -335,8 +313,9 @@
     update();
 
     return true;
-    #endif
+#else
     return false;
+#endif
 }
 
 void ImageViewer::saveFileToDisc()
