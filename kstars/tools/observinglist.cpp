/***************************************************************************
                          observinglist.cpp  -  K Desktop Planetarium
                             -------------------
    begin                : 29 Nov 2004
    copyright            : (C) 2004-2014 by Jeff Woods, Jason Harris,
                           Prakash Mohan, Akarsh Simha
    email                : jcwoods@bellsouth.net, jharris@30doradus.org,
                           prakash.mohan@kdemail.net, akarsh@kde.org
 ***************************************************************************/

/***************************************************************************
 *                                                                         *
 *   This program is free software; you can redistribute it and/or modify  *
 *   it under the terms of the GNU General Public License as published by  *
 *   the Free Software Foundation; either version 2 of the License, or     *
 *   (at your option) any later version.                                   *
 *                                                                         *
 ***************************************************************************/

#include "observinglist.h"

#include "config-kstars.h"

#include "constellationboundarylines.h"
#include "fov.h"
#include "imageviewer.h"
#include "ksalmanac.h"
#include "ksnotification.h"
#include "ksdssdownloader.h"
#include "kspaths.h"
#include "kstars.h"
#include "kstarsdata.h"
#include "ksutils.h"
#include "obslistpopupmenu.h"
#include "obslistwizard.h"
#include "Options.h"
#include "sessionsortfilterproxymodel.h"
#include "skymap.h"
#include "thumbnailpicker.h"
#include "dialogs/detaildialog.h"
#include "dialogs/finddialog.h"
#include "dialogs/locationdialog.h"
#include "oal/execute.h"
#include "skycomponents/skymapcomposite.h"
#include "skyobjects/starobject.h"
#include "tools/altvstime.h"
#include "tools/eyepiecefield.h"
#include "tools/wutdialog.h"

#ifdef HAVE_INDI
#include <basedevice.h>
#include "indi/indilistener.h"
#include "indi/drivermanager.h"
#include "indi/driverinfo.h"
#include "ekos/manager.h"
#endif

#include <KPlotting/KPlotAxis>
#include <KPlotting/KPlotObject>
#include <KMessageBox>
#include <QMessageBox>

#include <kstars_debug.h>

//
// ObservingListUI
// ---------------------------------
ObservingListUI::ObservingListUI(QWidget *p) : QFrame(p)
{
    setupUi(this);
}

//
// ObservingList
// ---------------------------------
ObservingList::ObservingList()
    : QDialog((QWidget *)KStars::Instance()), LogObject(nullptr), m_CurrentObject(nullptr), isModified(false), m_dl(nullptr)
{
#ifdef Q_OS_OSX
    setWindowFlags(Qt::Tool | Qt::WindowStaysOnTopHint);
#endif
    ui                      = new ObservingListUI(this);
    QVBoxLayout *mainLayout = new QVBoxLayout;
    mainLayout->addWidget(ui);
    setWindowTitle(i18n("Observation Planner"));

    setLayout(mainLayout);

    dt = KStarsDateTime::currentDateTime();
    setFocusPolicy(Qt::StrongFocus);
    geo            = KStarsData::Instance()->geo();
    sessionView    = false;
    m_listFileName = QString();
    pmenu.reset(new ObsListPopupMenu());
    //Set up the Table Views
    m_WishListModel.reset(new QStandardItemModel(0, 5, this));
    m_SessionModel.reset(new QStandardItemModel(0, 5));

    m_WishListModel->setHorizontalHeaderLabels(
        QStringList() << i18n("Name") << i18n("Alternate Name") << i18nc("Right Ascension", "RA (J2000)")
        << i18nc("Declination", "Dec (J2000)") << i18nc("Magnitude", "Mag") << i18n("Type")
        << i18n("Current Altitude"));
    m_SessionModel->setHorizontalHeaderLabels(
        QStringList() << i18n("Name") << i18n("Alternate Name") << i18nc("Right Ascension", "RA (J2000)")
        << i18nc("Declination", "Dec (J2000)") << i18nc("Magnitude", "Mag") << i18n("Type")
        << i18nc("Constellation", "Constell.") << i18n("Time") << i18nc("Altitude", "Alt")
        << i18nc("Azimuth", "Az"));

    m_WishListSortModel.reset(new QSortFilterProxyModel(this));
    m_WishListSortModel->setSourceModel(m_WishListModel.get());
    m_WishListSortModel->setDynamicSortFilter(true);
    m_WishListSortModel->setSortRole(Qt::UserRole);
    ui->WishListView->setModel(m_WishListSortModel.get());
    ui->WishListView->horizontalHeader()->setStretchLastSection(true);

    ui->WishListView->horizontalHeader()->setSectionResizeMode(QHeaderView::Interactive);
    m_SessionSortModel.reset(new SessionSortFilterProxyModel());
    m_SessionSortModel->setSourceModel(m_SessionModel.get());
    m_SessionSortModel->setDynamicSortFilter(true);
    ui->SessionView->setModel(m_SessionSortModel.get());
    ui->SessionView->horizontalHeader()->setStretchLastSection(true);
    ui->SessionView->horizontalHeader()->setSectionResizeMode(QHeaderView::Interactive);
    ksal.reset(new KSAlmanac);
    ksal->setLocation(geo);
    ui->avt->setGeoLocation(geo);
    ui->avt->setSunRiseSetTimes(ksal->getSunRise(), ksal->getSunSet());
    ui->avt->setLimits(-12.0, 12.0, -90.0, 90.0);
    ui->avt->axis(KPlotWidget::BottomAxis)->setTickLabelFormat('t');
    ui->avt->axis(KPlotWidget::BottomAxis)->setLabel(i18n("Local Time"));
    ui->avt->axis(KPlotWidget::TopAxis)->setTickLabelFormat('t');
    ui->avt->axis(KPlotWidget::TopAxis)->setTickLabelsShown(true);
    ui->DateEdit->setDate(dt.date());
    ui->SetLocation->setText(geo->fullName());
    ui->ImagePreview->installEventFilter(this);
    ui->WishListView->viewport()->installEventFilter(this);
    ui->WishListView->installEventFilter(this);
    ui->SessionView->viewport()->installEventFilter(this);
    ui->SessionView->installEventFilter(this);
    // setDefaultImage();
    //Connections
    connect(ui->WishListView, SIGNAL(doubleClicked(QModelIndex)), this, SLOT(slotCenterObject()));
    connect(ui->WishListView->selectionModel(),
            SIGNAL(selectionChanged(QItemSelection, QItemSelection)), this, SLOT(slotNewSelection()));
    connect(ui->SessionView->selectionModel(), SIGNAL(selectionChanged(QItemSelection, QItemSelection)),
            this, SLOT(slotNewSelection()));
    connect(ui->WUTButton, SIGNAL(clicked()), this, SLOT(slotWUT()));
    connect(ui->FindButton, SIGNAL(clicked()), this, SLOT(slotFind()));
    connect(ui->OpenButton, SIGNAL(clicked()), this, SLOT(slotOpenList()));
    connect(ui->SaveButton, SIGNAL(clicked()), this, SLOT(slotSaveSession()));
    connect(ui->SaveAsButton, SIGNAL(clicked()), this, SLOT(slotSaveSessionAs()));
    connect(ui->WizardButton, SIGNAL(clicked()), this, SLOT(slotWizard()));
    connect(ui->SetLocation, SIGNAL(clicked()), this, SLOT(slotLocation()));
    connect(ui->Update, SIGNAL(clicked()), this, SLOT(slotUpdate()));
    connect(ui->DeleteImage, SIGNAL(clicked()), this, SLOT(slotDeleteCurrentImage()));
    connect(ui->SearchImage, SIGNAL(clicked()), this, SLOT(slotSearchImage()));
    connect(ui->SetTime, SIGNAL(clicked()), this, SLOT(slotSetTime()));
    connect(ui->tabWidget, SIGNAL(currentChanged(int)), this, SLOT(slotChangeTab(int)));
    connect(ui->saveImages, SIGNAL(clicked()), this, SLOT(slotSaveAllImages()));
    connect(ui->DeleteAllImages, SIGNAL(clicked()), this, SLOT(slotDeleteAllImages()));
    connect(ui->OALExport, SIGNAL(clicked()), this, SLOT(slotOALExport()));
    connect(ui->clearListB, SIGNAL(clicked()), this, SLOT(slotClearList()));
    //Add icons to Push Buttons
    ui->OpenButton->setIcon(QIcon::fromTheme("document-open"));
    ui->OpenButton->setAttribute(Qt::WA_LayoutUsesWidgetRect);
    ui->SaveButton->setIcon(QIcon::fromTheme("document-save"));
    ui->SaveButton->setAttribute(Qt::WA_LayoutUsesWidgetRect);
    ui->SaveAsButton->setIcon(
        QIcon::fromTheme("document-save-as"));
    ui->SaveAsButton->setAttribute(Qt::WA_LayoutUsesWidgetRect);
    ui->WizardButton->setIcon(QIcon::fromTheme("tools-wizard"));
    ui->WizardButton->setAttribute(Qt::WA_LayoutUsesWidgetRect);
    noSelection = true;
    showScope   = false;
    ui->NotesEdit->setEnabled(false);
    ui->SetTime->setEnabled(false);
    ui->TimeEdit->setEnabled(false);
    ui->SearchImage->setEnabled(false);
    ui->saveImages->setEnabled(false);
    ui->DeleteImage->setEnabled(false);
    ui->OALExport->setEnabled(false);

    m_NoImagePixmap =
        QPixmap(":/images/noimage.png")
        .scaled(ui->ImagePreview->width(), ui->ImagePreview->height(), Qt::KeepAspectRatio, Qt::FastTransformation);
    m_altCostHelper = [this](const SkyPoint & p) -> QStandardItem *
    {
        const double inf = std::numeric_limits<double>::infinity();
        double altCost   = 0.;
        QString itemText;
        double maxAlt = p.maxAlt(*(geo->lat()));
        if (Options::obsListDemoteHole() && maxAlt > 90. - Options::obsListHoleSize())
            maxAlt = 90. - Options::obsListHoleSize();
        if (maxAlt <= 0.)
        {
            altCost  = -inf;
            itemText = i18n("Never rises");
        }
        else
        {
            altCost = (p.alt().Degrees() / maxAlt) * 100.;
            if (altCost < 0)
                itemText = i18nc("Short text to describe that object has not risen yet", "Not risen");
            else
            {
                if (altCost > 100.)
                {
                    altCost  = -inf;
                    itemText = i18nc("Object is in the Dobsonian hole", "In hole");
                }
                else
                    itemText = QString::number(altCost, 'f', 0) + '%';
            }
        }

        QStandardItem *altItem = new QStandardItem(itemText);
        altItem->setData(altCost, Qt::UserRole);
        //        qCDebug(KSTARS) << "Updating altitude for " << p.ra().toHMSString() << " " << p.dec().toDMSString() << " alt = " << p.alt().toDMSString() << " info to " << itemText;
        return altItem;
    };

    // Needed to fix weird bug on Windows that started with Qt 5.9 that makes the title bar
    // not visible and therefore dialog not movable.
#ifdef Q_OS_WIN
    move(100, 100);
#endif
}

void ObservingList::showEvent(QShowEvent *)
{
    // ONLY run for first ever load

    if (m_initialWishlistLoad == false)
    {
        m_initialWishlistLoad = true;

        slotLoadWishList(); //Load the wishlist from disk if present
        m_CurrentObject = nullptr;
        setSaveImagesButton();

        slotUpdateAltitudes();
        m_altitudeUpdater = new QTimer(this);
        connect(m_altitudeUpdater, SIGNAL(timeout()), this, SLOT(slotUpdateAltitudes()));
        m_altitudeUpdater->start(120000); // update altitudes every 2 minutes
    }
}

//SLOTS

void ObservingList::slotAddObject(const SkyObject *_obj, bool session, bool update)
{
    bool addToWishList = true;
    if (!_obj)
        _obj = SkyMap::Instance()->clickedObject(); // Eh? Why? Weird default behavior.

    if (!_obj)
    {
        qCWarning(KSTARS) << "Trying to add null object to observing list! Ignoring.";
        return;
    }

    QString finalObjectName = getObjectName(_obj);

    if (finalObjectName.isEmpty())
    {
        KSNotification::sorry(i18n("Unnamed stars are not supported in the observing lists"));
        return;
    }

    //First, make sure object is not already in the list
    QSharedPointer<SkyObject> obj = findObject(_obj);
    if (obj)
    {
        addToWishList = false;
        if (!session)
        {
            KStars::Instance()->statusBar()->showMessage(
                i18n("%1 is already in your wishlist.", finalObjectName),
                0); // FIXME: This message is too inconspicuous if using the Find dialog to add
            return;
        }
    }
    else
    {
        assert(!findObject(_obj, session));
        qCDebug(KSTARS) << "Cloned object " << finalObjectName << " to add to observing list.";
        obj = QSharedPointer<SkyObject>(
                  _obj->clone()); // Use a clone in case the original SkyObject is deleted due to change in catalog configuration.
    }

    if (session && sessionList().contains(obj))
    {
        KStars::Instance()->statusBar()->showMessage(i18n("%1 is already in the session plan.", finalObjectName), 0);
        return;
    }

    // JM: If we are loading observing list from disk, solar system objects magnitudes are not calculated until later
    // Therefore, we manual invoke updateCoords to force computation of magnitude.
    if ((obj->type() == SkyObject::COMET || obj->type() == SkyObject::ASTEROID || obj->type() == SkyObject::MOON ||
            obj->type() == SkyObject::PLANET) &&
            obj->mag() == 0)
    {
        KSNumbers num(dt.djd());
        CachingDms LST = geo->GSTtoLST(dt.gst());
        obj->updateCoords(&num, true, geo->lat(), &LST, true);
    }

    QString smag = "--";
    if (-30.0 < obj->mag() && obj->mag() < 90.0)
        smag = QString::number(obj->mag(), 'f', 2); // The lower limit to avoid display of unrealistic comet magnitudes

    SkyPoint p = obj->recomputeHorizontalCoords(dt, geo);

    QList<QStandardItem *> itemList;

    auto getItemWithUserRole = [](const QString & itemText) -> QStandardItem *
    {
        QStandardItem *ret = new QStandardItem(itemText);
        ret->setData(itemText, Qt::UserRole);
        return ret;
    };

    // Fill itemlist with items that are common to both wishlist additions and session plan additions
    auto populateItemList = [&getItemWithUserRole, &itemList, &finalObjectName, obj, &p, &smag]()
    {
        itemList.clear();
        QStandardItem *keyItem = getItemWithUserRole(finalObjectName);
        keyItem->setData(QVariant::fromValue<void *>(static_cast<void *>(obj.data())), Qt::UserRole + 1);
        itemList
                << keyItem // NOTE: The rest of the methods assume that the SkyObject pointer is available in the first column!
                << getItemWithUserRole(obj->translatedLongName()) << getItemWithUserRole(p.ra0().toHMSString())
                << getItemWithUserRole(p.dec0().toDMSString()) << getItemWithUserRole(smag)
                << getItemWithUserRole(obj->typeName());
    };

    //Insert object in the Wish List
    if (addToWishList)
    {
        m_WishList.append(obj);
        m_CurrentObject = obj.data();

        //QString ra, dec;
        //ra = "";//p.ra().toHMSString();
        //dec = p.dec().toDMSString();

        populateItemList();
        // FIXME: Instead sort by a "clever" observability score, calculated as follows:
        //     - First sort by (max altitude) - (current altitude) rounded off to the nearest
        //     - Weight by declination - latitude (in the northern hemisphere, southern objects get higher precedence)
        //     - Demote objects in the hole
        SkyPoint p = obj->recomputeHorizontalCoords(KStarsDateTime::currentDateTimeUtc(), geo); // Current => now
        itemList << m_altCostHelper(p);
        m_WishListModel->appendRow(itemList);

        //Note addition in statusbar
        KStars::Instance()->statusBar()->showMessage(i18n("Added %1 to observing list.", finalObjectName), 0);
        ui->WishListView->resizeColumnsToContents();
        if (!update)
            slotSaveList();
    }
    //Insert object in the Session List
    if (session)
    {
        m_SessionList.append(obj);
        dt.setTime(TimeHash.value(finalObjectName, obj->transitTime(dt, geo)));
        dms lst(geo->GSTtoLST(dt.gst()));
        p.EquatorialToHorizontal(&lst, geo->lat());

        QString alt = "--", az = "--";

        QStandardItem *BestTime = new QStandardItem();
        /* QString ra, dec;
         if(obj->name() == "star" ) {
            ra = obj->ra0().toHMSString();
            dec = obj->dec0().toDMSString();
            BestTime->setData( QString( "--" ), Qt::DisplayRole );
        }
        else {*/
        BestTime->setData(TimeHash.value(finalObjectName, obj->transitTime(dt, geo)), Qt::DisplayRole);
        alt = p.alt().toDMSString();
        az  = p.az().toDMSString();
        //}
        // TODO: Change the rest of the parameters to their appropriate datatypes.
        populateItemList();
        itemList << getItemWithUserRole(KSUtils::constNameToAbbrev(
                                            KStarsData::Instance()->skyComposite()->constellationBoundary()->constellationName(obj.data())))
                 << BestTime << getItemWithUserRole(alt) << getItemWithUserRole(az);

        m_SessionModel->appendRow(itemList);
        //Adding an object should trigger the modified flag
        isModified = true;
        ui->SessionView->resizeColumnsToContents();
        //Note addition in statusbar
        KStars::Instance()->statusBar()->showMessage(i18n("Added %1 to session list.", finalObjectName), 0);
        SkyMap::Instance()->forceUpdate();
    }
    setSaveImagesButton();
}

void ObservingList::slotRemoveObject(const SkyObject *_o, bool session, bool update)
{
    if (!update) // EH?!
    {
        if (!_o)
            _o = SkyMap::Instance()->clickedObject();
        else if (sessionView) //else if is needed as clickedObject should not be removed from the session list.
            session = true;
    }

    // Is the pointer supplied in our own lists?
    const QList<QSharedPointer<SkyObject>> &list = (session ? sessionList() : obsList());
    QStandardItemModel *currentModel             = (session ? m_SessionModel.get() : m_WishListModel.get());

    QSharedPointer<SkyObject> o = findObject(_o, session);
    if (!o)
    {
        qWarning() << "Object (name: " << getObjectName(o.data())
                   << ") supplied to ObservingList::slotRemoveObject() was not found in the "
                   << QString(session ? "session" : "observing") << " list!";
        return;
    }

    int k = list.indexOf(o);
    assert(k >= 0);

    // Remove from hash
    ImagePreviewHash.remove(o.data());

    if (o.data() == LogObject)
        saveCurrentUserLog();

    //Remove row from the TableView model
    // FIXME: Is there no faster way?
    for (int irow = 0; irow < currentModel->rowCount(); ++irow)
    {
        QString name = currentModel->item(irow, 0)->text();
        if (getObjectName(o.data()) == name)
        {
            currentModel->removeRow(irow);
            break;
        }
    }

    if (!session)
    {
        obsList().removeAt(k);
        ui->avt->removeAllPlotObjects();
        ui->WishListView->resizeColumnsToContents();
        if (!update)
            slotSaveList();
    }
    else
    {
        if (!update)
            TimeHash.remove(o->name());
        sessionList().removeAt(k); //Remove from the session list
        isModified = true;         //Removing an object should trigger the modified flag
        ui->avt->removeAllPlotObjects();
        ui->SessionView->resizeColumnsToContents();
        SkyMap::Instance()->forceUpdate();
    }
}

void ObservingList::slotRemoveSelectedObjects()
{
    //Find each object by name in the session list, and remove it
    //Go backwards so item alignment doesn't get screwed up as rows are removed.
    for (int irow = getActiveModel()->rowCount() - 1; irow >= 0; --irow)
    {
        bool rowSelected;
        if (sessionView)
            rowSelected = ui->SessionView->selectionModel()->isRowSelected(irow, QModelIndex());
        else
            rowSelected = ui->WishListView->selectionModel()->isRowSelected(irow, QModelIndex());

        if (rowSelected)
        {
            QModelIndex sortIndex, index;
            sortIndex    = getActiveSortModel()->index(irow, 0);
            index        = getActiveSortModel()->mapToSource(sortIndex);
            SkyObject *o = static_cast<SkyObject *>(index.data(Qt::UserRole + 1).value<void *>());
            Q_ASSERT(o);
            slotRemoveObject(o, sessionView);
        }
    }

    if (sessionView)
    {
        //we've removed all selected objects, so clear the selection
        ui->SessionView->selectionModel()->clear();
        //Update the lists in the Execute window as well
        KStarsData::Instance()->executeSession()->init();
    }

    setSaveImagesButton();
    ui->ImagePreview->setCursor(Qt::ArrowCursor);
}

void ObservingList::slotNewSelection()
{
    bool found      = false;
    singleSelection = false;
    noSelection     = false;
    showScope       = false;
    //ui->ImagePreview->clearPreview();
    //ui->ImagePreview->setPixmap(QPixmap());
    ui->ImagePreview->setCursor(Qt::ArrowCursor);
    QModelIndexList selectedItems;
    QString newName;
    QSharedPointer<SkyObject> o;
    QString labelText;
    ui->DeleteImage->setEnabled(false);

    selectedItems =
        getActiveSortModel()->mapSelectionToSource(getActiveView()->selectionModel()->selection()).indexes();

    if (selectedItems.size() == getActiveModel()->columnCount())
    {
        newName         = selectedItems[0].data().toString();
        singleSelection = true;
        //Find the selected object in the SessionList,
        //then break the loop.  Now SessionList.current()
        //points to the new selected object (until now it was the previous object)
        for (auto &o_temp : getActiveList())
        {
            if (getObjectName(o_temp.data()) == newName)
            {
                o = o_temp;
                found = true;
                break;
            }
        }
    }

    if (singleSelection)
    {
        //Enable buttons
        ui->ImagePreview->setCursor(Qt::PointingHandCursor);
#ifdef HAVE_INDI
        showScope = true;
#endif
        if (found)
        {
            m_CurrentObject = o.data();
            //QPoint pos(0,0);
            plot(o.data());
            //Change the m_currentImageFileName, DSS/SDSS Url to correspond to the new object
            setCurrentImage(o.data());
            ui->SearchImage->setEnabled(true);
            if (newName != i18n("star"))
            {
                //Display the current object's user notes in the NotesEdit
                //First, save the last object's user log to disk, if necessary
                saveCurrentUserLog(); //uses LogObject, which is still the previous obj.
                //set LogObject to the new selected object
                LogObject = currentObject();
                ui->NotesEdit->setEnabled(true);
                if (LogObject->userLog().isEmpty())
                {
                    ui->NotesEdit->setPlainText(
                        i18n("Record here observation logs and/or data on %1.", getObjectName(LogObject)));
                }
                else
                {
                    ui->NotesEdit->setPlainText(LogObject->userLog());
                }
                if (sessionView)
                {
                    ui->TimeEdit->setEnabled(true);
                    ui->SetTime->setEnabled(true);
                    ui->TimeEdit->setTime(TimeHash.value(o->name(), o->transitTime(dt, geo)));
                }
            }
            else //selected object is named "star"
            {
                //clear the log text box
                saveCurrentUserLog();
                ui->NotesEdit->clear();
                ui->NotesEdit->setEnabled(false);
                ui->SearchImage->setEnabled(false);
            }
            QString ImagePath = KSPaths::locate(QStandardPaths::GenericDataLocation, m_currentImageFileName);
            if (!ImagePath.isEmpty())
            {
                //If the image is present, show it!
                KSDssImage ksdi(ImagePath);
                KSDssImage::Metadata md = ksdi.getMetadata();
                //ui->ImagePreview->showPreview( QUrl::fromLocalFile( ksdi.getFileName() ) );
                if (ImagePreviewHash.contains(o.data()) == false)
                    ImagePreviewHash[o.data()] = QPixmap(ksdi.getFileName()).scaledToHeight(ui->ImagePreview->width());

                //ui->ImagePreview->setPixmap(QPixmap(ksdi.getFileName()).scaledToHeight(ui->ImagePreview->width()));
                ui->ImagePreview->setPixmap(ImagePreviewHash[o.data()]);
                if (md.isValid())
                {
                    ui->dssMetadataLabel->setText(
                        i18n("DSS Image metadata: \n Size: %1\' x %2\' \n Photometric band: %3 \n Version: %4",
                             QString::number(md.width), QString::number(md.height), QString() + md.band, md.version));
                }
                else
                    ui->dssMetadataLabel->setText(i18n("No image info available."));
                ui->ImagePreview->show();
                ui->DeleteImage->setEnabled(true);
            }
            else
            {
                setDefaultImage();
                ui->dssMetadataLabel->setText(
                    i18n("No image available. Click on the placeholder image to download one."));
            }
            QString cname =
                KStarsData::Instance()->skyComposite()->constellationBoundary()->constellationName(o.data());
            if (o->type() != SkyObject::CONSTELLATION)
            {
                labelText = "<b>";
                if (o->type() == SkyObject::PLANET)
                    labelText += o->translatedName();
                else
                    labelText += o->name();
                if (std::isfinite(o->mag()) && o->mag() <= 30.)
                    labelText += ":</b> " + i18nc("%1 magnitude of object, %2 type of sky object (planet, asteroid "
                                                  "etc), %3 name of a constellation",
                                                  "%1 mag %2 in %3", o->mag(), o->typeName().toLower(), cname);
                else
                    labelText +=
                        ":</b> " + i18nc("%1 type of sky object (planet, asteroid etc), %2 name of a constellation",
                                         "%1 in %2", o->typeName(), cname);
            }
        }
        else
        {
            setDefaultImage();
            qCWarning(KSTARS) << "Object " << newName << " not found in list.";
        }
        ui->quickInfoLabel->setText(labelText);
    }
    else
    {
        if (selectedItems.isEmpty()) //Nothing selected
        {
            //Disable buttons
            noSelection = true;
            ui->NotesEdit->setEnabled(false);
            m_CurrentObject = nullptr;
            ui->TimeEdit->setEnabled(false);
            ui->SetTime->setEnabled(false);
            ui->SearchImage->setEnabled(false);
            //Clear the user log text box.
            saveCurrentUserLog();
            ui->NotesEdit->setPlainText("");
            //Clear the plot in the AVTPlotwidget
            ui->avt->removeAllPlotObjects();
        }
        else //more than one object selected.
        {
            ui->NotesEdit->setEnabled(false);
            ui->TimeEdit->setEnabled(false);
            ui->SetTime->setEnabled(false);
            ui->SearchImage->setEnabled(false);
            m_CurrentObject = nullptr;
            //Clear the plot in the AVTPlotwidget
            ui->avt->removeAllPlotObjects();
            //Clear the user log text box.
            saveCurrentUserLog();
            ui->NotesEdit->setPlainText("");
            ui->quickInfoLabel->setText(QString());
        }
    }
}

void ObservingList::slotCenterObject()
{
    if (getSelectedItems().size() == 1)
    {
        SkyMap::Instance()->setClickedObject(currentObject());
        SkyMap::Instance()->setClickedPoint(currentObject());
        SkyMap::Instance()->slotCenter();
    }
}

void ObservingList::slotSlewToObject()
{
#ifdef HAVE_INDI

    if (INDIListener::Instance()->size() == 0)
    {
        KSNotification::sorry(i18n("KStars did not find any active telescopes."));
        return;
    }

    foreach (ISD::GDInterface *gd, INDIListener::Instance()->getDevices())
    {
        INDI::BaseDevice *bd = gd->getBaseDevice();

        if (gd->getType() != KSTARS_TELESCOPE)
            continue;

        if (bd == nullptr)
            continue;

        if (bd->isConnected() == false)
        {
            KSNotification::error(
                i18n("Telescope %1 is offline. Please connect and retry again.", gd->getDeviceName()));
            return;
        }

        ISD::GDSetCommand SlewCMD(INDI_SWITCH, "ON_COORD_SET", "TRACK", ISS_ON, this);

        gd->setProperty(&SlewCMD);
        gd->runCommand(INDI_SEND_COORDS, currentObject());

        return;
    }

    KSNotification::sorry(i18n("KStars did not find any active telescopes."));

#endif
}

void ObservingList::slotAddToEkosScheduler()
{
#ifdef HAVE_INDI
    Ekos::Manager::Instance()->addObjectToScheduler(currentObject());
#endif
}

//FIXME: This will open multiple Detail windows for each object;
//Should have one window whose target object changes with selection
void ObservingList::slotDetails()
{
    if (currentObject())
    {
        QPointer<DetailDialog> dd =
            new DetailDialog(currentObject(), KStarsData::Instance()->ut(), geo, KStars::Instance());
        dd->exec();
        delete dd;
    }
}

void ObservingList::slotWUT()
{
    KStarsDateTime lt = dt;
    lt.setTime(QTime(8, 0, 0));
    QPointer<WUTDialog> w = new WUTDialog(KStars::Instance(), sessionView, geo, lt);
    w->exec();
    delete w;
}

void ObservingList::slotAddToSession()
{
    Q_ASSERT(!sessionView);
    if (getSelectedItems().size())
    {
        foreach (const QModelIndex &i, getSelectedItems())
        {
            foreach (QSharedPointer<SkyObject> o, obsList())
                if (getObjectName(o.data()) == i.data().toString())
                    slotAddObject(
                        o.data(),
                        true); // FIXME: Would be good to have a wrapper that accepts QSharedPointer<SkyObject>
        }
    }
}

void ObservingList::slotFind()
{
    if (FindDialog::Instance()->exec() == QDialog::Accepted)
    {
        SkyObject *o = FindDialog::Instance()->targetObject();
        if (o != nullptr)
        {
            slotAddObject(o, sessionView);
        }
    }
}

void ObservingList::slotEyepieceView()
{
    KStars::Instance()->slotEyepieceView(currentObject(), getCurrentImagePath());
}

void ObservingList::slotAVT()
{
    QModelIndexList selectedItems;
    // TODO: Think and see if there's a more efficient way to do this. I can't seem to think of any, but this code looks like it could be improved. - Akarsh
    selectedItems =
        (sessionView ?
         m_SessionSortModel->mapSelectionToSource(ui->SessionView->selectionModel()->selection()).indexes() :
         m_WishListSortModel->mapSelectionToSource(ui->WishListView->selectionModel()->selection()).indexes());

    if (selectedItems.size())
    {
        QPointer<AltVsTime> avt = new AltVsTime(KStars::Instance());
        foreach (const QModelIndex &i, selectedItems)
        {
            if (i.column() == 0)
            {
                SkyObject *o = static_cast<SkyObject *>(i.data(Qt::UserRole + 1).value<void *>());
                Q_ASSERT(o);
                avt->processObject(o);
            }
        }
        avt->exec();
        delete avt;
    }
}

//FIXME: On close, we will need to close any open Details/AVT windows
void ObservingList::slotClose()
{
    //Save the current User log text
    saveCurrentUserLog();
    ui->avt->removeAllPlotObjects();
    slotNewSelection();
    saveCurrentList();
    hide();
}

void ObservingList::saveCurrentUserLog()
{
    if (LogObject && !ui->NotesEdit->toPlainText().isEmpty() &&
            ui->NotesEdit->toPlainText() !=
            i18n("Record here observation logs and/or data on %1.", getObjectName(LogObject)))
    {
        LogObject->saveUserLog(ui->NotesEdit->toPlainText());
        ui->NotesEdit->clear();
        LogObject = nullptr;
    }
}

void ObservingList::slotOpenList()
{
    QUrl fileURL = QFileDialog::getOpenFileUrl(KStars::Instance(), i18n("Open Observing List"), QUrl(),
                   "KStars Observing List (*.obslist)");
    QFile f;

    if (fileURL.isValid())
    {
        f.setFileName(fileURL.toLocalFile());
        //FIXME do we still need to do this?
        /*
        if ( ! fileURL.isLocalFile() ) {
            //Save remote list to a temporary local file
            QTemporaryFile tmpfile;
            tmpfile.setAutoRemove(false);
            tmpfile.open();
            m_listFileName = tmpfile.fileName();
            if( KIO::NetAccess::download( fileURL, m_listFileName, this ) )
                f.setFileName( m_listFileName );

        } else {
            m_listFileName = fileURL.toLocalFile();
            f.setFileName( m_listFileName );
        }
        */

        if (!f.open(QIODevice::ReadOnly))
        {
            QString message = i18n("Could not open file %1", f.fileName());
            KSNotification::sorry(message, i18n("Could Not Open File"));
            return;
        }
        saveCurrentList(); //See if the current list needs to be saved before opening the new one
        ui->tabWidget->setCurrentIndex(1);
        slotChangeTab(1);

        sessionList().clear();
        TimeHash.clear();
        m_CurrentObject = nullptr;
        m_SessionModel->removeRows(0, m_SessionModel->rowCount());
        SkyMap::Instance()->forceUpdate();
        //First line is the name of the list. The rest of the file is
        //object names, one per line. With the TimeHash value if present
        QTextStream istream(&f);
        QString input;
        input = istream.readAll();
        OAL::Log logObject;
        logObject.readBegin(input);
        //Set the New TimeHash
        TimeHash = logObject.timeHash();
        geo      = logObject.geoLocation();
        dt       = logObject.dateTime();
        //foreach (SkyObject *o, *(logObject.targetList()))
        for (auto &o : logObject.targetList())
            slotAddObject(o.data(), true);
        //Update the location and user set times from file
        slotUpdate();
        //Newly-opened list should not trigger isModified flag
        isModified = false;
        f.close();
    }
    else if (!fileURL.toLocalFile().isEmpty())
    {
        KSNotification::sorry(i18n("The specified file is invalid"));
    }
}

void ObservingList::slotClearList()
{
    if ((ui->tabWidget->currentIndex() == 0 && obsList().isEmpty()) ||
            (ui->tabWidget->currentIndex() == 1 && sessionList().isEmpty()))
        return;

    QString message = i18n("Are you sure you want to clear all objects?");
    if (KMessageBox::questionYesNo(this, message, i18n("Clear all?")) == KMessageBox::Yes)
    {
        // Did I forget anything else to remove?
        ui->avt->removeAllPlotObjects();
        m_CurrentObject = LogObject = nullptr;

        if (ui->tabWidget->currentIndex() == 0)
        {
            // IMPORTANT: Is this enough or we will have dangling pointers in memory?
            ImagePreviewHash.clear();
            obsList().clear();
            m_WishListModel->setRowCount(0);
        }
        else
        {
            // IMPORTANT: Is this enough or we will have dangling pointers in memory?
            sessionList().clear();
            TimeHash.clear();
            isModified = true; //Removing an object should trigger the modified flag
            m_SessionModel->setRowCount(0);
            SkyMap::Instance()->forceUpdate();
        }
    }
}

void ObservingList::saveCurrentList()
{
    //Before loading a new list, do we need to save the current one?
    //Assume that if the list is empty, then there's no need to save
    if (sessionList().size())
    {
        if (isModified)
        {
            QString message = i18n("Do you want to save the current session?");
            if (KMessageBox::questionYesNo(this, message, i18n("Save Current session?"), KStandardGuiItem::save(),
                                           KStandardGuiItem::discard()) == KMessageBox::Yes)
                slotSaveSession();
        }
    }
}

void ObservingList::slotSaveSessionAs(bool nativeSave)
{
    if (sessionList().isEmpty())
        return;

    QUrl fileURL = QFileDialog::getSaveFileUrl(KStars::Instance(), i18n("Save Observing List"), QUrl(),
                   "KStars Observing List (*.obslist)");
    if (fileURL.isValid())
    {
        m_listFileName = fileURL.toLocalFile();
        slotSaveSession(nativeSave);
    }
}

void ObservingList::slotSaveList()
{
    QFile f;
    // FIXME: Move wishlist into a database.
    // TODO: Support multiple wishlists.

    QString fileContents;
    QTextStream ostream(
        &fileContents); // We first write to a QString to prevent truncating the file in case there is a crash.
    foreach (const QSharedPointer<SkyObject> o, obsList())
    {
        if (!o)
        {
            qWarning() << "Null entry in observing wishlist! Skipping!";
            continue;
        }
        if (o->name() == "star")
        {
            //ostream << o->name() << "  " << o->ra0().Hours() << "  " << o->dec0().Degrees() << endl;
            ostream << getObjectName(o.data(), false) << '\n';
        }
        else if (o->type() == SkyObject::STAR)
        {
            Q_ASSERT(dynamic_cast<const StarObject *>(o.data()));
            const QSharedPointer<StarObject> s = qSharedPointerCast<StarObject>(o);
            if (s->name() == s->gname())
                ostream << s->name2() << '\n';
            else
                ostream << s->name() << '\n';
        }
        else
        {
            ostream << o->name() << '\n';
        }
    }
    f.setFileName(KSPaths::writableLocation(QStandardPaths::GenericDataLocation) + "wishlist.obslist");
    if (!f.open(QIODevice::WriteOnly))
    {
        qWarning() << "Cannot save wish list to file!"; // TODO: This should be presented as a message box to the user
        KMessageBox::error(this,
                           i18n("Could not open the observing wishlist file %1 for writing. Your wishlist changes will not be saved. Check if the location is writable and not full.",
                                f.fileName()), i18n("Could not save observing wishlist"));
        return;
    }
    QTextStream writeemall(&f);
    writeemall << fileContents;
    f.close();
}

void ObservingList::slotLoadWishList()
{
    QFile f;
    f.setFileName(KSPaths::writableLocation(QStandardPaths::GenericDataLocation) + "wishlist.obslist");
    if (!f.open(QIODevice::ReadOnly))
    {
        qWarning(KSTARS) << "No WishList Saved yet";
        return;
    }
    QTextStream istream(&f);
    QString line;

    QPointer<QProgressDialog> addingObjectsProgress = new QProgressDialog();
    addingObjectsProgress->setWindowTitle(i18n("Observing List Wizard"));
    addingObjectsProgress->setLabelText(i18n("Please wait while loading objects..."));
    addingObjectsProgress->setMaximum(0);
    addingObjectsProgress->setMinimum(0);
    addingObjectsProgress->show();

    QStringList failedObjects;

    while (!istream.atEnd())
    {
        line = istream.readLine();
        //If the object is named "star", add it by coordinates
        SkyObject *o;
        /*if ( line.startsWith( QLatin1String( "star" ) ) ) {
            QStringList fields = line.split( ' ', QString::SkipEmptyParts );
            dms ra = dms::fromString( fields[1], false ); //false = hours
            dms dc = dms::fromString( fields[2], true );  //true  = degrees
            SkyPoint p( ra, dc );
            double maxrad = 1000.0/Options::zoomFactor();
            o = ks->data()->skyComposite()->starNearest( &p, maxrad );
        }
        else {*/
        o = KStarsData::Instance()->objectNamed(line);
        //}
        //If we haven't identified the object, try interpreting the
        //name as a star's genetive name (with ascii letters)
        if (!o)
            o = KStarsData::Instance()->skyComposite()->findStarByGenetiveName(line);
        if (o)
            slotAddObject(o, false, true);
        else
            failedObjects.append(line);

        if (addingObjectsProgress->wasCanceled())
            break;
        qApp->processEvents();
    }
    delete (addingObjectsProgress);
    f.close();

    if (!failedObjects.isEmpty())
    {
        QMessageBox msgBox = {QMessageBox::Icon::Warning,
<<<<<<< HEAD
                              i18n("Observing wishlist truncated: %1 object(s) not found", failedObjects.size()),
                              i18n("%1 object(s) could not be found in the database, and will be removed from the observing wish list. We recommend that you copy the detailed list as a backup."),
                              QMessageBox::Ok,
                              this
                             };
=======
                                  i18np("Observing wishlist truncated: %1 object not found", "Observing wishlist truncated: %1 objects not found", failedObjects.size()),
                                  i18np("%1 object could not be found in the database, and will be removed from the observing wish list. We recommend that you copy the detailed list as a backup.", "%1 objects could not be found in the database, and will be removed from the observing wish list. We recommend that you copy the detailed list as a backup.", failedObjects.size()),
                                  QMessageBox::Ok,
                                  this};
>>>>>>> 8ad87393
        msgBox.setDetailedText(failedObjects.join("\n"));
        msgBox.exec();
    }
}

void ObservingList::slotSaveSession(bool nativeSave)
{
    if (sessionList().isEmpty())
    {
        KSNotification::error(i18n("Cannot save an empty session list."));
        return;
    }

    if (m_listFileName.isEmpty())
    {
        slotSaveSessionAs(nativeSave);
        return;
    }
    QFile f(m_listFileName);
    if (!f.open(QIODevice::WriteOnly))
    {
        QString message = i18n("Could not open file %1.  Try a different filename?", f.fileName());
        if (KMessageBox::warningYesNo(nullptr, message, i18n("Could Not Open File"), KGuiItem(i18n("Try Different")),
                                      KGuiItem(i18n("Do Not Try"))) == KMessageBox::Yes)
        {
            m_listFileName.clear();
            slotSaveSessionAs(nativeSave);
        }
        return;
    }
    QTextStream ostream(&f);
    OAL::Log log;
    ostream << log.writeLog(nativeSave);
    f.close();
    isModified = false; //We've saved the session, so reset the modified flag.
}

void ObservingList::slotWizard()
{
    QPointer<ObsListWizard> wizard = new ObsListWizard(KStars::Instance());
    if (wizard->exec() == QDialog::Accepted)
    {
        QPointer<QProgressDialog> addingObjectsProgress = new QProgressDialog();
        addingObjectsProgress->setWindowTitle(i18n("Observing List Wizard"));
        addingObjectsProgress->setLabelText(i18n("Please wait while adding objects..."));
        addingObjectsProgress->setMaximum(wizard->obsList().size());
        addingObjectsProgress->setMinimum(0);
        addingObjectsProgress->setValue(0);
        addingObjectsProgress->show();
        int counter = 1;
        foreach (SkyObject *o, wizard->obsList())
        {
            slotAddObject(o);
            addingObjectsProgress->setValue(counter++);
            if (addingObjectsProgress->wasCanceled())
                break;
            qApp->processEvents();
        }
        delete addingObjectsProgress;
    }

    delete wizard;
}

void ObservingList::plot(SkyObject *o)
{
    if (!o)
        return;
    float DayOffset = 0;
    if (TimeHash.value(o->name(), o->transitTime(dt, geo)).hour() > 12)
        DayOffset = 1;

    QDateTime midnight = QDateTime(dt.date(), QTime());
    KStarsDateTime ut  = geo->LTtoUT(KStarsDateTime(midnight));
    double h1          = geo->GSTtoLST(ut.gst()).Hours();
    if (h1 > 12.0)
        h1 -= 24.0;

    ui->avt->setSecondaryLimits(h1, h1 + 24.0, -90.0, 90.0);
    ksal->setLocation(geo);
    ksal->setDate(&ut);
    ui->avt->setGeoLocation(geo);
    ui->avt->setSunRiseSetTimes(ksal->getSunRise(), ksal->getSunSet());
    ui->avt->setDawnDuskTimes(ksal->getDawnAstronomicalTwilight(), ksal->getDuskAstronomicalTwilight());
    ui->avt->setMinMaxSunAlt(ksal->getSunMinAlt(), ksal->getSunMaxAlt());
    ui->avt->setMoonRiseSetTimes(ksal->getMoonRise(), ksal->getMoonSet());
    ui->avt->setMoonIllum(ksal->getMoonIllum());
    ui->avt->update();
    KPlotObject *po = new KPlotObject(Qt::white, KPlotObject::Lines, 2.0);
    for (double h = -12.0; h <= 12.0; h += 0.5)
    {
        po->addPoint(h, findAltitude(o, (h + DayOffset * 24.0)));
    }
    ui->avt->removeAllPlotObjects();
    ui->avt->addPlotObject(po);
}

double ObservingList::findAltitude(SkyPoint *p, double hour)
{
    // Jasem 2015-09-05 Using correct procedure to find altitude
    SkyPoint sp                   = *p; // make a copy
    QDateTime midnight            = QDateTime(dt.date(), QTime());
    KStarsDateTime ut             = geo->LTtoUT(KStarsDateTime(midnight));
    KStarsDateTime targetDateTime = ut.addSecs(hour * 3600.0);
    dms LST                       = geo->GSTtoLST(targetDateTime.gst());
    sp.EquatorialToHorizontal(&LST, geo->lat());
    return sp.alt().Degrees();
}

void ObservingList::slotChangeTab(int index)
{
    noSelection = true;
    saveCurrentUserLog();
    ui->NotesEdit->setEnabled(false);
    ui->TimeEdit->setEnabled(false);
    ui->SetTime->setEnabled(false);
    ui->SearchImage->setEnabled(false);
    ui->DeleteImage->setEnabled(false);
    m_CurrentObject = nullptr;
    sessionView     = index != 0;
    setSaveImagesButton();
    ui->WizardButton->setEnabled(!sessionView); //wizard adds only to the Wish List
    ui->OALExport->setEnabled(sessionView);
    //Clear the selection in the Tables
    ui->WishListView->clearSelection();
    ui->SessionView->clearSelection();
    //Clear the user log text box.
    saveCurrentUserLog();
    ui->NotesEdit->setPlainText("");
    ui->avt->removeAllPlotObjects();
}

void ObservingList::slotLocation()
{
    QPointer<LocationDialog> ld = new LocationDialog(this);
    if (ld->exec() == QDialog::Accepted)
    {
        geo = ld->selectedCity();
        ui->SetLocation->setText(geo->fullName());
    }
    delete ld;
}

void ObservingList::slotUpdate()
{
    dt.setDate(ui->DateEdit->date());
    ui->avt->removeAllPlotObjects();
    //Creating a copy of the lists, we can't use the original lists as they'll keep getting modified as the loop iterates
    QList<QSharedPointer<SkyObject>> _obsList = m_WishList, _SessionList = m_SessionList;

    for (QSharedPointer<SkyObject> &o : _obsList)
    {
        if (o->name() != "star")
        {
            slotRemoveObject(o.data(), false, true);
            slotAddObject(o.data(), false, true);
        }
    }
    for (QSharedPointer<SkyObject> &obj : _SessionList)
    {
        if (obj->name() != "star")
        {
            slotRemoveObject(obj.data(), true, true);
            slotAddObject(obj.data(), true, true);
        }
    }
    SkyMap::Instance()->forceUpdate();
}

void ObservingList::slotSetTime()
{
    SkyObject *o = currentObject();
    slotRemoveObject(o, true);
    TimeHash[o->name()] = ui->TimeEdit->time();
    slotAddObject(o, true, true);
}

void ObservingList::slotCustomDSS()
{
    ui->SearchImage->setEnabled(false);
    //ui->ImagePreview->clearPreview();
    ui->ImagePreview->setPixmap(QPixmap());

    KSDssImage::Metadata md;
    bool ok = true;

    int width  = QInputDialog::getInt(this, i18n("Customized DSS Download"), i18n("Specify image width (arcminutes): "),
                                      15, 15, 75, 1, &ok);
    int height = QInputDialog::getInt(this, i18n("Customized DSS Download"),
                                      i18n("Specify image height (arcminutes): "), 15, 15, 75, 1, &ok);
    QStringList strList = (QStringList() << "poss2ukstu_blue"
                           << "poss2ukstu_red"
                           << "poss2ukstu_ir"
                           << "poss1_blue"
                           << "poss1_red"
                           << "quickv"
                           << "all");
    QString version =
        QInputDialog::getItem(this, i18n("Customized DSS Download"), i18n("Specify version: "), strList, 0, false, &ok);

    QUrl srcUrl(KSDssDownloader::getDSSURL(currentObject()->ra0(), currentObject()->dec0(), width, height, "gif",
                                           version, &md));

    delete m_dl;
    m_dl = new KSDssDownloader();
    connect(m_dl, SIGNAL(downloadComplete(bool)), SLOT(downloadReady(bool)));
    m_dl->startSingleDownload(srcUrl, getCurrentImagePath(), md);
}

void ObservingList::slotGetImage(bool _dss, const SkyObject *o)
{
    dss = _dss;
    Q_ASSERT(
        !o ||
        o == currentObject()); // FIXME: Meaningless to operate on m_currentImageFileName unless o == currentObject()!
    if (!o)
        o = currentObject();
    ui->SearchImage->setEnabled(false);
    //ui->ImagePreview->clearPreview();
    //ui->ImagePreview->setPixmap(QPixmap());
    setCurrentImage(o);
    QString currentImagePath = getCurrentImagePath();
    if (QFile::exists(currentImagePath))
        QFile::remove(currentImagePath);
    //QUrl url;
    dss = true;
    qWarning() << "FIXME: Removed support for SDSS. Until reintroduction, we will supply a DSS image";
    std::function<void(bool)> slot = std::bind(&ObservingList::downloadReady, this, std::placeholders::_1);
    new KSDssDownloader(o, currentImagePath, slot, this);
}

void ObservingList::downloadReady(bool success)
{
    // set downloadJob to 0, but don't delete it - the job will be deleted automatically
    //    downloadJob = 0;

    delete m_dl;
    m_dl = nullptr; // required if we came from slotCustomDSS; does nothing otherwise

    if (!success)
    {
        KSNotification::sorry(i18n("Failed to download DSS/SDSS image."));
    }
    else
    {
        /*
          if( QFile( KSPaths::writableLocation(QStandardPaths::GenericDataLocation) + QDir::separator() + m_currentImageFileName ).size() > 13000)
          //The default image is around 8689 bytes
        */
        //ui->ImagePreview->showPreview( QUrl::fromLocalFile( getCurrentImagePath() ) );
        ui->ImagePreview->setPixmap(QPixmap(getCurrentImagePath()).scaledToHeight(ui->ImagePreview->width()));
        saveThumbImage();
        ui->ImagePreview->show();
        ui->ImagePreview->setCursor(Qt::PointingHandCursor);
        ui->DeleteImage->setEnabled(true);
    }
    /*
    // FIXME: Implement a priority order SDSS > DSS in the DSS downloader
    else if( ! dss )
        slotGetImage( true );
    */
}

void ObservingList::setCurrentImage(const SkyObject *o)
{
    QString sanitizedName = o->name().remove(' ').remove('\'').remove('\"').toLower();

    // JM: Always use .png across all platforms. No JPGs at all?
    m_currentImageFileName = "image-" + sanitizedName + ".png";

    m_currentThumbImageFileName = "thumb-" + sanitizedName + ".png";

    // Does full image exists in the path?
    QString currentImagePath = KSPaths::locate(QStandardPaths::GenericDataLocation, m_currentImageFileName);

    // Let's try to fallback to thumb-* images if they exist
    if (currentImagePath.isEmpty())
    {
        currentImagePath = KSPaths::locate(QStandardPaths::GenericDataLocation, m_currentThumbImageFileName);

        // If thumb image exists, let's use it
        if (currentImagePath.isEmpty() == false)
            m_currentImageFileName = m_currentThumbImageFileName;
    }

    // 2017-04-14: Unnamed stars already unsupported in observing list
    /*
    if( o->name() == "star" )
    {
        QString RAString( o->ra0().toHMSString() );
        QString DecString( o->dec0().toDMSString() );
        m_currentImageFileName = "Image_J" + RAString.remove(' ').remove( ':' ) + DecString.remove(' ').remove( ':' ); // Note: Changed naming convention to standard 2016-08-25 asimha; old images shall have to be re-downloaded.
        // Unnecessary complication below:
        // QChar decsgn = ( (o->dec0().Degrees() < 0.0 ) ? '-' : '+' );
        // m_currentImageFileName = m_currentImageFileName.remove('+').remove('-') + decsgn;
    }
    */

    // 2017-04-14 JM: If we use .png always, let us use it across all platforms.
    /*
    QString imagePath = getCurrentImagePath();
    if ( QFile::exists( imagePath))   // New convention -- append filename extension so file is usable on Windows etc.
    {
        QFile::rename( imagePath, imagePath + ".png" );
    }
    m_currentImageFileName += ".png";
    */
}

QString ObservingList::getCurrentImagePath()
{
    QString currentImagePath = KSPaths::locate(QStandardPaths::GenericDataLocation, m_currentImageFileName);
    if (QFile::exists(currentImagePath))
    {
        return currentImagePath;
    }
    else
        return (KSPaths::writableLocation(QStandardPaths::GenericDataLocation) + m_currentImageFileName);
}

void ObservingList::slotSaveAllImages()
{
    ui->SearchImage->setEnabled(false);
    ui->DeleteImage->setEnabled(false);
    m_CurrentObject = nullptr;
    //Clear the selection in the Tables
    ui->WishListView->clearSelection();
    ui->SessionView->clearSelection();

    foreach (QSharedPointer<SkyObject> o, getActiveList())
    {
        if (!o)
            continue; // FIXME: Why would we have null objects? But appears that we do.
        setCurrentImage(o.data());
        QString img(getCurrentImagePath());
        //        QUrl url( ( Options::obsListPreferDSS() ) ? DSSUrl : SDSSUrl ); // FIXME: We have removed SDSS support!
        QUrl url(KSDssDownloader::getDSSURL(o.data()));
        if (!o->isSolarSystem()) //TODO find a way for adding support for solar system images
            saveImage(url, img, o.data());
    }
}

void ObservingList::saveImage(QUrl /*url*/, QString /*filename*/, const SkyObject *o)
{
    if (!o)
        o = currentObject();
    Q_ASSERT(o);
    if (!QFile::exists(getCurrentImagePath()))
    {
        // Call the DSS downloader
        slotGetImage(true, o);
    }
}

void ObservingList::slotImageViewer()
{
    QPointer<ImageViewer> iv;
    QString currentImagePath = getCurrentImagePath();
    if (QFile::exists(currentImagePath))
    {
        QUrl url = QUrl::fromLocalFile(currentImagePath);
        iv       = new ImageViewer(url);
    }

    if (iv)
        iv->show();
}

void ObservingList::slotDeleteAllImages()
{
    if (KMessageBox::warningYesNo(nullptr, i18n("This will delete all saved images. Are you sure you want to do this?"),
                                  i18n("Delete All Images")) == KMessageBox::No)
        return;
    ui->ImagePreview->setCursor(Qt::ArrowCursor);
    ui->SearchImage->setEnabled(false);
    ui->DeleteImage->setEnabled(false);
    m_CurrentObject = nullptr;
    //Clear the selection in the Tables
    ui->WishListView->clearSelection();
    ui->SessionView->clearSelection();
    //ui->ImagePreview->clearPreview();
    ui->ImagePreview->setPixmap(QPixmap());
    QDirIterator iterator(KSPaths::writableLocation(QStandardPaths::GenericDataLocation));
    while (iterator.hasNext())
    {
        // TODO: Probably, there should be a different directory for cached images in the observing list.
        if (iterator.fileName().contains("Image") && (!iterator.fileName().contains("dat")) &&
                (!iterator.fileName().contains("obslist")))
        {
            QFile file(iterator.filePath());
            file.remove();
        }
        iterator.next();
    }
}

void ObservingList::setSaveImagesButton()
{
    ui->saveImages->setEnabled(!getActiveList().isEmpty());
}

// FIXME: Is there a reason to implement these as an event filter,
// instead of as a signal-slot connection? Shouldn't we just use slots
// to subscribe to various events from the Table / Session view?
//
// NOTE: ui->ImagePreview is a QLabel, which has no clicked() event or
// public mouseReleaseEvent(), so eventFilter makes sense.
bool ObservingList::eventFilter(QObject *obj, QEvent *event)
{
    if (obj == ui->ImagePreview)
    {
        if (event->type() == QEvent::MouseButtonRelease)
        {
            if (currentObject())
            {
                if (!QFile::exists(getCurrentImagePath()))
                {
                    if (!currentObject()->isSolarSystem())
                        slotGetImage(Options::obsListPreferDSS());
                    else
                        slotSearchImage();
                }
                else
                    slotImageViewer();
            }
            return true;
        }
    }
    if (obj == ui->WishListView->viewport() || obj == ui->SessionView->viewport())
    {
        bool sessionViewEvent = (obj == ui->SessionView->viewport());

        if (event->type() == QEvent::MouseButtonRelease) // Mouse button release event
        {
            QMouseEvent *mouseEvent = static_cast<QMouseEvent *>(event);
            QPoint pos(mouseEvent->globalX(), mouseEvent->globalY());

            if (mouseEvent->button() == Qt::RightButton)
            {
                if (!noSelection)
                {
                    pmenu->initPopupMenu(sessionViewEvent, !singleSelection, showScope);
                    pmenu->popup(pos);
                }
                return true;
            }
        }
    }

    if (obj == ui->WishListView || obj == ui->SessionView)
    {
        if (event->type() == QEvent::KeyPress)
        {
            QKeyEvent *keyEvent = static_cast<QKeyEvent *>(event);
            if (keyEvent->key() == Qt::Key_Delete)
            {
                slotRemoveSelectedObjects();
                return true;
            }
        }
    }

    return false;
}

void ObservingList::slotSearchImage()
{
    QPixmap *pm                  = new QPixmap(":/images/noimage.png");
    QPointer<ThumbnailPicker> tp = new ThumbnailPicker(currentObject(), *pm, this, 200, 200, i18n("Image Chooser"));
    if (tp->exec() == QDialog::Accepted)
    {
        QString currentImagePath = getCurrentImagePath();
        QFile f(currentImagePath);

        //If a real image was set, save it.
        if (tp->imageFound())
        {
            tp->image()->save(f.fileName(), "PNG");
            //ui->ImagePreview->showPreview( QUrl::fromLocalFile( f.fileName() ) );
            ui->ImagePreview->setPixmap(QPixmap(f.fileName()).scaledToHeight(ui->ImagePreview->width()));
            saveThumbImage();
            slotNewSelection();
        }
    }
    delete pm;
    delete tp;
}

void ObservingList::slotDeleteCurrentImage()
{
    QFile::remove(getCurrentImagePath());
    ImagePreviewHash.remove(m_CurrentObject);
    slotNewSelection();
}

void ObservingList::saveThumbImage()
{
    if (!QFile::exists(KSPaths::writableLocation(QStandardPaths::GenericDataLocation) + m_currentThumbImageFileName))
    {
        QImage img(getCurrentImagePath());
        img = img.scaled(200, 200, Qt::IgnoreAspectRatio, Qt::SmoothTransformation);
        img.save(KSPaths::writableLocation(QStandardPaths::GenericDataLocation) + m_currentThumbImageFileName);
    }
}

QString ObservingList::getTime(const SkyObject *o) const
{
    return TimeHash.value(o->name(), QTime(30, 0, 0)).toString("h:mm:ss AP");
}

QTime ObservingList::scheduledTime(SkyObject *o) const
{
    return TimeHash.value(o->name(), o->transitTime(dt, geo));
}

void ObservingList::setTime(const SkyObject *o, QTime t)
{
    TimeHash.insert(o->name(), t);
}

void ObservingList::slotOALExport()
{
    slotSaveSessionAs(false);
}

void ObservingList::slotAddVisibleObj()
{
    KStarsDateTime lt = dt;
    lt.setTime(QTime(8, 0, 0));
    QPointer<WUTDialog> w = new WUTDialog(KStars::Instance(), sessionView, geo, lt);
    w->init();
    QModelIndexList selectedItems;
    selectedItems =
        m_WishListSortModel->mapSelectionToSource(ui->WishListView->selectionModel()->selection()).indexes();
    if (selectedItems.size())
    {
        foreach (const QModelIndex &i, selectedItems)
        {
            foreach (QSharedPointer<SkyObject> o, obsList())
                if (getObjectName(o.data()) == i.data().toString() && w->checkVisibility(o.data()))
                    slotAddObject(
                        o.data(),
                        true); // FIXME: Better if there is a QSharedPointer override for this, although the check will ensure that we don't duplicate.
        }
    }
    delete w;
}

SkyObject *ObservingList::findObjectByName(QString name)
{
    foreach (QSharedPointer<SkyObject> o, sessionList())
    {
        if (getObjectName(o.data(), false) == name)
            return o.data();
    }
    return nullptr;
}

void ObservingList::selectObject(const SkyObject *o)
{
    ui->tabWidget->setCurrentIndex(1);
    ui->SessionView->selectionModel()->clear();
    for (int irow = m_SessionModel->rowCount() - 1; irow >= 0; --irow)
    {
        QModelIndex mSortIndex = m_SessionSortModel->index(irow, 0);
        QModelIndex mIndex     = m_SessionSortModel->mapToSource(mSortIndex);
        int idxrow             = mIndex.row();
        if (m_SessionModel->item(idxrow, 0)->text() == getObjectName(o))
            ui->SessionView->selectRow(idxrow);
        slotNewSelection();
    }
}

void ObservingList::setDefaultImage()
{
    ui->ImagePreview->setPixmap(m_NoImagePixmap);
    ui->ImagePreview->update();
}

QString ObservingList::getObjectName(const SkyObject *o, bool translated)
{
    QString finalObjectName;
    if (o->name() == "star")
    {
        const StarObject *s = dynamic_cast<const StarObject *>(o);

        // JM: Enable HD Index stars to be added to the observing list.
        if (s->getHDIndex() != 0)
            finalObjectName = QString("HD %1").arg(QString::number(s->getHDIndex()));
    }
    else
        finalObjectName = translated ? o->translatedName() : o->name();

    return finalObjectName;
}

void ObservingList::slotUpdateAltitudes()
{
    // FIXME: Update upon gaining visibility, do not update when not visible
    KStarsDateTime now = KStarsDateTime::currentDateTimeUtc();
    //    qCDebug(KSTARS) << "Updating altitudes in observation planner @ JD - J2000 = " << double( now.djd() - J2000 );
    for (int irow = m_WishListModel->rowCount() - 1; irow >= 0; --irow)
    {
        QModelIndex idx = m_WishListSortModel->mapToSource(m_WishListSortModel->index(irow, 0));
        SkyObject *o    = static_cast<SkyObject *>(idx.data(Qt::UserRole + 1).value<void *>());
        Q_ASSERT(o);
        SkyPoint p = o->recomputeHorizontalCoords(now, geo);
        idx =
            m_WishListSortModel->mapToSource(m_WishListSortModel->index(irow, m_WishListSortModel->columnCount() - 1));
        QStandardItem *replacement = m_altCostHelper(p);
        m_WishListModel->setData(idx, replacement->data(Qt::DisplayRole), Qt::DisplayRole);
        m_WishListModel->setData(idx, replacement->data(Qt::UserRole), Qt::UserRole);
        delete replacement;
    }
    emit m_WishListModel->dataChanged(
        m_WishListModel->index(0, m_WishListModel->columnCount() - 1),
        m_WishListModel->index(m_WishListModel->rowCount() - 1, m_WishListModel->columnCount() - 1));
}

QSharedPointer<SkyObject> ObservingList::findObject(const SkyObject *o, bool session)
{
    const QList<QSharedPointer<SkyObject>> &list = (session ? sessionList() : obsList());
    const QString &target                        = getObjectName(o);
    foreach (QSharedPointer<SkyObject> obj, list)
    {
        if (getObjectName(obj.data()) == target)
            return obj;
    }
    return QSharedPointer<SkyObject>(); // null pointer
}<|MERGE_RESOLUTION|>--- conflicted
+++ resolved
@@ -1062,18 +1062,10 @@
     if (!failedObjects.isEmpty())
     {
         QMessageBox msgBox = {QMessageBox::Icon::Warning,
-<<<<<<< HEAD
-                              i18n("Observing wishlist truncated: %1 object(s) not found", failedObjects.size()),
-                              i18n("%1 object(s) could not be found in the database, and will be removed from the observing wish list. We recommend that you copy the detailed list as a backup."),
-                              QMessageBox::Ok,
-                              this
-                             };
-=======
                                   i18np("Observing wishlist truncated: %1 object not found", "Observing wishlist truncated: %1 objects not found", failedObjects.size()),
                                   i18np("%1 object could not be found in the database, and will be removed from the observing wish list. We recommend that you copy the detailed list as a backup.", "%1 objects could not be found in the database, and will be removed from the observing wish list. We recommend that you copy the detailed list as a backup.", failedObjects.size()),
                                   QMessageBox::Ok,
                                   this};
->>>>>>> 8ad87393
         msgBox.setDetailedText(failedObjects.join("\n"));
         msgBox.exec();
     }
