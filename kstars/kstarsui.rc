--- conflicted
+++ resolved
@@ -67,18 +67,8 @@
         </Menu>
 
                 <Action name="skycalendar" />
-<<<<<<< HEAD
-		<Action name="skyguide" />
-		<Action name="skyguidewriter" />
-		<Action name="moonphasetool" />
-		<Action name="altitude_vs_time" />
-		<Action name="whats_up_tonight" />
-	        <Action name="whats_interesting" />
-		<Action name="glossary" />
-		<Action name="scriptbuilder" />
-		<Action name="solarsystem" />
-		<Action name="jmoontool" />
-=======
+                <Action name="skyguide" />
+                <Action name="skyguidewriter" />
                 <Action name="moonphasetool" />
                 <Action name="altitude_vs_time" />
                 <Action name="whats_up_tonight" />
@@ -88,7 +78,6 @@
                 <Action name="solarsystem" />
                 <Action name="ekos" />
                 <Action name="jmoontool" />
->>>>>>> d0ab8b97
                 <Action name="flagmanager" />
         </Menu>
 
