/***************************************************************************
                          kstarsinit.cpp  -  K Desktop Planetarium
                             -------------------
    begin                : Mon Feb 25 2002
    copyright            : (C) 2002 by Jason Harris
    email                : jharris@30doradus.org
 ***************************************************************************/

/***************************************************************************
 *                                                                         *
 *   This program is free software; you can redistribute it and/or modify  *
 *   it under the terms of the GNU General Public License as published by  *
 *   the Free Software Foundation; either version 2 of the License, or     *
 *   (at your option) any later version.                                   *
 *                                                                         *
 ***************************************************************************/

#include <QFile>
#include <QDir>
#include <QTextStream>
#include <QStatusBar>
#include <QMenu>
#include <QWidgetAction>

#include <KIconThemes/KIconLoader>
#include <KActionCollection>
#include <KActionMenu>
#include <KTipDialog>
#include <KStandardAction>
#include <KToggleAction>
#include <KToolBar>
#include <KNewStuff3/kns3/knewstuffaction.h>

#include <KMessageBox>

#include "Options.h"
#include "fov.h"
#include "kstars.h"
#include "kstarsdata.h"
#include "skymap.h"
#include "skyobjects/skyobject.h"
#include "skyobjects/ksplanetbase.h"
#include "simclock.h"
#include "widgets/timestepbox.h"
#include "oal/equipmentwriter.h"
#include "oal/observeradd.h"
#include "skycomponents/skymapcomposite.h"
#include "texturemanager.h"

#include <config-kstars.h>
#include <QStandardPaths>

#ifdef HAVE_INDI
#include "indi/drivermanager.h"
#include "indi/guimanager.h"
#endif

//This file contains functions that kstars calls at startup (except constructors).
//These functions are declared in kstars.h

namespace {
    // A lot of QAction is defined there. In order to decrease amount
    // of boilerplate code a trick with << operator overloading is used.
    // This makes code more concise and readable.
    //
    // When data type could not used directly. Either because of
    // overloading rules or because one data type have different
    // semantics its wrapped into struct.
    //
    // Downside is unfamiliar syntax and really unhelpful error
    // messages due to general abuse of << overloading

    // Set QAction text
    QAction * operator << (QAction* ka, QString text) {
        ka->setText(text);
        return ka;
    }
    // Set icon for QAction
    QAction * operator << (QAction* ka, const QIcon& icon) {
        ka->setIcon(icon);
        return ka;
    }
    // Set keyboard shortcut
    QAction * operator << (QAction* ka, const QKeySequence sh) {
        ka->setShortcut(sh);
        return ka;
    }

    // Add action to group. AddToGroup struct acts as newtype wrapper
    // in order to allow overloading.
    struct AddToGroup {
        QActionGroup* grp;
        AddToGroup(QActionGroup* g) : grp(g) {}
    };
    QAction * operator << (QAction* ka, AddToGroup g) {
        g.grp->addAction(ka);
        return ka;
    }

    // Set checked property. Checked is newtype wrapper.
    struct Checked {
        bool flag;
        Checked(bool f) : flag(f) {}
    };
    QAction * operator << (QAction* ka, Checked chk) {
        ka->setCheckable(true);
        ka->setChecked(chk.flag);
        return ka;
    }

    // Set tool tip. ToolTip is used as newtype wrapper.
    struct ToolTip {
        QString tip;
        ToolTip(QString msg) : tip(msg) {}
    };
    QAction * operator << (QAction* ka, const ToolTip& tool) {
        ka->setToolTip(tool.tip);
        return ka;
    }

    // Create new KToggleAction and connect slot to toggled(bool) signal
    QAction * newToggleAction(KActionCollection* col, QString name, QString text,
                             QObject* receiver, const char* member) {
        QAction * ka = col->add<KToggleAction>(name) << text;
        QObject::connect(ka, SIGNAL( toggled(bool) ), receiver, member);
        return ka;
    }
}

void KStars::initActions() {
    KIconLoader::global()->addAppDir( "kstars" );
    QAction *ka;

    // ==== File menu ================
    ka = KNS3::standardAction(xi18n("Download New Data..."), this, SLOT(slotDownload()), actionCollection(), "get_data")
        << QKeySequence( Qt::CTRL+Qt::Key_D );
    ka->setWhatsThis(xi18n("Downloads new data"));
    ka->setToolTip(ka->whatsThis());
    ka->setStatusTip(ka->whatsThis());

#ifdef HAVE_CFITSIO
    actionCollection()->addAction("open_file", this, SLOT(slotOpenFITS()) )
        << xi18n("Open FITS...")
        << QIcon::fromTheme("document-open")
        << QKeySequence( Qt::CTRL+Qt::Key_O );
#endif

    actionCollection()->addAction("export_image", this, SLOT( slotExportImage() ) )
        << xi18n("&Save Sky Image...")
        << QIcon::fromTheme("document-export-image")
        << QKeySequence( Qt::CTRL+Qt::Key_I );
    actionCollection()->addAction("run_script", this, SLOT( slotRunScript() ))
        << xi18n("&Run Script...")
        << QIcon::fromTheme("system-run" )
        << QKeySequence( Qt::CTRL+Qt::Key_R );
    actionCollection()->addAction("printing_wizard", this, SLOT(slotPrintingWizard() ) )
            << xi18nc("start Printing Wizard", "Printing &Wizard");
    actionCollection()->addAction( KStandardAction::Print, "print", this, SLOT( slotPrint() ) );
    actionCollection()->addAction( KStandardAction::Quit,  "quit",  this, SLOT( close() ) );

    // ==== Time Menu ================
    actionCollection()->addAction("time_to_now", this, SLOT( slotSetTimeToNow() ))
        << xi18n("Set Time to &Now")
        << QKeySequence( Qt::CTRL+Qt::Key_E )
        << QIcon::fromTheme("clock");

    actionCollection()->addAction("time_dialog", this, SLOT( slotSetTime() ) )
        << xi18nc("set Clock to New Time", "&Set Time..." )
        << QKeySequence( Qt::CTRL+Qt::Key_S )
        << QIcon::fromTheme("view-history");

    ka = actionCollection()->add<KToggleAction>("clock_startstop")
        << xi18n("Stop &Clock" )
        << QIcon::fromTheme("media-playback-pause" );
    if ( ! StartClockRunning )
        ka->toggle();
    QObject::connect( ka, SIGNAL( triggered() ), this, SLOT( slotToggleTimer() ) );
    QObject::connect(data()->clock(), SIGNAL(clockToggled(bool)), ka, SLOT(setChecked(bool)) );
    //UpdateTime() if clock is stopped (so hidden objects get drawn)
    QObject::connect(data()->clock(), SIGNAL(clockToggled(bool)), this, SLOT(updateTime()) );
    actionCollection()->addAction("time_step_forward", this, SLOT( slotStepForward() ) )
        << xi18n("Advance one step forward in time")
        << QIcon::fromTheme("media-skip-forward" )
        << QKeySequence( Qt::Key_Greater, Qt::Key_Period );
    actionCollection()->addAction("time_step_backward", this, SLOT( slotStepBackward() ) )
        << xi18n("Advance one step backward in time")
        << QIcon::fromTheme("media-skip-backward" )
        << QKeySequence( Qt::Key_Less, Qt::Key_Comma );

    // ==== Pointing Menu ================
    actionCollection()->addAction("zenith", this, SLOT( slotPointFocus() ) )
        << xi18n("&Zenith")
        << QKeySequence("Z");
    actionCollection()->addAction("north", this, SLOT( slotPointFocus() ) )
        << xi18n("&North")
        << QKeySequence("N");
    actionCollection()->addAction("east", this, SLOT( slotPointFocus() ) )
        << xi18n("&East")
        << QKeySequence("E");
    actionCollection()->addAction("south", this, SLOT( slotPointFocus() ) )
        << xi18n("&South")
        << QKeySequence("S");
    actionCollection()->addAction("west", this, SLOT( slotPointFocus() ) )
        << xi18n("&West")
        << QKeySequence("W");

    actionCollection()->addAction("find_object", this, SLOT( slotFind() ) )
        << xi18n("&Find Object...")
        << QIcon::fromTheme("edit-find")
        << QKeySequence( Qt::CTRL+Qt::Key_F );
    actionCollection()->addAction("track_object", this, SLOT( slotTrack() ) )
        << xi18n("Engage &Tracking")
        << QIcon::fromTheme("object-locked" )
        << QKeySequence( Qt::CTRL+Qt::Key_T  );
    actionCollection()->addAction("manual_focus", this, SLOT( slotManualFocus() ) )
        << xi18n("Set Coordinates &Manually..." )
        << QKeySequence( Qt::CTRL+Qt::Key_M );

    // ==== View Menu ================
    actionCollection()->addAction( KStandardAction::ZoomIn,  "zoom_in",  map(), SLOT( slotZoomIn() ) );
    actionCollection()->addAction( KStandardAction::ZoomOut, "zoom_out", map(), SLOT( slotZoomOut() ) );
    actionCollection()->addAction("zoom_default", map(), SLOT( slotZoomDefault() ) )
        << xi18n("&Default Zoom")
        << QIcon::fromTheme("zoom-fit-best" )
        << QKeySequence( Qt::CTRL+Qt::Key_Z );
    actionCollection()->addAction("zoom_set", this, SLOT( slotSetZoom() ) )
        << xi18n("&Zoom to Angular Size..." )
        << QIcon::fromTheme("zoom-original" )
        << QKeySequence( Qt::CTRL+Qt::SHIFT+Qt::Key_Z );

    actionCollection()->addAction( KStandardAction::FullScreen, this, SLOT( slotFullScreen() ) );

    actionCollection()->addAction("coordsys", this, SLOT( slotCoordSys() ) )
        << (Options::useAltAz() ? xi18n("Switch to star globe view (Equatorial &Coordinates)"): xi18n("Switch to horizonal view (Horizontal &Coordinates)"))
        << QKeySequence("Space" );

    #ifdef HAVE_OPENGL
    Q_ASSERT( SkyMap::Instance() ); // This assert should not fail, because SkyMap is already created by now. Just throwing it in anyway.
    actionCollection()->addAction("opengl", SkyMap::Instance(), SLOT( slotToggleGL() ) )
        << (Options::useGL() ? xi18n("Switch to QPainter backend"): xi18n("Switch to OpenGL backend"));
    #endif

    actionCollection()->addAction("project_lambert", this, SLOT( slotMapProjection() ) )
        << xi18n("&Lambert Azimuthal Equal-area" )
        << QKeySequence("F5" )
        << AddToGroup(projectionGroup)
        << Checked(Options::projection() == SkyMap::Lambert);
    actionCollection()->addAction("project_azequidistant", this, SLOT( slotMapProjection() ) )
        << xi18n("&Azimuthal Equidistant" )
        << QKeySequence("F6" )
        << AddToGroup(projectionGroup)
        << Checked(Options::projection() == SkyMap::AzimuthalEquidistant);
    actionCollection()->addAction("project_orthographic", this, SLOT( slotMapProjection() ) )
        << xi18n("&Orthographic" )
        << QKeySequence("F7" )
        << AddToGroup(projectionGroup)
        << Checked(Options::projection() == SkyMap::Orthographic);
    actionCollection()->addAction("project_equirectangular", this, SLOT( slotMapProjection() ) )
        << xi18n("&Equirectangular" )
        << QKeySequence("F8" )
        << AddToGroup(projectionGroup)
        << Checked(Options::projection() == SkyMap::Equirectangular);
    actionCollection()->addAction("project_stereographic", this, SLOT( slotMapProjection() ) )
        << xi18n("&Stereographic" )
        << QKeySequence("F9" )
        << AddToGroup(projectionGroup)
        << Checked(Options::projection() == SkyMap::Stereographic);
    actionCollection()->addAction("project_gnomonic", this, SLOT( slotMapProjection() ) )
        << xi18n("&Gnomonic" )
        << QKeySequence("F10" )
        << AddToGroup(projectionGroup)
        << Checked(Options::projection() == SkyMap::Gnomonic);

    //Settings Menu:
    //Info Boxes option actions
    QAction * kaBoxes = actionCollection()->add<KToggleAction>("show_boxes" )
        << xi18nc("Show the information boxes", "Show &Info Boxes")
        << Checked( Options::showInfoBoxes() );
    connect( kaBoxes, SIGNAL(toggled(bool)), map(), SLOT(slotToggleInfoboxes(bool)));
    kaBoxes->setChecked( Options::showInfoBoxes() );

    ka = actionCollection()->add<KToggleAction>("show_time_box")
        << xi18nc("Show time-related info box", "Show &Time Box");
    connect(kaBoxes, SIGNAL( toggled(bool) ), ka,    SLOT( setEnabled(bool) ) );
    connect(ka,      SIGNAL( toggled(bool) ), map(), SLOT( slotToggleTimeBox(bool)));
    ka->setChecked( Options::showTimeBox() );
    ka->setEnabled( Options::showInfoBoxes() );

    ka = actionCollection()->add<KToggleAction>("show_focus_box")
        << xi18nc("Show focus-related info box", "Show &Focus Box");
    connect(kaBoxes, SIGNAL( toggled(bool) ), ka,    SLOT( setEnabled(bool) ) );
    connect(ka,      SIGNAL( toggled(bool) ), map(), SLOT( slotToggleFocusBox(bool)));
    ka->setChecked( Options::showFocusBox() );
    ka->setEnabled( Options::showInfoBoxes() );

    ka = actionCollection()->add<KToggleAction>("show_location_box")
        << xi18nc("Show location-related info box", "Show &Location Box");
    connect(kaBoxes, SIGNAL( toggled(bool) ), ka,    SLOT( setEnabled(bool) ) );
    connect(ka,      SIGNAL( toggled(bool) ), map(), SLOT( slotToggleGeoBox(bool)));
    ka->setChecked( Options::showGeoBox() );
    ka->setEnabled( Options::showInfoBoxes() );


    //Toolbar options
    newToggleAction( actionCollection(), "show_mainToolBar", xi18n("Show Main Toolbar"),
                     toolBar("kstarsToolBar"), SLOT(setVisible(bool)));
    newToggleAction( actionCollection(), "show_viewToolBar", xi18n("Show View Toolbar"),
                     toolBar( "viewToolBar" ), SLOT(setVisible(bool)));

    //Statusbar view options
    newToggleAction( actionCollection(), "show_statusBar", xi18n("Show Statusbar"),
                     this, SLOT(slotShowGUIItem(bool)));
    newToggleAction( actionCollection(), "show_sbAzAlt",   xi18n("Show Az/Alt Field"),
                     this, SLOT(slotShowGUIItem(bool)));
    newToggleAction( actionCollection(), "show_sbRADec",   xi18n("Show RA/Dec Field"),
                     this, SLOT(slotShowGUIItem(bool)));

    //Color scheme actions.  These are added to the "colorschemes" KActionMenu.
    colorActionMenu = actionCollection()->add<KActionMenu>("colorschemes" );
    colorActionMenu->setText( xi18n("C&olor Schemes" ) );
    addColorMenuItem( xi18n("&Classic" ), "cs_classic" );
    addColorMenuItem( xi18n("&Star Chart" ), "cs_chart" );
    addColorMenuItem( xi18n("&Night Vision" ), "cs_night" );
    addColorMenuItem( xi18n("&Moonless Night" ), "cs_moonless-night" );

    //Add any user-defined color schemes:
    QFile file( QStandardPaths::locate(QStandardPaths::DataLocation, "colors.dat" ) ); //determine filename in local user KDE directory tree.
    if ( file.exists() && file.open( QIODevice::ReadOnly ) ) {
        QTextStream stream( &file );
        while ( !stream.atEnd() ) {
            QString line = stream.readLine();
            QString schemeName = line.left( line.indexOf( ':' ) );
            QString actionname = "cs_" + line.mid( line.indexOf( ':' ) +1, line.indexOf( '.' ) - line.indexOf( ':' ) - 1 );
            addColorMenuItem( i18n( schemeName.toLocal8Bit() ), actionname.toLocal8Bit() );
        }
        file.close();
    }

    //Add FOV Symbol actions
    fovActionMenu = actionCollection()->add<KActionMenu>("fovsymbols" );
    fovActionMenu->setText( xi18n("&FOV Symbols" ) );
    repopulateFOV();

    actionCollection()->addAction("geolocation", this, SLOT( slotGeoLocator() ) )
        << xi18nc("Location on Earth", "&Geographic..." )
        << QIcon::fromTheme("applications-internet" )
        << QKeySequence( Qt::CTRL+Qt::Key_G );
    actionCollection()->addAction( KStandardAction::Preferences, "configure", this, SLOT( slotViewOps() ) );
    actionCollection()->addAction("startwizard", this, SLOT( slotWizard() ) )
        << xi18n("Startup Wizard..." )
        << QIcon::fromTheme("tools-wizard" );

    // Updates actions
    actionCollection()->addAction( "update_comets", this, SLOT( slotUpdateComets() ) )
        << xi18n( "Update comets orbital elements" );
    actionCollection()->addAction( "update_asteroids", this, SLOT( slotUpdateAsteroids() ) )
        << xi18n( "Update asteroids orbital elements" );
    actionCollection()->addAction("update_supernovae", this, SLOT(slotUpdateSupernovae() ) )
        << xi18n( "Update Recent Supernovae data" );
    actionCollection()->addAction("update_satellites", this, SLOT(slotUpdateSatellites() ) )
        << xi18n( "Update satellites orbital elements" );

    //Tools Menu:
    actionCollection()->addAction("astrocalculator", this, SLOT( slotCalculator() ) )
        << xi18n("Calculator")
        << QIcon::fromTheme("accessories-calculator" )
        << QKeySequence( Qt::CTRL+Qt::Key_C );

   /* FIXME Enable once port to KF5 is complete for moonphasetool
    actionCollection()->addAction("moonphasetool", this, SLOT( slotMoonPhaseTool() ) )
        << xi18n("Moon Phase Calendar");
   */

    actionCollection()->addAction("obslist", this, SLOT( slotObsList() ) )
        << xi18n("Observation Planner")
        << QKeySequence( Qt::CTRL+Qt::Key_L );

    actionCollection()->addAction("altitude_vs_time", this, SLOT( slotAVT() ) )
        << xi18n("Altitude vs. Time")
        << QKeySequence( Qt::CTRL+Qt::Key_A );
    actionCollection()->addAction("whats_up_tonight", this, SLOT( slotWUT() ) )
        << xi18n("What's up Tonight")
        << QKeySequence(Qt::CTRL+Qt::Key_U );
    actionCollection()->addAction("whats_interesting", this, SLOT( slotWISettings() ) )
        << xi18n("What's Interesting...")
        << QKeySequence(Qt::CTRL+Qt::Key_W );
    actionCollection()->addAction("skycalendar", this, SLOT( slotCalendar() ) )
        << xi18n("Sky Calendar");

#ifdef HAVE_INDI
#ifndef Q_WS_WIN
        actionCollection()->addAction("ekos", this, SLOT( slotEkos() ) )
            << xi18n("Ekos");
#endif
#endif

//FIXME: implement glossary
//     ka = actionCollection()->addAction("glossary");
//     ka->setText( xi18n("Glossary...") );
//     ka->setShortcuts( QKeySequence(Qt::CTRL+Qt::Key_K ) );
//     connect( ka, SIGNAL( triggered() ), this, SLOT( slotGlossary() ) );

    actionCollection()->addAction("scriptbuilder", this, SLOT( slotScriptBuilder() ) )
        << xi18n("Script Builder")
        << QKeySequence(Qt::CTRL+Qt::Key_B );
    actionCollection()->addAction("solarsystem", this, SLOT( slotSolarSystem() ) )
        << xi18n("Solar System")
        << QKeySequence(Qt::CTRL+Qt::Key_Y );
    actionCollection()->addAction("jmoontool", this, SLOT( slotJMoonTool() ) )
        << xi18n("Jupiter's Moons")
        << QKeySequence(Qt::CTRL+Qt::Key_J );
    actionCollection()->addAction("flagmanager", this, SLOT( slotFlagManager() ) )
        << xi18n("Flags");

    actionCollection()->addAction("ewriter", this, SLOT( slotEquipmentWriter() ) )
<<<<<<< HEAD
        << xi18n("Define Equipment...")
        << QKeySequence( Qt::CTRL+Qt::Key_0 );
    actionCollection()->addAction("obsadd", this, SLOT( slotObserverAdd() ) )
        << xi18n( "Add Observer..." )
        << QKeySequence( Qt::CTRL+Qt::Key_1 );

    // ==== observation menu ================
    ka = actionCollection()->addAction("execute", this, SLOT( slotExecute() ) )
        << xi18n( "Execute the session Plan..." )
        << QKeySequence( Qt::CTRL+Qt::Key_2 );
=======
        << i18n("List your &Equipment...")
        << KShortcut( Qt::CTRL+Qt::Key_0 );
    actionCollection()->addAction("obsadd", this, SLOT( slotObserverAdd() ) )
        << i18n( "Add &Observer..." )
        << KShortcut( Qt::CTRL+Qt::Key_1 );

    // ==== observation menu ================
    ka = actionCollection()->addAction("execute", this, SLOT( slotExecute() ) )
        << i18n( "Execute the session Plan..." )
        << KShortcut( Qt::CTRL+Qt::Key_X );
>>>>>>> 402d5cac

    // ==== devices Menu ================
#ifdef HAVE_INDI
#ifndef Q_WS_WIN


        actionCollection()->addAction("telescope_wizard", this, SLOT( slotTelescopeWizard() ) )
            << xi18n("Telescope Wizard...")
            << QIcon::fromTheme("tools-wizard" );
        actionCollection()->addAction("device_manager", this, SLOT( slotINDIDriver() ) )
            << xi18n("Device Manager...")
            << QIcon::fromTheme("network-server" );
        ka = actionCollection()->addAction("indi_cpl", this, SLOT( slotINDIPanel() ) )
            << xi18n("INDI Control Panel...");
        ka->setEnabled(false);


#endif
#endif

    //Help Menu:
    actionCollection()->addAction( KStandardAction::TipofDay, "help_tipofday", this, SLOT( slotTipOfDay() ) )
	->setWhatsThis(xi18n("Displays the Tip of the Day"));

    //	KStandardAction::help(this, SLOT( appHelpActivated() ), actionCollection(), "help_contents" );

    //Add timestep widget for toolbar
    TimeStep = new TimeStepBox( toolBar("kstarsToolBar") );
    // Add a tool tip to TimeStep describing the weird nature of time steps
    QString TSBToolTip = xi18nc( "Tooltip describing the nature of the time step control", "Use this to set the rate at which time in the simulation flows.\nFor time step \'X\' up to 10 minutes, time passes at the rate of \'X\' per second.\nFor time steps larger than 10 minutes, frames are displayed at an interval of \'X\'." );
    TimeStep->setToolTip( TSBToolTip );
    TimeStep->tsbox()->setToolTip( TSBToolTip );
    QWidgetAction *wa = new QWidgetAction(this);
    wa->setDefaultWidget(TimeStep);
    ka = actionCollection()->addAction("timestep_control",wa)
        << xi18n("Time step control");

    // ==== viewToolBar actions ================
    actionCollection()->add<KToggleAction>("show_stars", this, SLOT( slotViewToolBar() ) )
        << xi18nc("Toggle Stars in the display", "Stars" )
        << QIcon::fromTheme("kstars_stars" )
        << ToolTip( xi18n("Toggle stars") );
    actionCollection()->add<KToggleAction>("show_deepsky", this, SLOT( slotViewToolBar() ) )
        << xi18nc("Toggle Deep Sky Objects in the display", "Deep Sky" )
        << QIcon::fromTheme("kstars_deepsky" )
        << ToolTip( xi18n("Toggle deep sky objects") );
    actionCollection()->add<KToggleAction>("show_planets", this, SLOT( slotViewToolBar() ) )
        << xi18nc("Toggle Solar System objects in the display", "Solar System" )
        << QIcon::fromTheme("kstars_planets" )
        << ToolTip( xi18n("Toggle Solar system objects") );
    actionCollection()->add<KToggleAction>("show_clines", this, SLOT( slotViewToolBar() ) )
        << xi18nc("Toggle Constellation Lines in the display", "Const. Lines" )
        << QIcon::fromTheme("kstars_clines" )
        << ToolTip( xi18n("Toggle constellation lines") );
    actionCollection()->add<KToggleAction>("show_cnames", this, SLOT( slotViewToolBar() ) )
        << xi18nc("Toggle Constellation Names in the display", "Const. Names" )
        << QIcon::fromTheme("kstars_cnames" )
        << ToolTip( xi18n("Toggle constellation names") );
    actionCollection()->add<KToggleAction>("show_cbounds", this, SLOT( slotViewToolBar() ) )
        << xi18nc("Toggle Constellation Boundaries in the display", "C. Boundaries" )
        << QIcon::fromTheme("kstars_cbound" )
        << ToolTip( xi18n("Toggle constellation boundaries") );
    actionCollection()->add<KToggleAction>("show_mw", this, SLOT( slotViewToolBar() ) )
        << xi18nc("Toggle Milky Way in the display", "Milky Way" )
        << QIcon::fromTheme("kstars_mw" )
        << ToolTip( xi18n("Toggle milky way") );
    actionCollection()->add<KToggleAction>("show_equatorial_grid", this, SLOT( slotViewToolBar() ) )
        << xi18nc("Toggle Equatorial Coordinate Grid in the display", "Equatorial coord. grid" )
        << QIcon::fromTheme("kstars_grid" )
        << ToolTip( xi18n("Toggle equatorial coordinate grid") );
    actionCollection()->add<KToggleAction>("show_horizontal_grid", this, SLOT( slotViewToolBar() ) )
        << xi18nc("Toggle Horizontal Coordinate Grid in the display", "Horizontal coord. grid" )
        << QIcon::fromTheme("kstars_hgrid" )
        << ToolTip( xi18n("Toggle horizontal coordinate grid") );
    actionCollection()->add<KToggleAction>("show_horizon", this, SLOT( slotViewToolBar() ) )
        << xi18nc("Toggle the opaque fill of the ground polygon in the display", "Ground" )
        << QIcon::fromTheme("kstars_horizon" )
        << ToolTip( xi18n("Toggle opaque ground") );
    actionCollection()->add<KToggleAction>("show_flags", this, SLOT( slotViewToolBar() ) )
        << xi18nc("Toggle flags in the display", "Flags" )
        << QIcon::fromTheme("kstars_flag" )
        << ToolTip( xi18n("Toggle flags") );
    actionCollection()->add<KToggleAction>("show_satellites", this, SLOT( slotViewToolBar() ) )
        << xi18nc("Toggle satellites in the display", "Satellites" )
        << QIcon::fromTheme("kstars_satellites" )
        << ToolTip( xi18n("Toggle satellites") );
    actionCollection()->add<KToggleAction>("show_supernovae", this, SLOT( slotViewToolBar() ) )
        << xi18nc("Toggle supernovae in the display", "Supernovae" )
        << QIcon::fromTheme("kstars_supernovae" )
        << ToolTip( xi18n("Toggle supernovae") );

    if (Options::fitsDir().isEmpty())
        Options::setFitsDir(QDir:: homePath());
}

void KStars::repopulateFOV() {
    // Read list of all FOVs
    qDeleteAll( data()->availFOVs );
    data()->availFOVs = FOV::readFOVs();
    data()->syncFOV();

    // Iterate through FOVs
    fovActionMenu->menu()->clear();
    foreach(FOV* fov, data()->availFOVs) {
        KToggleAction *kta = actionCollection()->add<KToggleAction>( fov->name() );
        kta->setText( fov->name() );
        if( Options::fOVNames().contains( fov->name() ) ) {
            kta->setChecked(true);
        }
        fovActionMenu->addAction( kta );
        connect( kta, SIGNAL( toggled( bool ) ), this, SLOT( slotTargetSymbol(bool) ) );
    }
    // Add menu bottom
    QAction * ka = actionCollection()->addAction("edit_fov",  this, SLOT( slotFOVEdit() ) )
        << xi18n("Edit FOV Symbols...");
    fovActionMenu->addSeparator();
    fovActionMenu->addAction( ka );
}

void KStars::initStatusBar() {

    statusBar()->showMessage( xi18n( " Welcome to KStars " ));

    QString s = "000d 00m 00s,   +00d 00\' 00\""; //only need this to set the width
    if ( Options::showAltAzField() )
    {
        AltAzField.setText(s);
        statusBar()->insertPermanentWidget(0, &AltAzField);
    }

    if ( Options::showRADecField() )
    {
        RADecField.setText(s);
        statusBar()->insertPermanentWidget(1, &RADecField);
    }

    if ( ! Options::showStatusBar() )
        statusBar()->hide();

}

void KStars::datainitFinished() {
    //Time-related connections
    connect( data()->clock(), SIGNAL( timeAdvanced() ),
             this, SLOT( updateTime() ) );
    connect( data()->clock(), SIGNAL( timeChanged() ),
             this, SLOT( updateTime() ) );

    //Add GUI elements to main window
    buildGUI();

    connect( data()->clock(), SIGNAL( scaleChanged( float ) ),
             map(), SLOT( slotClockSlewing() ) );

    connect( data(),   SIGNAL( update() ),            map(),  SLOT( forceUpdateNow() ) );
    connect( TimeStep, SIGNAL( scaleChanged(float) ), data(), SLOT( setTimeDirection( float ) ) );
    connect( TimeStep, SIGNAL( scaleChanged(float) ), data()->clock(), SLOT( setClockScale( float )) );
    connect( TimeStep, SIGNAL( scaleChanged(float) ), map(),  SLOT( setFocus() ) );


    //Initialize Observing List
    obsList = new ObservingList( this );
    eWriter = new EquipmentWriter();
    oAdd = new ObserverAdd;

    //Do not start the clock if "--paused" specified on the cmd line
    if ( StartClockRunning )
        data()->clock()->start();

    // Connect cache function for Find dialog
    connect( data(), SIGNAL( clearCache() ), this,
             SLOT( clearCachedFindDialog() ) );

    //Propagate config settings
    applyConfig( false );

    //show the window.  must be before kswizard and messageboxes
    show();

    //Initialize focus
    initFocus();

    data()->setFullTimeUpdate();
    updateTime();

    //If this is the first startup, show the wizard
    if ( Options::runStartupWizard() ) {
        slotWizard();
    }

    //Show TotD
    KTipDialog::showTip(this, "kstars/tips");

    //DEBUG
    qDebug() << "The current Date/Time is: " << KStarsDateTime::currentDateTime().toString();
}

void KStars::initFocus() {
    //Case 1: tracking on an object
    if ( Options::isTracking() && Options::focusObject() != xi18n("nothing") ) {
        SkyObject *oFocus;
        if ( Options::focusObject() == xi18n("star") ) {
            SkyPoint p( Options::focusRA(), Options::focusDec() );
            double maxrad = 1.0;

            oFocus = data()->skyComposite()->starNearest( &p, maxrad );
        } else {
            oFocus = data()->objectNamed( Options::focusObject() );
        }

        if ( oFocus ) {
            map()->setFocusObject( oFocus );
            map()->setClickedObject( oFocus );
            map()->setFocusPoint( oFocus );
        } else {
            qWarning() << "Cannot center on "
                       << Options::focusObject()
                       << ": no object found." << endl;
        }

    //Case 2: not tracking, and using Alt/Az coords.  Set focus point using
    //FocusRA as the Azimuth, and FocusDec as the Altitude
    } else if ( ! Options::isTracking() && Options::useAltAz() ) {
        SkyPoint pFocus;
        pFocus.setAz( Options::focusRA() );
        pFocus.setAlt( Options::focusDec() );
        pFocus.HorizontalToEquatorial( data()->lst(), data()->geo()->lat() );
        map()->setFocusPoint( &pFocus );

    //Default: set focus point using FocusRA as the RA and
    //FocusDec as the Dec
    } else {
        SkyPoint pFocus( Options::focusRA(), Options::focusDec() );
        pFocus.EquatorialToHorizontal( data()->lst(), data()->geo()->lat() );
        map()->setFocusPoint( &pFocus );
    }
    data()->setSnapNextFocus();
    map()->setDestination( *map()->focusPoint() );
    map()->setFocus( map()->destination() );

    map()->showFocusCoords();

    //Check whether initial position is below the horizon.
    if ( Options::useAltAz() && Options::showGround() &&
            map()->focus()->alt().Degrees() < -1.0 ) {
        QString caption = xi18n( "Initial Position is Below Horizon" );
        QString message = xi18n( "The initial position is below the horizon.\nWould you like to reset to the default position?" );
        if ( KMessageBox::warningYesNo( this, message, caption,
                                        KGuiItem(xi18n("Reset Position")), KGuiItem(xi18n("Do Not Reset")), "dag_start_below_horiz" ) == KMessageBox::Yes ) {
            map()->setClickedObject( NULL );
            map()->setFocusObject( NULL );
            Options::setIsTracking( false );

            data()->setSnapNextFocus(true);

            SkyPoint DefaultFocus;
            DefaultFocus.setAz( 180.0 );
            DefaultFocus.setAlt( 45.0 );
            DefaultFocus.HorizontalToEquatorial( data()->lst(), data()->geo()->lat() );
            map()->setDestination( DefaultFocus );
        }
    }

    //If there is a focusObject() and it is a SS body, add a temporary Trail
    if ( map()->focusObject() && map()->focusObject()->isSolarSystem()
            && Options::useAutoTrail() ) {
        ((KSPlanetBase*)map()->focusObject())->addToTrail();
        data()->temporaryTrail = true;
    }
}

void KStars::buildGUI() {
    //create the texture manager
    TextureManager::Create();
    //create the skymap
    skymap = SkyMap::Create();
    connect(skymap, SIGNAL(mousePointChanged(SkyPoint*)), SLOT(slotShowPositionBar(SkyPoint*)));
    connect(skymap, SIGNAL(zoomChanged()),                SLOT(slotZoomChanged()));
    setCentralWidget( skymap );

    //Initialize menus, toolbars, and statusbars
    initStatusBar();
    initActions();

    setupGUI(StandardWindowOptions (Default & ~Create));

#ifdef Q_WS_WIN
    createGUI("kstarsui-win.rc");
#else
    createGUI("kstarsui.rc");
#endif

    //get focus of keyboard and mouse actions (for example zoom in with +)
    map()->QWidget::setFocus();
    resize( Options::windowWidth(), Options::windowHeight() );

    // check zoom in/out buttons
    if ( Options::zoomFactor() >= MAXZOOM ) actionCollection()->action("zoom_in")->setEnabled( false );
    if ( Options::zoomFactor() <= MINZOOM ) actionCollection()->action("zoom_out")->setEnabled( false );
}<|MERGE_RESOLUTION|>--- conflicted
+++ resolved
@@ -413,8 +413,7 @@
         << xi18n("Flags");
 
     actionCollection()->addAction("ewriter", this, SLOT( slotEquipmentWriter() ) )
-<<<<<<< HEAD
-        << xi18n("Define Equipment...")
+        << xi18n("List your &Equipment...")
         << QKeySequence( Qt::CTRL+Qt::Key_0 );
     actionCollection()->addAction("obsadd", this, SLOT( slotObserverAdd() ) )
         << xi18n( "Add Observer..." )
@@ -424,18 +423,6 @@
     ka = actionCollection()->addAction("execute", this, SLOT( slotExecute() ) )
         << xi18n( "Execute the session Plan..." )
         << QKeySequence( Qt::CTRL+Qt::Key_2 );
-=======
-        << i18n("List your &Equipment...")
-        << KShortcut( Qt::CTRL+Qt::Key_0 );
-    actionCollection()->addAction("obsadd", this, SLOT( slotObserverAdd() ) )
-        << i18n( "Add &Observer..." )
-        << KShortcut( Qt::CTRL+Qt::Key_1 );
-
-    // ==== observation menu ================
-    ka = actionCollection()->addAction("execute", this, SLOT( slotExecute() ) )
-        << i18n( "Execute the session Plan..." )
-        << KShortcut( Qt::CTRL+Qt::Key_X );
->>>>>>> 402d5cac
 
     // ==== devices Menu ================
 #ifdef HAVE_INDI
