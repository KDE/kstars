PROJECT(kstars CXX C)
set (KStars_VERSION_MAJOR 2)
set (KStars_VERSION_MINOR 6)
set (KStars_VERSION_REVISION 0)

# minimal requirements
cmake_minimum_required (VERSION 2.8.12 FATAL_ERROR)
set (QT_MIN_VERSION "5.4.0")

# Find includes in corresponding build directories
set(CMAKE_INCLUDE_CURRENT_DIR ON)
# Instruct CMake to run moc automatically when needed.
set(CMAKE_AUTOMOC ON)

find_package(ECM 1.7.0 REQUIRED NO_MODULE)
set(CMAKE_MODULE_PATH ${ECM_MODULE_PATH})
set(CMAKE_MODULE_PATH "${CMAKE_CURRENT_SOURCE_DIR}/cmake/modules" ${CMAKE_MODULE_PATH})

find_package(Qt5 5.4 REQUIRED COMPONENTS Gui Qml Quick Xml Sql Svg Network PrintSupport)

include(KDEInstallDirs)
include(KDECompilerSettings NO_POLICY_SCOPE)
include(KDECMakeSettings)
include(ECMInstallIcons)
include(FeatureSummary)
include(ECMAddAppIcon)

# Load the frameworks we need
find_package(KF5 REQUIRED COMPONENTS
<<<<<<< HEAD
  Config
  Crash
  DocTools
  WidgetsAddons
  NewStuff
  I18n
  KIO
  XmlGui
  Plotting
  IconThemes
  Archive
=======
    Config
    Crash
    DocTools
    WidgetsAddons
    NewStuff
    I18n
    KIO
    XmlGui
    Plotting
#    IconThemes
>>>>>>> d0ab8b97
)

find_package(Eigen3 REQUIRED)
add_definitions(${EIGEN_DEFINITIONS})
include_directories(${EIGEN3_INCLUDE_DIR})

find_package(CFitsio)
if(CFITSIO_FOUND)
    set(HAVE_CFITSIO 1)
else(CFITSIO_FOUND)
    set(HAVE_CFITSIO 0)
endif(CFITSIO_FOUND)
set_package_properties(CFitsio PROPERTIES DESCRIPTION "FITS IO Library" URL "http://heasarc.gsfc.nasa.gov/fitsio/fitsio.html" TYPE OPTIONAL PURPOSE "Support for the FITS (Flexible Image Transport System) data format in KStars.")

find_package(INDI 1.2.0)
#FIXME is there a better way to do this?
if(INDI_FOUND)
    #FIXME is the following the right way of doing this?
    find_package(KF5 REQUIRED COMPONENTS Notifications)
    SET(HAVE_INDI 1)
else(INDI_FOUND)
    SET(HAVE_INDI 0)
endif(INDI_FOUND)
set_package_properties(INDI PROPERTIES DESCRIPTION "Astronomical instrumentation control" URL "http://www.indilib.org" TYPE OPTIONAL PURPOSE "Support for controlling astronomical devices on Linux with KStars.")

find_package(WCSLIB)
if(WCSLIB_FOUND)
    set(HAVE_WCSLIB 1)
else(WCSLIB_FOUND)
    set(HAVE_WCSLIB 0)
endif(WCSLIB_FOUND)
set_package_properties(WCSLIB PROPERTIES DESCRIPTION "World Coordinate System library" URL "http://www.atnf.csiro.au/people/mcalabre/WCS" TYPE OPTIONAL PURPOSE "WCS enables KStars to read and process world coordinate systems in FITS header.")

find_package(Xplanet)
if(XPLANET_FOUND)
    set(HAVE_XPLANET 1)
else(XPLANET_FOUND)
    set(HAVE_XPLANET 0)
endif(XPLANET_FOUND)
set_package_properties(Xplanet PROPERTIES DESCRIPTION "Renders an image of all the major planets and most satellites" URL "http://xplanet.sourceforge.net" TYPE OPTIONAL PURPOSE "Gives KStars support for xplanet.")

find_package(AstrometryNet)
if(ASTROMETRYNET_FOUND)
    set(HAVE_ASTROMETRYNET 1)
else(ASTROMETRYNET_FOUND)
    set(HAVE_ASTROMETRYNET 0)
endif(ASTROMETRYNET_FOUND)
set_package_properties(AstrometryNet PROPERTIES DESCRIPTION "Astrometrics Library" URL "http://www.astrometry.net" TYPE OPTIONAL PURPOSE "Support for plate solving in KStars.")

find_package(OpenGL)
set_package_properties(OpenGL PROPERTIES DESCRIPTION "Open Graphics Library" URL "http://www.opengl.org" TYPE OPTIONAL PURPOSE "Support for hardware rendering in KStars.")

if(${KF5_VERSION} VERSION_EQUAL 5.18.0 OR ${KF5_VERSION} VERSION_GREATER 5.18.0)
    SET(HAVE_KF5WIT 1)
else()
    SET(HAVE_KF5WIT 0)
endif()

add_definitions(-DQT_USE_FAST_CONCATENATION -DQT_USE_FAST_OPERATOR_PLUS -Dfexceptions)

configure_file(
    ${CMAKE_CURRENT_SOURCE_DIR}/config-kstars.h.cmake
    ${CMAKE_CURRENT_BINARY_DIR}/config-kstars.h
)

configure_file(
    ${CMAKE_CURRENT_SOURCE_DIR}/kstars/version.h.cmake
    ${CMAKE_CURRENT_BINARY_DIR}/kstars/version.h
)

# let our config.h be found first in any case
include_directories (BEFORE ${CMAKE_CURRENT_BINARY_DIR})

add_subdirectory(doc)
add_subdirectory(kstars)
add_subdirectory(datahandlers)

enable_testing(true)
add_subdirectory(Tests)

install(FILES org.kde.kstars.appdata.xml DESTINATION ${KDE_INSTALL_DATAROOTDIR}/appdata/)

feature_summary(WHAT ALL FATAL_ON_MISSING_REQUIRED_PACKAGES)<|MERGE_RESOLUTION|>--- conflicted
+++ resolved
@@ -27,19 +27,6 @@
 
 # Load the frameworks we need
 find_package(KF5 REQUIRED COMPONENTS
-<<<<<<< HEAD
-  Config
-  Crash
-  DocTools
-  WidgetsAddons
-  NewStuff
-  I18n
-  KIO
-  XmlGui
-  Plotting
-  IconThemes
-  Archive
-=======
     Config
     Crash
     DocTools
@@ -50,7 +37,7 @@
     XmlGui
     Plotting
 #    IconThemes
->>>>>>> d0ab8b97
+    Archive
 )
 
 find_package(Eigen3 REQUIRED)
